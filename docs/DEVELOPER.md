--- conflicted
+++ resolved
@@ -31,12 +31,7 @@
 
 * [Yarn](https://yarnpkg.com) (version specified in the engines field of [`package.json`](../package.json)) which is used to install dependencies.
 
-<<<<<<< HEAD
-* [Java Development Kit](https://www.oracle.com/technetwork/java/javase/downloads/index.html) which is used
-  to execute the selenium standalone server for e2e testing.
-=======
 * Optional: [Java](https://openjdk.java.net/) version 7 or higher than required by [Closure Compiler](https://developers.google.com/closure/compiler). Most developers will not need this. Java is required for running some integration tests.
->>>>>>> 6a88bad0
 
 ## Getting the Sources
 
@@ -158,11 +153,7 @@
 
 where `$ANGULAR_PATH` is an environment variable of the absolute path of your Angular directory.
 
-<<<<<<< HEAD
-## Linting/verifying your source code
-=======
 ## Linting/verifying your Source Code
->>>>>>> 6a88bad0
 
 You can check that your code is properly formatted and adheres to coding style by running:
 
@@ -244,15 +235,10 @@
 The script will publish the build snapshot to a branch with the same name as your current branch,
 and create it if it doesn't exist.
 
-<<<<<<< HEAD
-## Bazel support
+## Bazel Support
+
 ### IDEs
-=======
-## Bazel Support
-
-### IDEs
-
->>>>>>> 6a88bad0
+
 #### VS Code
 
 1. Install [Bazel](https://marketplace.visualstudio.com/items?itemName=DevonDCarew.bazel-code) extension for VS Code.
@@ -265,21 +251,6 @@
 
 
 ### Remote Build Execution and Remote Caching
-<<<<<<< HEAD
-Bazel builds in the Angular repository use a shared http cache.  When a build occurs a hash of the inputs is computed
-and checked against available outputs in the shared http cache.  If an output is found, it is used as the output for the
-build action rather than performing the build locally.
-
-> Remote Build Execution and uploading to the Remote Cache requires authentication as a google.com or angular.io account.
-
-### --config=remote-http-caching flag
-The `--config=remote-http-caching` flag can be added to enable uploading of build results to the shared http cache.  This flag
-can be added to the `.bazelrc.user` file using the script at `scripts/local-dev/setup-rbe.sh`.
-
-### --config=remote flag
-The `--config=remote` flag can be added to enable remote execution of builds.  This flag can be added to 
-the `.bazelrc.user` file using the script at `scripts/local-dev/setup-rbe.sh`.
-=======
 Bazel builds in the Angular repository use a shared cache. When a build occurs a hash of the inputs is computed
 and checked against available outputs in the shared cache. If an output is found, it is used as the output for the
 build action rather than performing the build locally.
@@ -287,5 +258,4 @@
 > Remote Build Execution requires authentication as a google.com account.
 
 #### --config=remote flag
-The `--config=remote` flag can be added to enable remote execution of builds.
->>>>>>> 6a88bad0
+The `--config=remote` flag can be added to enable remote execution of builds.