--- conflicted
+++ resolved
@@ -15,18 +15,11 @@
 http_archive(
     name = "io_bazel_rules_webtesting",
     patch_args = ["-p1"],
-<<<<<<< HEAD
-    # Patch https://github.com/bazelbuild/rules_nodejs/pull/903
-    patches = ["//tools:rollup_bundle_commonjs_ignoreGlobal.patch"],
-    sha256 = "7c4a690268be97c96f04d505224ec4cb1ae53c2c2b68be495c9bd2634296a5cd",
-    urls = ["https://github.com/bazelbuild/rules_nodejs/releases/download/0.34.0/rules_nodejs-0.34.0.tar.gz"],
-=======
     patches = [
         "//:tools/bazel-repo-patches/rules_webtesting__windows_runfiles_fix.patch",
     ],
     sha256 = "e9abb7658b6a129740c0b3ef6f5a2370864e102a5ba5ffca2cea565829ed825a",
     urls = ["https://github.com/bazelbuild/rules_webtesting/releases/download/0.3.5/rules_webtesting.tar.gz"],
->>>>>>> 6a88bad0
 )
 
 http_archive(
@@ -35,43 +28,6 @@
     urls = ["https://github.com/bazelbuild/rules_nodejs/releases/download/5.5.2/rules_nodejs-5.5.2.tar.gz"],
 )
 
-<<<<<<< HEAD
-# The NodeJS rules version must be at least the following version because:
-#   - 0.15.2 Re-introduced the prod_only attribute on yarn_install
-#   - 0.15.3 Includes a fix for the `jasmine_node_test` rule ignoring target tags
-#   - 0.16.8 Supports npm installed bazel workspaces
-#   - 0.26.0 Fix for data files in yarn_install and npm_install
-#   - 0.27.12 Adds NodeModuleSources provider for transtive npm deps support
-#   - 0.30.0 yarn_install now uses symlinked node_modules with new managed directories Bazel 0.26.0 feature
-#   - 0.31.1 entry_point attribute of nodejs_binary & rollup_bundle is now a label
-#   - 0.32.0 yarn_install and npm_install no longer puts build files under symlinked node_modules
-#   - 0.32.1 remove override of @bazel/tsetse & exclude typescript lib declarations in node_module_library transitive_declarations
-#   - 0.32.2 resolves bug in @bazel/hide-bazel-files postinstall step
-#   - 0.34.0 introduces protractor rule
-check_rules_nodejs_version(minimum_version_string = "0.34.0")
-
-# Setup the Node.js toolchain
-node_repositories(
-    node_repositories = {
-        "10.16.0-darwin_amd64": ("node-v10.16.0-darwin-x64.tar.gz", "node-v10.16.0-darwin-x64", "6c009df1b724026d84ae9a838c5b382662e30f6c5563a0995532f2bece39fa9c"),
-        "10.16.0-linux_amd64": ("node-v10.16.0-linux-x64.tar.xz", "node-v10.16.0-linux-x64", "1827f5b99084740234de0c506f4dd2202a696ed60f76059696747c34339b9d48"),
-        "10.16.0-windows_amd64": ("node-v10.16.0-win-x64.zip", "node-v10.16.0-win-x64", "aa22cb357f0fb54ccbc06b19b60e37eefea5d7dd9940912675d3ed988bf9a059"),
-    },
-    node_version = "10.16.0",
-    package_json = ["//:package.json"],
-    yarn_repositories = {
-        "1.17.3": ("yarn-v1.17.3.tar.gz", "yarn-v1.17.3", "e3835194409f1b3afa1c62ca82f561f1c29d26580c9e220c36866317e043c6f3"),
-    },
-    # yarn 1.13.0 under Bazel has a regression on Windows that causes build errors on rebuilds:
-    # ```
-    # ERROR: Source forest creation failed: C:/.../fyuc5c3n/execroot/angular/external (Directory not empty)
-    # ```
-    # See https://github.com/angular/angular/pull/29431 for more information.
-    # It possible that versions of yarn past 1.13.0 do not have this issue, however, before
-    # advancing this version we need to test manually on Windows that the above error does not
-    # happen as the issue is not caught by CI.
-    yarn_version = "1.17.3",
-=======
 load("@build_bazel_rules_nodejs//:repositories.bzl", "build_bazel_rules_nodejs_dependencies")
 
 build_bazel_rules_nodejs_dependencies()
@@ -85,7 +41,6 @@
         "https://mirror.bazel.build/github.com/bazelbuild/rules_pkg/releases/download/0.6.0/rules_pkg-0.6.0.tar.gz",
         "https://github.com/bazelbuild/rules_pkg/releases/download/0.6.0/rules_pkg-0.6.0.tar.gz",
     ],
->>>>>>> 6a88bad0
 )
 
 # Fetch Aspect lib for utilities like write_source_files
@@ -159,16 +114,7 @@
 aspect_bazel_lib_dependencies()
 
 # Load protractor dependencies
-<<<<<<< HEAD
-load("@npm_bazel_protractor//:package.bzl", "npm_bazel_protractor_dependencies")
-
-npm_bazel_protractor_dependencies()
-
-# Load karma dependencies
-load("@npm_bazel_karma//:package.bzl", "rules_karma_dependencies")
-=======
 load("@npm//@bazel/protractor:package.bzl", "npm_bazel_protractor_dependencies")
->>>>>>> 6a88bad0
 
 npm_bazel_protractor_dependencies()
 
