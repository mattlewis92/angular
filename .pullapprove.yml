####################################################################################
####################################################################################
#                               Angular Code Ownership                             #
####################################################################################
####################################################################################
#
#  Configuration of code ownership and review approvals for the angular/angular repo.
#
#  More info: https://docs.pullapprove.com/
#
# =========================================================
#  General rules / philosophy
# =========================================================
#
#  - We trust that people do the right thing and won't approve changes they don't feel confident reviewing
#  - We enforce that only approved PRs are merged ensuring that unreviewed code isn't accidentally merged
#  - We distribute approval rights as much as possible to help us scale better
#  - Groups have one or two global approvers groups as fallbacks:
#    - @angular/fw-global-approvers: for approving minor changes, large-scale refactorings, and emergency situations.
#    - @angular/fw-global-approvers-for-docs-only-changes: for approving minor documentation-only changes that don't require engineering review
#  - A small number of file groups have very limited number of reviewers because incorrect changes to the files they guard would have serious consequences (e.g. security, public api)
#
#  Configuration nuances:
#
#  - This configuration works in conjunction with the protected branch settings that require all changes to be made via pull requests with at least one approval.
#  - This approval can come from an appropriate codeowner, or any repo collaborator (person with write access) if the PR is authored by a codeowner.
#  - All groups whose pullapprove rules are matched will be required for overall approval.
#
#  NOTE:
#    In the case of emergency, the repo administrators which include the current angular caretaker
#    can bypass this reviewer approval requirement, this is expected as a last resort and to be
#    done exceedingly sparingly.

####################################################################################
#  GitHub usernames
####################################################################################
# See reviewer list under `required-minimum-review` group.  Team member names and
# usernames are managed there.

####################################################################################
#  Approval Groups
####################################################################################
# =========================================================
# @angular/framework-global-approvers
# =========================================================
#  Used for approving minor changes, large-scale refactorings, and in emergency situations.
#
# alxhub
# jelbourn
# josephperrott
#
# =========================================================
# @angular/framework-global-approvers-for-docs-only-changes
# =========================================================
#  Used for approving minor documentation-only changes that don't require engineering review.

version: 3

availability:
  users_unavailable: []

# Meta field that goes unused by PullApprove to allow for defining aliases to be
# used throughout the config.
meta:
  # Note: Because all inactive groups start as pending, we are only checking pending and rejected active groups.
  no-groups-above-this-pending: &no-groups-above-this-pending len(groups.active.pending.exclude("required-minimum-review")) == 0
  no-groups-above-this-rejected: &no-groups-above-this-rejected len(groups.active.rejected.exclude("required-minimum-review")) == 0

  defaults: &defaults
    reviews:
      # Authors provide their approval implicitly, this approval allows for a reviewer
      # from a group not to need a review specifically for an area of the repository
      # they own.  This is coupled with the `required-minimum-review` group which requires
      # that all PRs are reviewed by at least one team member who is not the author of
      # the PR.
      author_value: 1

# turn on 'draft' support
# https://docs.pullapprove.com/config/github-api-version/
# https://developer.github.com/v3/previews/#draft-pull-requests
github_api_version: 'shadow-cat-preview'

# https://docs.pullapprove.com/config/overrides/
# Note that overrides are processed in order.
overrides:
  # For PRs which are still being worked on, either still in draft mode or indicated through WIP in
  # title or label, PullApprove stays in a pending state until its ready for review.
  - if: "draft or 'WIP' in title or 'PR state: WIP' in labels"
    status: pending
    explanation: 'Waiting to send reviews as PR is WIP'
  # Disable PullApprove on specific PRs by adding the `PullApprove: disable` label
  - if: "'PullApprove: disable' in labels"
    status: success
    explanation: "PullApprove skipped because of 'PullApprove: disable' label"
  # If no file matching based groups are active, report this pull request as failing. Most likely,
  # the PR author would need to update the PullApprove config, or create new group.
  - if: len(groups.active.exclude("required-minimum-review").exclude("global-*")) == 0 and len(groups.approved.include("global-*")) == 0
    status: failure
    explanation: 'At least one group must match this PR. Please update an existing review group, or create a new group.'
  # If any global dev-infra approval is given the status should be passing.
  - if: len(groups.approved.include("global-dev-infra-approvers")) == 1
    status: success
    explanation: 'Passing as globally approved by dev-infra'
  # If any global docs approval is given the status should be passing.
  - if: len(groups.approved.include("global-docs-approvers")) == 1
    status: success
    explanation: 'Passing as globally approved by docs'
  # If any global approval is given the status should be passing.
  - if: len(groups.approved.include("global-approvers")) == 1
    status: success
    explanation: 'Passing as globally approved by global approvers'

groups:
  # =========================================================
  #  Framework: Animations
  # =========================================================
  fw-animations:
    <<: *defaults
    conditions:
      - >
        contains_any_globs(files, [
          'packages/animations/**/{*,.*}',
          'packages/platform-browser/animations/**/{*,.*}',
          'aio/content/guide/animations.md',
          'aio/content/guide/add-an-animation.md',
          'aio/content/guide/animate-state-style.md',
          'aio/content/guide/animation-api-summary.md',
          'aio/content/guide/understanding-angular-animation.md',
          'aio/content/examples/animations/**/{*,.*}',
          'aio/content/images/guide/animations/**/{*,.*}',
          'aio/content/guide/complex-animation-sequences.md',
          'aio/content/guide/reusable-animations.md',
          'aio/content/guide/route-animations.md',
          'aio/content/guide/transition-and-triggers.md',
          'aio/content/guide/animations-attach-to-html-template.md',
          'aio/content/guide/animation-transition-timing.md'
          ])
    reviewers:
      users:
        - alxhub
        - crisbeto
        - ~jelbourn
        - jessicajaniuk

  # =========================================================
  #  Framework: Compiler
  # =========================================================
  fw-compiler:
    <<: *defaults
    conditions:
      - >
        contains_any_globs(files, [
          'packages/compiler/**/{*,.*}',
          'packages/examples/compiler/**/{*,.*}',
          'aio/content/examples/angular-compiler-options/**/{*,.*}',
          'packages/compiler-cli/**/{*,.*}',
          'aio/content/guide/angular-compiler-options.md',
          'aio/content/guide/aot-compiler.md',
          'aio/content/guide/aot-metadata-errors.md',
          'aio/content/guide/template-typecheck.md',
          'aio/content/extended-diagnostics/*.md'
          ])
    reviewers:
      users:
        - alxhub
        - AndrewKushnir
        - atscott
        - crisbeto
        - JoostK
        - dylhunn

  # =========================================================
  #  Framework: Migrations
  # =========================================================
  fw-migrations:
    <<: *defaults
    conditions:
      - files.include("packages/core/schematics/*")
    reviewers:
      users:
        - alxhub
        - crisbeto
        - devversion
        - dylhunn
        - jessicajaniuk
        - AndrewKushnir

  # =========================================================
  #  Framework: Core
  # =========================================================
  fw-core:
    <<: *defaults
    conditions:
      - >
        contains_any_globs(files.exclude("packages/core/schematics/*"), [
          'packages/core/**/{*,.*}',
          'packages/examples/core/**/{*,.*}',
          'packages/platform-browser/**/{*,.*}',
          'packages/examples/platform-browser/**/{*,.*}',
          'packages/platform-browser-dynamic/**/{*,.*}',
          'packages/docs/**/{*,.*}',
          'aio/content/guide/accessibility.md',
          'aio/content/examples/accessibility/**/{*,.*}',
          'aio/content/guide/architecture-components.md',
          'aio/content/guide/architecture-modules.md',
          'aio/content/guide/architecture-next-steps.md',
          'aio/content/guide/architecture-services.md',
          'aio/content/guide/architecture.md',
          'aio/content/examples/architecture/**/{*,.*}',
          'aio/content/guide/rxjs-interop.md',
          'aio/content/images/guide/architecture/**/{*,.*}',
          'aio/content/guide/attribute-directives.md',
          'aio/content/examples/attribute-directives/**/{*,.*}',
          'aio/content/images/guide/attribute-directives/**/{*,.*}',
          'aio/content/guide/bootstrapping.md',
          'aio/content/examples/bootstrapping/**/{*,.*}',
          'aio/content/guide/change-detection.md',
          'aio/content/guide/change-detection-zone-pollution.md',
          'aio/content/guide/change-detection-slow-computations.md',
          'aio/content/guide/change-detection-skipping-subtrees.md',
          'aio/content/images/guide/change-detection/**/{*,.*}',
          'aio/content/guide/class-binding.md',
          'aio/content/guide/cheatsheet.md',
          'aio/content/guide/component-interaction.md',
          'aio/content/examples/component-interaction/**/{*,.*}',
          'aio/content/images/guide/component-interaction/**/{*,.*}',
          'aio/content/guide/component-overview.md',
          'aio/content/errors/*.md',
          'aio/content/examples/errors/**/{*,.*}',
          'aio/content/examples/component-overview/**/{*,.*}',
          'aio/content/guide/component-styles.md',
          'aio/content/guide/developer-guide-overview.md',
          'aio/content/guide/view-encapsulation.md',
          'aio/content/examples/component-styles/**/{*,.*}',
          'aio/content/examples/content-projection/**/{*,.*}',
          'aio/content/guide/content-projection.md',
          'aio/content/guide/creating-injectable-service.md',
          'aio/content/guide/dependency-injection-overview.md',
          'aio/content/guide/dependency-injection.md',
          'aio/content/examples/dependency-injection/**/{*,.*}',
          'aio/content/images/guide/dependency-injection/**/{*,.*}',
          'aio/content/guide/dependency-injection-in-action.md',
          'aio/content/examples/dependency-injection-in-action/**/{*,.*}',
          'aio/content/images/guide/dependency-injection-in-action/**/{*,.*}',
          'aio/content/guide/dependency-injection-navtree.md',
          'aio/content/guide/dependency-injection-providers.md',
          'aio/content/guide/dependency-injection-context.md',
          'aio/content/guide/lightweight-injection-tokens.md',
          'aio/content/guide/displaying-data.md',
          'aio/content/examples/displaying-data/**/{*,.*}',
          'aio/content/images/guide/displaying-data/**/{*,.*}',
          'aio/content/guide/dynamic-component-loader.md',
          'aio/content/examples/dynamic-component-loader/**/{*,.*}',
          'aio/content/images/guide/dynamic-component-loader/**/{*,.*}',
          'aio/content/guide/example-apps-list.md',
          'aio/content/guide/feature-modules.md',
          'aio/content/examples/feature-modules/**/{*,.*}',
          'aio/content/images/guide/feature-modules/**/{*,.*}',
          'aio/content/guide/frequent-ngmodules.md',
          'aio/content/images/guide/frequent-ngmodules/**/{*,.*}',
          'aio/content/guide/hierarchical-dependency-injection.md',
          'aio/content/examples/hierarchical-dependency-injection/**/{*,.*}',
          'aio/content/guide/image-directive.md',
          'aio/content/guide/image-directive-setup.md',
          'aio/content/examples/providers-viewproviders/**/{*,.*}',
          'aio/content/examples/resolution-modifiers/**/{*,.*}',
          'aio/content/guide/lazy-loading-ngmodules.md',
          'aio/content/examples/lazy-loading-ngmodules/**/{*,.*}',
          'aio/content/images/guide/lazy-loading-ngmodules/**/{*,.*}',
          'aio/content/guide/lifecycle-hooks.md',
          'aio/content/examples/lifecycle-hooks/**/{*,.*}',
          'aio/content/images/guide/lifecycle-hooks/**/{*,.*}',
          'aio/content/examples/ngcontainer/**/{*,.*}',
          'aio/content/guide/ngmodules.md',
          'aio/content/examples/ngmodules/**/{*,.*}',
          'aio/content/guide/ngmodule-api.md',
          'aio/content/guide/ngmodule-faq.md',
          'aio/content/guide/ngmodule-vs-jsmodule.md',
          'aio/content/guide/module-types.md',
          'aio/content/guide/template-overview.md',
          'aio/content/guide/template-syntax.md',
          'aio/content/guide/built-in-template-functions.md',
          'aio/content/examples/built-in-template-functions/**/{*,.*}',
          'aio/content/guide/event-binding.md',
          'aio/content/guide/event-binding-concepts.md',
          'aio/content/examples/event-binding/**/{*,.*}',
          'aio/content/guide/interpolation.md',
          'aio/content/examples/interpolation/**/{*,.*}',
          'aio/content/examples/template-syntax/**/{*,.*}',
          'aio/content/images/guide/template-syntax/**/{*,.*}',
          'aio/content/guide/binding-overview.md',
          'aio/content/guide/binding-syntax.md',
          'aio/content/examples/binding-syntax/**/{*,.*}',
          'aio/content/guide/property-binding.md',
          'aio/content/examples/property-binding/**/{*,.*}',
          'aio/content/guide/property-binding-best-practices.md',
          'aio/content/guide/attribute-binding.md',
          'aio/content/examples/attribute-binding/**/{*,.*}',
          'aio/content/guide/two-way-binding.md',
          'aio/content/examples/two-way-binding/**/{*,.*}',
          'aio/content/guide/built-in-directives.md',
          'aio/content/guide/directive-composition-api.md',
          'aio/content/examples/built-in-directives/**/{*,.*}',
          'aio/content/images/guide/built-in-directives/**/{*,.*}',
          'aio/content/guide/template-reference-variables.md',
          'aio/content/examples/template-reference-variables/**/{*,.*}',
          'aio/content/guide/inputs-outputs.md',
          'aio/content/examples/inputs-outputs/**/{*,.*}',
          'aio/content/images/guide/inputs-outputs/**/{*,.*}',
          'aio/content/guide/understanding-template-expr-overview.md',
          'aio/content/guide/template-expression-operators.md',
          'aio/content/examples/template-expression-operators/**/{*,.*}',
          'aio/content/guide/pipes.md',
          'aio/content/guide/pipes-custom-data-trans.md',
          'aio/content/guide/pipes-overview.md',
          'aio/content/guide/pipe-precedence.md',
          'aio/content/guide/pipes-transform-data.md',
          'aio/content/guide/pipe-template.md',
          'aio/content/examples/pipes/**/{*,.*}',
          'aio/content/images/guide/pipes/**/{*,.*}',
          'aio/content/guide/providers.md',
          'aio/content/examples/providers/**/{*,.*}',
          'aio/content/images/guide/providers/**/{*,.*}',
          'aio/content/guide/singleton-services.md',
          'aio/content/guide/sharing-ngmodules.md',
          'aio/content/guide/standalone-components.md',
          'aio/content/guide/standalone-migration.md',
          'aio/content/guide/structural-directives.md',
          'aio/content/examples/structural-directives/**/{*,.*}',
          'aio/content/guide/svg-in-templates.md',
          'aio/content/guide/style-precedence.md',
          'aio/content/images/guide/structural-directives/**/{*,.*}',
          'aio/content/guide/template-statements.md',
          'aio/content/guide/understanding-angular-overview.md',
          'aio/content/guide/user-input.md',
          'aio/content/examples/user-input/**/{*,.*}',
          'aio/content/images/guide/user-input/**/{*,.*}',
          'aio/content/guide/view-encapsulation.md',
          'aio/content/examples/view-encapsulation/**/{*,.*}',
          'aio/content/images/guide/view-encapsulation/**/{*,.*}',
          'aio/content/special-elements/**/{*,.*}',
          'aio/content/blocks/**/{*,.*}',
          'aio/content/guide/hydration.md',
<<<<<<< HEAD
          'aio/content/guide/signals.md',
=======
          'aio/content/guide/defer.md',
          'aio/content/guide/signals.md',
          'aio/content/guide/control_flow.md',
>>>>>>> 6070c9dd
          'aio/content/examples/injection-token/**/{*,.*}',
          ])
    reviewers:
      users:
        - alxhub
        - AndrewKushnir
        - atscott
        - crisbeto
        - dylhunn
        - jessicajaniuk
        - pkozlowski-opensource

  # =========================================================
  #  Framework: Common
  # =========================================================
  fw-common:
    <<: *defaults
    conditions:
      - >
        contains_any_globs(files.exclude("packages/common/http/*"), [
          'packages/common/**/{*,.*}',
          'packages/examples/common/**/{*,.*}',
          ])
    reviewers:
      users:
        - alxhub
        - AndrewKushnir
        - atscott
        - dylhunn
        - jessicajaniuk
        - pkozlowski-opensource

  # =========================================================
  #  Framework: Http
  # =========================================================
  fw-http:
    <<: *defaults
    conditions:
      - >
        contains_any_globs(files, [
          'packages/common/http/**/{*,.*}',
          'packages/examples/http/**/{*,.*}',
          'aio/content/guide/understanding-communicating-with-http.md',
          'aio/content/guide/http-configure-http-url-parameters.md',
          'aio/content/guide/http-handle-request-errors.md',
          'aio/content/guide/http-intercept-requests-and-responses.md',
          'aio/content/guide/http-interceptor-use-cases.md',
          'aio/content/guide/http-make-jsonp-request.md',
          'aio/content/guide/http-optimize-server-interaction.md',
          'aio/content/guide/http-pass-metadata-to-interceptors.md',
          'aio/content/guide/http-request-data-from-server.md',
          'aio/content/guide/http-security-xsrf-protection.md',
          'aio/content/guide/http-send-data-to-server.md',
          'aio/content/guide/http-server-communication.md',
          'aio/content/guide/http-setup-server-communication.md',
          'aio/content/guide/http-test-requests.md',
          'aio/content/guide/http-track-show-request-progress.md',
          'aio/content/examples/http/**/{*,.*}',
          'aio/content/images/guide/http/**/{*,.*}'
          ])
    reviewers:
      users:
        - alxhub
        - AndrewKushnir
        - atscott
        - dylhunn
        - jessicajaniuk
        - pkozlowski-opensource

  # =========================================================
  #  Framework: Elements
  # =========================================================
  fw-elements:
    <<: *defaults
    conditions:
      - >
        contains_any_globs(files, [
          'packages/elements/**/{*,.*}',
          'aio/content/examples/elements/**/{*,.*}',
          'aio/content/images/guide/elements/**/{*,.*}',
          'aio/content/guide/elements.md'
          ])
    reviewers:
      users:
        - alxhub
        - AndrewKushnir
        - andrewseguin
        - atscott
        - dylhunn
        - jessicajaniuk
        - pkozlowski-opensource

  # =========================================================
  #  Framework: Forms
  # =========================================================
  fw-forms:
    <<: *defaults
    conditions:
      - >
        contains_any_globs(files, [
          'packages/forms/**/{*,.*}',
          'packages/examples/forms/**/{*,.*}',
          'aio/content/guide/forms.md',
          'aio/content/examples/forms/**/{*,.*}',
          'aio/content/images/guide/forms/**/{*,.*}',
          'aio/content/guide/forms-overview.md',
          'aio/content/examples/forms-overview/**/{*,.*}',
          'aio/content/images/guide/forms-overview/**/{*,.*}',
          'aio/content/guide/form-validation.md',
          'aio/content/guide/typed-forms.md',
          'aio/content/examples/form-validation/**/{*,.*}',
          'aio/content/images/guide/form-validation/**/{*,.*}',
          'aio/content/guide/dynamic-form.md',
          'aio/content/examples/dynamic-form/**/{*,.*}',
          'aio/content/images/guide/dynamic-form/**/{*,.*}',
          'aio/content/guide/reactive-forms.md',
          'aio/content/examples/reactive-forms/**/{*,.*}',
          'aio/content/images/guide/reactive-forms/**/{*,.*}'
          ])
    reviewers:
      users:
        - AndrewKushnir
        - dylhunn

  # =========================================================
  #  Framework: i18n
  # =========================================================
  fw-i18n:
    <<: *defaults
    conditions:
      - >
        contains_any_globs(files, [
          'packages/core/src/i18n/**/{*,.*}',
          'packages/core/src/render3/i18n/**/{*,.*}',
          'packages/core/src/render3/instructions/i18n.ts',
          'packages/core/src/render3/interfaces/i18n.ts',
          'packages/common/locales/**/{*,.*}',
          'packages/common/src/i18n/**/{*,.*}',
          'packages/common/src/pipes/date_pipe.ts',
          'packages/common/src/pipes/i18n_plural_pipe.ts',
          'packages/common/src/pipes/i18n_select_pipe.ts',
          'packages/common/src/pipes/number_pipe.ts',
          'packages/compiler/src/i18n/**/{*,.*}',
          'packages/compiler/src/render3/view/i18n/**/{*,.*}',
          'packages/compiler-cli/src/extract_i18n.ts',
          'packages/localize/**/{*,.*}',
          'aio/content/guide/i18n-overview.md',
          'aio/content/guide/i18n-common-overview.md',
          'aio/content/guide/i18n-common-add-package.md',
          'aio/content/guide/i18n-common-locale-id.md',
          'aio/content/guide/i18n-common-format-data-locale.md',
          'aio/content/guide/i18n-common-prepare.md',
          'aio/content/guide/i18n-common-translation-files.md',
          'aio/content/guide/i18n-common-merge.md',
          'aio/content/guide/i18n-common-deploy.md',
          'aio/content/guide/i18n-example.md',
          'aio/content/guide/i18n-optional-overview.md',
          'aio/content/guide/i18n-optional-manual-runtime-locale.md',
          'aio/content/guide/i18n-optional-import-global-variants.md',
          'aio/content/guide/i18n-optional-manage-marked-text.md',
          'aio/content/examples/i18n/**/{*,.*}'
          ])
    reviewers:
      users:
        - AndrewKushnir
        - dgp1130

  # =========================================================
  #  Framework: Platform Server
  # =========================================================
  fw-platform-server:
    <<: *defaults
    conditions:
      - >
        contains_any_globs(files, [
          'packages/platform-server/**/{*,.*}',
          'aio/content/guide/prerendering.md',
<<<<<<< HEAD
          'aio/content/guide/universal.md',
          'aio/content/examples/universal/**/{*,.*}',
          'aio/content/guide/universal-ngmodule.md',
          'aio/content/examples/universal-ngmodule/**/{*,.*}'
=======
          'aio/content/guide/ssr.md',
          'aio/content/examples/ssr/**/{*,.*}',
>>>>>>> 6070c9dd
          ])
    reviewers:
      users:
        - alan-agius4
        - alxhub
        - AndrewKushnir
        - atscott
        - dylhunn
        - jessicajaniuk
        - pkozlowski-opensource

  # =========================================================
  #  Framework: Router
  # =========================================================
  fw-router:
    <<: *defaults
    conditions:
      - >
        contains_any_globs(files, [
          'packages/router/**/{*,.*}',
          'packages/examples/router/**/{*,.*}',
          'aio/content/guide/router.md',
          'aio/content/guide/router-tutorial.md',
          'aio/content/guide/router-tutorial-toh.md',
          'aio/content/guide/routing-overview.md',
          'aio/content/guide/router-reference.md',
          'aio/content/examples/router-tutorial/**/{*,.*}',
          'aio/content/examples/router/**/{*,.*}',
          'aio/content/images/guide/router/**/{*,.*}',
          'aio/content/guide/routing-with-urlmatcher.md',
          'aio/content/examples/routing-with-urlmatcher/**/{*,.*}'
          ])
    reviewers:
      users:
        - AndrewKushnir
        - atscott

  # =========================================================
  #  Framework: Service Worker
  # =========================================================
  fw-service-worker:
    <<: *defaults
    conditions:
      - >
        contains_any_globs(files, [
          'packages/service-worker/**/{*,.*}',
          'packages/examples/service-worker/**/{*,.*}',
          'aio/content/guide/service-worker-getting-started.md',
          'aio/content/examples/service-worker-getting-started/**/{*,.*}',
          'aio/content/guide/app-shell.md',
          'aio/content/guide/service-worker-communications.md',
          'aio/content/guide/service-worker-config.md',
          'aio/content/guide/service-worker-devops.md',
          'aio/content/guide/service-worker-intro.md',
          'aio/content/guide/service-worker-notifications.md',
          'aio/content/images/guide/service-worker/**/{*,.*}'
          ])
    reviewers:
      users:
        - alxhub

  # =========================================================
  #  Framework: Upgrade
  # =========================================================
  fw-upgrade:
    <<: *defaults
    conditions:
      - >
        contains_any_globs(files, [
          'packages/upgrade/**/{*,.*}',
          'packages/common/upgrade/**/{*,.*}',
          'packages/examples/upgrade/**/{*,.*}',
          'aio/content/guide/upgrade.md',
          'aio/content/examples/upgrade-lazy-load-ajs/**/{*,.*}',
          'aio/content/examples/upgrade-module/**/{*,.*}',
          'aio/content/images/guide/upgrade/**/{*,.*}',
          'aio/content/examples/upgrade-phonecat-1-typescript/**/{*,.*}',
          'aio/content/examples/upgrade-phonecat-2-hybrid/**/{*,.*}',
          'aio/content/examples/upgrade-phonecat-3-final/**/{*,.*}',
          'aio/content/guide/upgrade-performance.md',
          'aio/content/guide/upgrade-setup.md',
          'aio/content/guide/ajs-quick-reference.md',
          'aio/content/examples/ajs-quick-reference/**/{*,.*}'
          ])
    reviewers:
      users:
        - alxhub
        - jessicajaniuk

  # =========================================================
  #  Framework: Testing
  # =========================================================
  fw-testing:
    <<: *defaults
    conditions:
      - >
        contains_any_globs(files.exclude('packages/compiler-cli/*').exclude('packages/language-service/*').exclude('packages/service-worker/*'), [
          'packages/**/testing/**/{*,.*}',
          'aio/content/guide/testing.md',
          'aio/content/guide/test-debugging.md',
          'aio/content/guide/testing-attribute-directives.md',
          'aio/content/guide/testing-code-coverage.md',
          'aio/content/guide/testing-components-basics.md',
          'aio/content/guide/testing-components-scenarios.md',
          'aio/content/guide/testing-pipes.md',
          'aio/content/guide/testing-services.md',
          'aio/content/guide/testing-utility-apis.md',
          'aio/content/examples/testing/**/{*,.*}',
          'aio/content/images/guide/testing/**/{*,.*}'
          ])
    reviewers:
      users:
        - alxhub
        - AndrewKushnir
        - atscott
        - dylhunn
        - jessicajaniuk
        - pkozlowski-opensource

  # =========================================================
  #  Framework: Benchmarks
  # =========================================================
  fw-benchmarks:
    <<: *defaults
    conditions:
      - >
        contains_any_globs(files, [
          'modules/benchmarks/**/{*,.*}'
          ])
    reviewers:
      users:
        - alxhub
        - AndrewKushnir
        - atscott
        - dylhunn
        - jessicajaniuk
        - pkozlowski-opensource

  # =========================================================
  #  Framework: Playground
  # =========================================================
  fw-playground:
    <<: *defaults
    conditions:
      - >
        contains_any_globs(files, [
          'modules/playground/**/{*,.*}'
          ])
    reviewers:
      users:
        - alxhub
        - AndrewKushnir
        - atscott
        - dylhunn
        - jessicajaniuk
        - pkozlowski-opensource

  # =========================================================
  #  Framework: Security
  # =========================================================
  fw-security:
    <<: *defaults
    conditions:
      - >
        contains_any_globs(files, [
          'packages/core/src/sanitization/**/{*,.*}',
          'packages/core/test/linker/security_integration_spec.ts',
          'packages/compiler/src/schema/**/{*,.*}',
          'packages/platform-browser/src/security/**/{*,.*}',
          'packages/tsconfig-tsec-base.json',
          'packages/tsec-exemption.json',
          'tools/tsec.bzl',
          'aio/content/guide/security.md',
          'aio/content/examples/security/**/{*,.*}',
          'aio/content/images/guide/security/**/{*,.*}',
          ])
    reviewers:
      users:
        - alxhub
        - jelbourn
        - josephperrott
        - pkozlowski-opensource
    reviews:
      request: -1 # request reviews from everyone
      required: 2 # require at least 2 approvals
      reviewed_for: required

  # =========================================================
  #  Bazel
  # =========================================================
  bazel:
    <<: *defaults
    conditions:
      - >
        contains_any_globs(files, [
          'packages/bazel/**/{*,.*}',
          ])
    reviewers:
      users:
        - devversion
        - josephperrott

  # =========================================================
  #  Language Service
  # =========================================================
  language-service:
    <<: *defaults
    conditions:
      - >
        contains_any_globs(files, [
          'packages/language-service/**/{*,.*}',
          'aio/content/guide/language-service.md',
          'aio/content/images/guide/language-service/**/{*,.*}'
          ])
    reviewers:
      users:
        - alxhub
        - atscott

  # =========================================================
  #  zone.js
  # =========================================================
  zone-js:
    <<: *defaults
    conditions:
      - >
        contains_any_globs(files, [
          'packages/zone.js/**/{*,.*}',
          'aio/content/guide/zone.md'
          ])
    reviewers:
      users:
        - JiaLiPassion

  # =========================================================
  #  in-memory-web-api
  # =========================================================
  in-memory-web-api:
    conditions:
      - >
        contains_any_globs(files, [
          'packages/misc/angular-in-memory-web-api/**/{*,.*}',
          ])
    reviewers:
      users:
        - alxhub
        - AndrewKushnir
        - atscott
        - crisbeto
        - dylhunn
        - jessicajaniuk
        - pkozlowski-opensource

  # =========================================================
  #  Benchpress
  # =========================================================
  benchpress:
    <<: *defaults
    conditions:
      - >
        contains_any_globs(files, [
          'packages/benchpress/**/{*,.*}'
          ])
    reviewers:
      users:
        - devversion
        - josephperrott
        - pkozlowski-opensource

  # =========================================================
  #  Integration Tests
  # =========================================================
  integration-tests:
    <<: *defaults
    conditions:
      - >
        contains_any_globs(files, [
          'integration/**/{*,.*}'
          ])
    reviewers:
      users:
        - alxhub
        - AndrewKushnir
        - atscott
        - dylhunn
        - jessicajaniuk
        - josephperrott
        - pkozlowski-opensource

  # =========================================================
  #  Docs: Contributors
  # =========================================================
  docs-contributors:
    <<: *defaults
    conditions:
      - >
        contains_any_globs(files, [
          'aio/content/marketing/contributors.json',
          'aio/content/images/bios/**/{*,.*}',
          ])
    reviewers:
      users:
        - MarkTechson
        - mgechev
        - twerske

  # =========================================================
  #  Docs: Gettings Started & Tutorial
  # =========================================================
  docs-getting-started-and-tutorial:
    <<: *defaults
    conditions:
      - >
        contains_any_globs(files, [
          'aio/content/guide/setup-local.md',
          'aio/content/images/guide/setup-local/**/{*,.*}',
          'aio/content/tutorial/**/{*,.*}',
          'aio/content/images/guide/toh/**/{*,.*}',
          'aio/content/demos/first-app/**/{*,.*}',
          'aio/content/examples/first-app-*/**/{*,.*}',
          'aio/content/images/guide/faa/**/{*,.*}',
          'aio/content/examples/toh-pt0/**/{*,.*}',
          'aio/content/examples/toh-pt1/**/{*,.*}',
          'aio/content/examples/toh-pt2/**/{*,.*}',
          'aio/content/examples/toh-pt3/**/{*,.*}',
          'aio/content/examples/toh-pt4/**/{*,.*}',
          'aio/content/examples/toh-pt5/**/{*,.*}',
          'aio/content/examples/toh-pt6/**/{*,.*}',
          'aio/content/examples/getting-started-v0/**/{*,.*}',
          'aio/content/examples/getting-started/**/{*,.*}',
          'aio/content/start/**/{*,.*}',
          'aio/content/guide/quick-start.md',
          'aio/content/images/guide/start/**/{*,.*}',
          'aio/content/examples/what-is-angular/**/{*,.*}',
          'aio/content/guide/what-is-angular.md'
          ])
    reviewers:
      users:
        - AndrewKushnir
        - jessicajaniuk

  # =========================================================
  #  Docs: Marketing
  # =========================================================
  docs-marketing:
    <<: *defaults
    conditions:
      - >
        contains_any_globs(files.exclude("aio/content/marketing/contributors.json"), [
          'aio/content/examples/marketing-first-app/**/{*,.*}',
          'aio/content/guide/roadmap.md',
          'aio/content/marketing/**/{*,.*}',
          'aio/content/images/marketing/**/{*,.*}',
          'aio/content/file-not-found.md',
          'aio/content/license.md',
          'aio/content/navigation.json'
          ])
    reviewers:
      users:
        - MarkTechson
        - mgechev
        - twerske

  # =========================================================
  #  Docs: Observables
  # =========================================================
  docs-observables:
    <<: *defaults
    conditions:
      - >
        contains_any_globs(files, [
          'aio/content/guide/observables.md',
          'aio/content/examples/observables/**/{*,.*}',
          'aio/content/guide/comparing-observables.md',
          'aio/content/examples/comparing-observables/**/{*,.*}',
          'aio/content/guide/observables-in-angular.md',
          'aio/content/examples/observables-in-angular/**/{*,.*}',
          'aio/content/guide/practical-observable-usage.md',
          'aio/content/examples/practical-observable-usage/**/{*,.*}',
          'aio/content/guide/rx-library.md',
          'aio/content/examples/rx-library/**/{*,.*}'
          ])
    reviewers:
      users:
        - alxhub
        - atscott
        - dylhunn

  # =========================================================
  #  Docs: Packaging, Tooling, Releasing
  # =========================================================
  docs-packaging-and-releasing:
    <<: *defaults
    conditions:
      - >
        contains_any_globs(files, [
          'docs/PUBLIC_API.md',
          'docs/RELEASE_SCHEDULE.md',
          'aio/content/guide/npm-packages.md',
          'aio/content/guide/browser-support.md',
          'aio/content/guide/releases.md',
          'aio/content/guide/updating.md',
          'aio/content/guide/deprecations.md',
          'aio/content/examples/deprecation-guide/**/{*,.*}',
          'aio/content/guide/migration-module-with-providers.md',
          'aio/content/guide/static-query-migration.md',
          'aio/content/guide/update-to-latest-version.md',
          'aio/content/guide/versions.md',
          'aio/content/guide/update-to-version-14.md',
          'aio/content/guide/update-to-version-15.md',
          'aio/content/guide/update-to-version-16.md',
          ])
    reviewers:
      users:
        - alxhub
        - AndrewKushnir
        - atscott
        - jessicajaniuk
        - jelbourn

  # =========================================================
  #  Docs: Angular DevTools
  # =========================================================
  docs-devtools:
    <<: *defaults
    conditions:
      - >
        contains_any_globs(files, [
          'aio/content/guide/devtools.md',
          'aio/content/images/guide/devtools/**/{*,.*}'
          ])
    reviewers:
      users:
        - MarkTechson
        - mgechev
        - twerske

  # =========================================================
  #  Tooling: Compiler API shared with Angular CLI
  #
  #  Changing this API might break Angular CLI, so we require
  #  the CLI team to approve changes here.
  # =========================================================
  tooling-cli-shared-api:
    conditions:
      - >
        contains_any_globs(files, [
          'packages/compiler-cli/private/tooling.ts',
          'packages/localize/tools/index.ts'
        ])
    reviewers:
      users:
        - alan-agius4
        - clydin
        - dgp1130
    reviews:
      request: -1 # request reviews from everyone
      required: 2 # require at least 2 approvals
      reviewed_for: required

  # =========================================================
  #  Docs: CLI
  # =========================================================
  docs-cli:
    <<: *defaults
    conditions:
      - >
        contains_any_globs(files, [
          'aio/content/cli/**/{*,.*}',
          'aio/content/guide/typescript-configuration.md',
          'aio/content/examples/setup/**/{*,.*}',
          'aio/content/guide/build.md',
          'aio/content/images/guide/build/**/{*,.*}',
          'aio/content/images/guide/cli/**/{*,.*}',
          'aio/content/guide/cli-builder.md',
          'aio/content/examples/cli-builder/**/{*,.*}',
          'aio/content/guide/deployment.md',
          'aio/content/images/guide/deployment/**/{*,.*}',
          'aio/content/guide/file-structure.md',
          'aio/content/guide/ivy.md',
          'aio/content/guide/strict-mode.md',
          'aio/content/guide/web-worker.md',
          'aio/content/guide/workspace-config.md',
          'aio/content/guide/migration-solution-style-tsconfig.md',
          'aio/content/guide/migration-update-libraries-tslib.md',
          'aio/content/guide/esbuild.md',
          ])
    reviewers:
      users:
        - alan-agius4
        - clydin
        - dgp1130
        - mgechev

  # =========================================================
  #  Docs: CLI Libraries
  # =========================================================
  docs-libraries:
    <<: *defaults
    conditions:
      - >
        contains_any_globs(files, [
          'aio/content/examples/angular-linker-plugin/webpack.config.mjs',
          'aio/content/guide/creating-libraries.md',
          'aio/content/guide/libraries.md',
          'aio/content/guide/using-libraries.md',
          'aio/content/guide/angular-package-format.md'
          ])
    reviewers:
      users:
        - alan-agius4
        - alxhub
        - mgechev

  # =========================================================
  #  Docs: Schematics
  # =========================================================
  docs-schematics:
    <<: *defaults
    conditions:
      - >
        contains_any_globs(files, [
          'aio/content/guide/schematics.md',
          'aio/content/guide/schematics-authoring.md',
          'aio/content/guide/schematics-for-libraries.md',
          'aio/content/images/guide/schematics/**/{*,.*}',
          'aio/content/examples/schematics-for-libraries/**/{*,.*}'
          ])
    reviewers:
      users:
        - alan-agius4
        - dylhunn
        - mgechev

  # =========================================================
  #  Docs-infra
  # =========================================================
  docs-infra:
    <<: *defaults
    conditions:
      - >
        contains_any_globs(files, [
          'aio/{*,.*}',
          'aio/aio-builds-setup/**/{*,.*}',
          'aio/content/cli-src/**/{*,.*}',
          'aio/content/examples/{*,.*}',
          'aio/scripts/**/{*,.*}',
          'aio/src/**/{*,.*}',
          'aio/tests/**/{*,.*}',
          'aio/tools/**/{*,.*}',
          'aio/tools/examples/shared/boilerplate/cli/.vscode/**/{*,.*}',
          'aio/content/BUILD.bazel',
          'aio/content/images/guide/contributors-guide/**/{*,.*}',
          'aio/content/guide/contributors-guide-overview.md',
          'aio/content/guide/docs-style-guide.md',
          'aio/content/examples/docs-style-guide/**/{*,.*}',
          'aio/content/images/guide/docs-style-guide/**/{*,.*}',
          'aio/content/guide/docs-lint-errors.md',
          'aio/content/images/guide/docs-lint-errors/**/{*,.*}',
          'aio/content/guide/localized-documentation.md',
          'aio/content/guide/localizing-angular.md',
          'aio/content/guide/reviewing-content.md',
          'aio/content/guide/updating-content-github-ui.md',
          'aio/content/guide/updating-search-keywords.md',
          'aio/content/guide/doc-build-test.md',
          'aio/content/guide/doc-edit-finish.md',
          'aio/content/guide/doc-editing.md',
          'aio/content/guide/doc-github-tasks.md',
          'aio/content/guide/doc-pr-open.md',
          'aio/content/guide/doc-pr-prep.md',
          'aio/content/guide/doc-pr-update.md',
          'aio/content/guide/doc-prepare-to-edit.md',
          'aio/content/guide/doc-select-issue.md',
          'aio/content/guide/doc-tasks.md',
          'aio/content/guide/doc-update-overview.md',
          'aio/content/guide/doc-update-start.md',
          'aio/content/guide/docs-lint-errors.md',
          'aio/content/images/guide/preparing-to-edit-docs/**/{*,.*}',
          'aio/content/images/guide/github-for-docs/**/{*,.*}',
          'aio/content/images/guide/doc-update-start/**/{*,.*}',
          'aio/content/images/guide/doc-update-overview/**/{*,.*}',
          'aio/content/images/guide/doc-pr-update/**/{*,.*}',
          'aio/content/images/guide/doc-pr-prep/**/{*,.*}',
          'aio/content/images/guide/doc-pr-open/**/{*,.*}',
          'aio/content/images/guide/doc-github-tasks/**/{*,.*}',
          'aio/content/images/guide/doc-prepare-to-edit/**/{*,.*}',
          ])
    reviewers:
      users:
        - AndrewKushnir
        - jessicajaniuk
        - josephperrott

  # =========================================================
  #  Angular DevTools
  # =========================================================
  devtools:
    <<: *defaults
    conditions:
      - >
        contains_any_globs(files, [
          'devtools/**/{*,.*}',
          ])
    reviewers:
      users:
        - AleksanderBodurri
        - devversion
        - dgp1130
        - josephperrott
        - mgechev
        - twerske

  # =========================================================
  #  Dev-infra
  # =========================================================
  dev-infra:
    <<: *defaults
    conditions:
      - >
        contains_any_globs(files.exclude('.pullapprove.yml'), [
          '{*,.*}',
          '.circleci/**/{*,.*}',
          '.devcontainer/**/{*,.*}',
          '.github/**/{*,.*}',
          '.husky/**/{*,.*}',
          '.ng-dev/**/{*,.*}',
          '.vscode/**/{*,.*}',
          '.yarn/**/{*,.*}',
          'docs/*.md',
          'docs/images/**/{*,.*}',
          'goldens/{*,.*}',
          'goldens/public-api/manage.js',
          'modules/{*,.*}',
          'packages/{*,.*}',
          'packages/examples/test-utils/**/{*,.*}',
          'packages/private/**/{*,.*}',
          'packages/examples/{*,.*}',
          'scripts/**/{*,.*}',
          'third_party/**/{*,.*}',
          'tools/bazel-repo-patches/**/{*,.*}',
          'tools/circular_dependency_test/**/{*,.*}',
          'tools/contributing-stats/**/{*,.*}',
          'tools/esm-interop/**/{*,.*}',
          'tools/gulp-tasks/**/{*,.*}',
          'tools/legacy-saucelabs/**/{*,.*}',
          'tools/npm-patches/**/{*,.*}',
          'tools/rxjs/**/{*,.*}',
          'tools/saucelabs/**/{*,.*}',
          'tools/saucelabs-daemon/**/{*,.*}',
          'tools/symbol-extractor/**/{*,.*}',
          'tools/testing/**/{*,.*}',
          'tools/tslint/**/{*,.*}',
          'tools/utils/**/{*,.*}',
          'tools/yarn/**/{*,.*}',
          'tools/{*,.*}',
          '**/*.bzl'
          ])
    reviewers:
      users:
        - devversion
        - josephperrott

  # =========================================================
  #  Public API
  # =========================================================
  public-api:
    <<: *defaults
    conditions:
      - *no-groups-above-this-pending
      - *no-groups-above-this-rejected
      - >
        contains_any_globs(files.exclude("goldens/public-api/manage.js"), [
          'goldens/public-api/**/{*,.*}',
          'docs/NAMING.md',
          'aio/content/guide/angular-package-format.md',
          'aio/content/guide/glossary.md',
          'aio/content/guide/styleguide.md',
          'aio/content/examples/styleguide/**/{*,.*}',
          'aio/content/images/guide/styleguide/{*,.*}'
          ])
    reviewers:
      users:
        - AndrewKushnir
        - alxhub
        - atscott
        - dylhunn
        - ~jelbourn
        - jessicajaniuk
        - pkozlowski-opensource
    reviews:
      request: 3 # Request reviews from 3 people
      required: 2 # Require that 2 people approve
      reviewed_for: required

  # ================================================
  #  Size tracking
  # ================================================
  size-tracking:
    <<: *defaults
    conditions:
      - *no-groups-above-this-pending
      - *no-groups-above-this-rejected
      - >
        contains_any_globs(files, [
          'goldens/size-tracking/**/{*,.*}'
          ])
    reviewers:
      users:
        - alxhub
        - AndrewKushnir
        - atscott
        - dylhunn
        - ~jelbourn
        - jessicajaniuk
        - pkozlowski-opensource
    reviews:
      request: 2 # Request reviews from 2 people
      required: 1 # Require that 1 person approve
      reviewed_for: required

  # ================================================
  #  Circular dependencies
  # ================================================
  circular-dependencies:
    <<: *defaults
    conditions:
      - *no-groups-above-this-pending
      - *no-groups-above-this-rejected
      - >
        contains_any_globs(files, [
          'goldens/circular-deps/packages.json'
        ])
    reviewers:
      users:
        - alxhub
        - AndrewKushnir
        - atscott
        - dylhunn
        - ~jelbourn
        - jessicajaniuk
        - pkozlowski-opensource

  ####################################################################################
  #  Special Cases
  ####################################################################################

  # =========================================================
  #  Code Ownership
  # =========================================================
  code-ownership:
    <<: *defaults
    conditions:
      - >
        contains_any_globs(files, [
          '.pullapprove.yml'
          ])
    reviewers:
      users:
        - alxhub
        - AndrewKushnir
        - andrewseguin
        - dgp1130
        - ~jelbourn
        - jessicajaniuk
        - josephperrott

  ####################################################################################
  # Override managed result groups
  #
  # Groups which are only used to determine the value of an override are managed at
  # the bottom of the list as they will set a status on the PR directly, they
  # therefore can always be process last without concern.
  ####################################################################################

  # =========================================================
  # Global Approvers
  #
  # All reviews performed for global approvals require using
  # the `Reviewed-for:` specifier to set the approval
  # specificity as documented at:
  # https://docs.pullapprove.com/reviewed-for/
  # =========================================================
  global-approvers:
    type: optional
    reviewers:
      teams:
        - framework-global-approvers
    reviews:
      request: 0
      required: 1
      reviewed_for: required

  # =========================================================
  # Global Approvers For Docs
  #
  # All reviews performed for global docs approvals require
  # using the `Reviewed-for:` specifier to set the approval
  # specificity as documented at:
  # https://docs.pullapprove.com/reviewed-for/
  # =========================================================
  global-docs-approvers:
    type: optional
    reviewers:
      teams:
        - framework-global-approvers-for-docs-only-changes
    reviews:
      request: 0
      required: 1
      reviewed_for: required

  # =========================================================
  # Global Approvers For Dev-Infra changes
  #
  # All reviews performed for global dev-infra approvals
  # require using the `Reviewed-for:` specifier to set the
  # approval specificity as documented at:
  # https://docs.pullapprove.com/reviewed-for/
  # =========================================================
  global-dev-infra-approvers:
    type: optional
    reviewers:
      teams:
        - dev-infra-framework
    reviews:
      request: 0
      required: 1
      reviewed_for: required

  # =========================================================
  # Require review on all PRs
  #
  # All PRs require at least one review.  This rule will not
  # request any reviewers, however will require that at least
  # one review is provided before the group is satisfied.
  # =========================================================
  required-minimum-review:
    reviews:
      request: 0 # Do not request any reviews from the reviewer group
      required: 1 # Require that all PRs have approval from at least one of the users in the group
      author_value: 0 # The author of the PR cannot provide an approval for themself
      reviewed_for: ignored # All reviews apply to this group whether noted via Reviewed-for or not
    reviewers:
      users:
        - alan-agius4 # Alan Agius
        - AleksanderBodurri # Aleksander Bodurri
        - alxhub # Alex Rickabaugh
        - AndrewKushnir # Andrew Kushnir
        - andrewseguin # Andrew Seguin
        - atscott # Andrew Scott
        - clydin # Charles Lyding
        - crisbeto # Kristiyan Kostadinov
        - devversion # Paul Gschwendtner
        - dgp1130 # Doug Parker
        - dylhunn # Dylan Hunn
        - jelbourn # Jeremy Elbourn
        - jessicajaniuk # Jessica Janiuk
        - JiaLiPassion # Jia Li
        - JoostK # Joost Koehoorn
        - josephperrott # Joey Perrott
        - MarkTechson # Mark Thompson (Techson)
        - mgechev # Minko Gechev
        - mmalerba # Miles Malerba
        - pkozlowski-opensource # Pawel Kozlowski
        - twerske # Emma Twersky
        - zarend # Zach Arend<|MERGE_RESOLUTION|>--- conflicted
+++ resolved
@@ -341,13 +341,9 @@
           'aio/content/special-elements/**/{*,.*}',
           'aio/content/blocks/**/{*,.*}',
           'aio/content/guide/hydration.md',
-<<<<<<< HEAD
-          'aio/content/guide/signals.md',
-=======
           'aio/content/guide/defer.md',
           'aio/content/guide/signals.md',
           'aio/content/guide/control_flow.md',
->>>>>>> 6070c9dd
           'aio/content/examples/injection-token/**/{*,.*}',
           ])
     reviewers:
@@ -525,15 +521,8 @@
         contains_any_globs(files, [
           'packages/platform-server/**/{*,.*}',
           'aio/content/guide/prerendering.md',
-<<<<<<< HEAD
-          'aio/content/guide/universal.md',
-          'aio/content/examples/universal/**/{*,.*}',
-          'aio/content/guide/universal-ngmodule.md',
-          'aio/content/examples/universal-ngmodule/**/{*,.*}'
-=======
           'aio/content/guide/ssr.md',
           'aio/content/examples/ssr/**/{*,.*}',
->>>>>>> 6070c9dd
           ])
     reviewers:
       users:
