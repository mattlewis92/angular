/**
 * @license
 * Copyright Google LLC All Rights Reserved.
 *
 * Use of this source code is governed by an MIT-style license that can be
 * found in the LICENSE file at https://angular.io/license
 */

import {PLATFORM_ID} from '@angular/core';
import {TestBed} from '@angular/core/testing';
import {NgswCommChannel, NoNewVersionDetectedEvent, VersionDetectedEvent, VersionEvent, VersionReadyEvent} from '@angular/service-worker/src/low_level';
import {ngswCommChannelFactory, SwRegistrationOptions} from '@angular/service-worker/src/provider';
import {SwPush} from '@angular/service-worker/src/push';
import {SwUpdate} from '@angular/service-worker/src/update';
import {MockPushManager, MockPushSubscription, MockServiceWorkerContainer, MockServiceWorkerRegistration, patchDecodeBase64} from '@angular/service-worker/testing/mock';
import {filter} from 'rxjs/operators';

describe('ServiceWorker library', () => {
  let mock: MockServiceWorkerContainer;
  let comm: NgswCommChannel;

  beforeEach(() => {
    mock = new MockServiceWorkerContainer();
    comm = new NgswCommChannel(mock as any);
  });

  describe('NgswCommsChannel', () => {
    it('can access the registration when it comes before subscription', done => {
      const mock = new MockServiceWorkerContainer();
      const comm = new NgswCommChannel(mock as any);
      const regPromise = mock.getRegistration() as any as MockServiceWorkerRegistration;

      mock.setupSw();

      (comm as any).registration.subscribe((reg: any) => {
        done();
      });
    });
    it('can access the registration when it comes after subscription', done => {
      const mock = new MockServiceWorkerContainer();
      const comm = new NgswCommChannel(mock as any);
      const regPromise = mock.getRegistration() as any as MockServiceWorkerRegistration;

      (comm as any).registration.subscribe((reg: any) => {
        done();
      });

      mock.setupSw();
    });
  });

  describe('ngswCommChannelFactory', () => {
    it('gives disabled NgswCommChannel for platform-server', () => {
      TestBed.configureTestingModule({
        providers: [
          {provide: PLATFORM_ID, useValue: 'server'},
          {provide: SwRegistrationOptions, useValue: {enabled: true}}, {
            provide: NgswCommChannel,
            useFactory: ngswCommChannelFactory,
            deps: [SwRegistrationOptions, PLATFORM_ID]
          }
        ]
      });

      expect(TestBed.inject(NgswCommChannel).isEnabled).toEqual(false);
    });
    it('gives disabled NgswCommChannel when \'enabled\' option is false', () => {
      TestBed.configureTestingModule({
        providers: [
          {provide: PLATFORM_ID, useValue: 'browser'},
          {provide: SwRegistrationOptions, useValue: {enabled: false}}, {
            provide: NgswCommChannel,
            useFactory: ngswCommChannelFactory,
            deps: [SwRegistrationOptions, PLATFORM_ID]
          }
        ]
      });

      expect(TestBed.inject(NgswCommChannel).isEnabled).toEqual(false);
    });
    it('gives disabled NgswCommChannel when navigator.serviceWorker is undefined', () => {
      TestBed.configureTestingModule({
        providers: [
          {provide: PLATFORM_ID, useValue: 'browser'},
          {provide: SwRegistrationOptions, useValue: {enabled: true}},
          {
            provide: NgswCommChannel,
            useFactory: ngswCommChannelFactory,
            deps: [SwRegistrationOptions, PLATFORM_ID],
          },
        ],
      });

      const context: any = globalThis;
      const originalDescriptor = Object.getOwnPropertyDescriptor(context, 'navigator');
      const patchedDescriptor = {value: {serviceWorker: undefined}, configurable: true};

      try {
        // Set `navigator` to `{serviceWorker: undefined}`.
        Object.defineProperty(context, 'navigator', patchedDescriptor);
        expect(TestBed.inject(NgswCommChannel).isEnabled).toBe(false);
      } finally {
        if (originalDescriptor) {
          Object.defineProperty(context, 'navigator', originalDescriptor);
        } else {
          delete context.navigator;
        }
      }
    });
    it('gives enabled NgswCommChannel when browser supports SW and enabled option is true', () => {
      TestBed.configureTestingModule({
        providers: [
          {provide: PLATFORM_ID, useValue: 'browser'},
          {provide: SwRegistrationOptions, useValue: {enabled: true}}, {
            provide: NgswCommChannel,
            useFactory: ngswCommChannelFactory,
            deps: [SwRegistrationOptions, PLATFORM_ID]
          }
        ]
      });

      const context: any = globalThis;
      const originalDescriptor = Object.getOwnPropertyDescriptor(context, 'navigator');
      const patchedDescriptor = {value: {serviceWorker: mock}, configurable: true};

      try {
        // Set `navigator` to `{serviceWorker: mock}`.
        Object.defineProperty(context, 'navigator', patchedDescriptor);
        expect(TestBed.inject(NgswCommChannel).isEnabled).toBe(true);
      } finally {
        if (originalDescriptor) {
          Object.defineProperty(context, 'navigator', originalDescriptor);
        } else {
          delete context.navigator;
        }
      }
    });
  });

  describe('SwPush', () => {
    let unpatchDecodeBase64: () => void;
    let push: SwPush;

    // Patch `SwPush.decodeBase64()` in Node.js (where `atob` is not available).
    beforeAll(() => unpatchDecodeBase64 = patchDecodeBase64(SwPush.prototype as any));
    afterAll(() => unpatchDecodeBase64());

    beforeEach(() => {
      push = new SwPush(comm);
      mock.setupSw();
    });

    it('is injectable', () => {
      TestBed.configureTestingModule({
        providers: [
          SwPush,
          {provide: NgswCommChannel, useValue: comm},
        ]
      });
      expect(() => TestBed.inject(SwPush)).not.toThrow();
    });

    describe('requestSubscription()', () => {
      it('returns a promise that resolves to the subscription', async () => {
        const promise = push.requestSubscription({serverPublicKey: 'test'});
        expect(promise).toEqual(jasmine.any(Promise));

        const sub = await promise;
        expect(sub).toEqual(jasmine.any(MockPushSubscription));
      });

      it('calls `PushManager.subscribe()` (with appropriate options)', async () => {
        const decode = (charCodeArr: Uint8Array) =>
            Array.from(charCodeArr).map(c => String.fromCharCode(c)).join('');

        // atob('c3ViamVjdHM/') === 'subjects?'
        const serverPublicKey = 'c3ViamVjdHM_';
        const appServerKeyStr = 'subjects?';

        const pmSubscribeSpy = spyOn(MockPushManager.prototype, 'subscribe').and.callThrough();
        await push.requestSubscription({serverPublicKey});

        expect(pmSubscribeSpy).toHaveBeenCalledTimes(1);
        expect(pmSubscribeSpy).toHaveBeenCalledWith({
          applicationServerKey: jasmine.any(Uint8Array) as any,
          userVisibleOnly: true,
        });

        const actualAppServerKey = pmSubscribeSpy.calls.first().args[0]!.applicationServerKey;
        const actualAppServerKeyStr = decode(actualAppServerKey as Uint8Array);
        expect(actualAppServerKeyStr).toBe(appServerKeyStr);
      });

      it('emits the new `PushSubscription` on `SwPush.subscription`', async () => {
        const subscriptionSpy = jasmine.createSpy('subscriptionSpy');
        push.subscription.subscribe(subscriptionSpy);
        const sub = await push.requestSubscription({serverPublicKey: 'test'});

        expect(subscriptionSpy).toHaveBeenCalledWith(sub);
      });
    });

    describe('unsubscribe()', () => {
      let psUnsubscribeSpy: jasmine.Spy;

      beforeEach(() => {
        psUnsubscribeSpy = spyOn(MockPushSubscription.prototype, 'unsubscribe').and.callThrough();
      });

      it('rejects if currently not subscribed to push notifications', async () => {
        try {
          await push.unsubscribe();
          throw new Error('`unsubscribe()` should fail');
        } catch (err) {
          expect((err as Error).message).toBe('Not subscribed to push notifications.');
        }
      });

      it('calls `PushSubscription.unsubscribe()`', async () => {
        await push.requestSubscription({serverPublicKey: 'test'});
        await push.unsubscribe();

        expect(psUnsubscribeSpy).toHaveBeenCalledTimes(1);
      });

      it('rejects if `PushSubscription.unsubscribe()` fails', async () => {
        psUnsubscribeSpy.and.callFake(() => {
          throw new Error('foo');
        });

        try {
          await push.requestSubscription({serverPublicKey: 'test'});
          await push.unsubscribe();
          throw new Error('`unsubscribe()` should fail');
        } catch (err) {
          expect((err as Error).message).toBe('foo');
        }
      });

      it('rejects if `PushSubscription.unsubscribe()` returns false', async () => {
        psUnsubscribeSpy.and.returnValue(Promise.resolve(false));

        try {
          await push.requestSubscription({serverPublicKey: 'test'});
          await push.unsubscribe();
          throw new Error('`unsubscribe()` should fail');
        } catch (err) {
          expect((err as Error).message).toBe('Unsubscribe failed!');
        }
      });

      it('emits `null` on `SwPush.subscription`', async () => {
        const subscriptionSpy = jasmine.createSpy('subscriptionSpy');
        push.subscription.subscribe(subscriptionSpy);

        await push.requestSubscription({serverPublicKey: 'test'});
        await push.unsubscribe();

        expect(subscriptionSpy).toHaveBeenCalledWith(null);
      });

      it('does not emit on `SwPush.subscription` on failure', async () => {
        const subscriptionSpy = jasmine.createSpy('subscriptionSpy');
        const initialSubEmit = new Promise(resolve => subscriptionSpy.and.callFake(resolve));

        push.subscription.subscribe(subscriptionSpy);
        await initialSubEmit;
        subscriptionSpy.calls.reset();

        // Error due to no subscription.
        await push.unsubscribe().catch(() => undefined);
        expect(subscriptionSpy).not.toHaveBeenCalled();

        // Subscribe.
        await push.requestSubscription({serverPublicKey: 'test'});
        subscriptionSpy.calls.reset();

        // Error due to `PushSubscription.unsubscribe()` error.
        psUnsubscribeSpy.and.callFake(() => {
          throw new Error('foo');
        });
        await push.unsubscribe().catch(() => undefined);
        expect(subscriptionSpy).not.toHaveBeenCalled();

        // Error due to `PushSubscription.unsubscribe()` failure.
        psUnsubscribeSpy.and.returnValue(Promise.resolve(false));
        await push.unsubscribe().catch(() => undefined);
        expect(subscriptionSpy).not.toHaveBeenCalled();
      });
    });

    describe('messages', () => {
      it('receives push messages', () => {
        const sendMessage = (type: string, message: string) =>
            mock.sendMessage({type, data: {message}});

        const receivedMessages: string[] = [];
        push.messages.subscribe((msg: any) => receivedMessages.push(msg.message));

        sendMessage('PUSH', 'this was a push message');
        sendMessage('NOTPUSH', 'this was not a push message');
        sendMessage('PUSH', 'this was a push message too');
        sendMessage('HSUP', 'this was a HSUP message');

        expect(receivedMessages).toEqual([
          'this was a push message',
          'this was a push message too',
        ]);
      });
    });

    describe('notificationClicks', () => {
      it('receives notification clicked messages', () => {
        const sendMessage = (type: string, action: string) =>
            mock.sendMessage({type, data: {action}});

        const receivedMessages: string[] = [];
        push.notificationClicks.subscribe(
            (msg: {action: string}) => receivedMessages.push(msg.action));

        sendMessage('NOTIFICATION_CLICK', 'this was a click');
        sendMessage('NOT_IFICATION_CLICK', 'this was not a click');
        sendMessage('NOTIFICATION_CLICK', 'this was a click too');
        sendMessage('KCILC_NOITACIFITON', 'this was a KCILC_NOITACIFITON message');

        expect(receivedMessages).toEqual([
          'this was a click',
          'this was a click too',
        ]);
      });
    });

    describe('subscription', () => {
      let nextSubEmitResolve: () => void;
      let nextSubEmitPromise: Promise<void>;
      let subscriptionSpy: jasmine.Spy;

      beforeEach(() => {
        nextSubEmitPromise = new Promise(resolve => nextSubEmitResolve = resolve);
        subscriptionSpy = jasmine.createSpy('subscriptionSpy').and.callFake(() => {
          nextSubEmitResolve();
          nextSubEmitPromise = new Promise(resolve => nextSubEmitResolve = resolve);
        });

        push.subscription.subscribe(subscriptionSpy);
      });

      it('emits on worker-driven changes (i.e. when the controller changes)', async () => {
        // Initial emit for the current `ServiceWorkerController`.
        await nextSubEmitPromise;
        expect(subscriptionSpy).toHaveBeenCalledTimes(1);
        expect(subscriptionSpy).toHaveBeenCalledWith(null);

        subscriptionSpy.calls.reset();

        // Simulate a `ServiceWorkerController` change.
        mock.setupSw();
        await nextSubEmitPromise;
        expect(subscriptionSpy).toHaveBeenCalledTimes(1);
        expect(subscriptionSpy).toHaveBeenCalledWith(null);
      });

      it('emits on subscription changes (i.e. when subscribing/unsubscribing)', async () => {
        await nextSubEmitPromise;
        subscriptionSpy.calls.reset();

        // Subscribe.
        await push.requestSubscription({serverPublicKey: 'test'});
        expect(subscriptionSpy).toHaveBeenCalledTimes(1);
        expect(subscriptionSpy).toHaveBeenCalledWith(jasmine.any(MockPushSubscription));

        subscriptionSpy.calls.reset();

        // Subscribe again.
        await push.requestSubscription({serverPublicKey: 'test'});
        expect(subscriptionSpy).toHaveBeenCalledTimes(1);
        expect(subscriptionSpy).toHaveBeenCalledWith(jasmine.any(MockPushSubscription));

        subscriptionSpy.calls.reset();

        // Unsubscribe.
        await push.unsubscribe();
        expect(subscriptionSpy).toHaveBeenCalledTimes(1);
        expect(subscriptionSpy).toHaveBeenCalledWith(null);
      });
    });

    describe('with no SW', () => {
      beforeEach(() => {
        comm = new NgswCommChannel(undefined);
        push = new SwPush(comm);
      });

      it('does not crash on subscription to observables', () => {
        push.messages.toPromise().catch(err => fail(err));
        push.notificationClicks.toPromise().catch(err => fail(err));
        push.subscription.toPromise().catch(err => fail(err));
      });

      it('gives an error when registering', done => {
        push.requestSubscription({serverPublicKey: 'test'}).catch(err => {
          done();
        });
      });

      it('gives an error when unsubscribing', done => {
        push.unsubscribe().catch(err => {
          done();
        });
      });
    });
  });

  describe('SwUpdate', () => {
    let update: SwUpdate;
    beforeEach(() => {
      update = new SwUpdate(comm);
      mock.setupSw();
    });
    it('processes update availability notifications when sent', done => {
      update.versionUpdates
          .pipe(
              filter((evt: VersionEvent): evt is VersionReadyEvent => evt.type === 'VERSION_READY'))
          .subscribe(event => {
            expect(event.currentVersion).toEqual({hash: 'A'});
            expect(event.latestVersion).toEqual({hash: 'B'});
            done();
          });
      mock.sendMessage({
        type: 'VERSION_READY',
        currentVersion: {
          hash: 'A',
        },
        latestVersion: {
          hash: 'B',
        },
      });
    });
    it('processes unrecoverable notifications when sent', done => {
      update.unrecoverable.subscribe(event => {
        expect(event.reason).toEqual('Invalid Resource');
        expect(event.type).toEqual('UNRECOVERABLE_STATE');
        done();
      });
      mock.sendMessage({type: 'UNRECOVERABLE_STATE', reason: 'Invalid Resource'});
    });

    it('processes a no new version event when sent', done => {
      update.versionUpdates.subscribe(event => {
        expect(event.type).toEqual('NO_NEW_VERSION_DETECTED');
        expect((event as NoNewVersionDetectedEvent).version).toEqual({hash: 'A'});
        done();
      });
<<<<<<< HEAD
      it('processes update availability notifications when sent', done => {
        update.versionUpdates
            .pipe(filter(
                (evt: VersionEvent): evt is VersionReadyEvent => evt.type === 'VERSION_READY'))
            .subscribe(event => {
              expect(event.currentVersion).toEqual({hash: 'A'});
              expect(event.latestVersion).toEqual({hash: 'B'});
              done();
            });
        mock.sendMessage({
          type: 'VERSION_READY',
          currentVersion: {
            hash: 'A',
          },
          latestVersion: {
            hash: 'B',
          },
        });
=======
      mock.sendMessage({
        type: 'NO_NEW_VERSION_DETECTED',
        version: {
          hash: 'A',
        },
>>>>>>> 6070c9dd
      });
    });
    it('process any version update event when sent', done => {
      update.versionUpdates.subscribe(event => {
        expect(event.type).toEqual('VERSION_DETECTED');
        expect((event as VersionDetectedEvent).version).toEqual({hash: 'A'});
        done();
      });
<<<<<<< HEAD

      it('processes a no new version event when sent', done => {
        update.versionUpdates.subscribe(event => {
          expect(event.type).toEqual('NO_NEW_VERSION_DETECTED');
          expect((event as NoNewVersionDetectedEvent).version).toEqual({hash: 'A'});
          done();
        });
=======
      mock.sendMessage({
        type: 'VERSION_DETECTED',
        version: {
          hash: 'A',
        },
      });
    });
    it('activates updates when requested', async () => {
      mock.messages.subscribe((msg: {action: string, nonce: number}) => {
        expect(msg.action).toEqual('ACTIVATE_UPDATE');
>>>>>>> 6070c9dd
        mock.sendMessage({
          type: 'OPERATION_COMPLETED',
          nonce: msg.nonce,
          result: true,
        });
      });
      expect(await update.activateUpdate()).toBeTruthy();
    });
    it('reports activation failure when requested', async () => {
      mock.messages.subscribe((msg: {action: string, nonce: number}) => {
        expect(msg.action).toEqual('ACTIVATE_UPDATE');
        mock.sendMessage({
          type: 'OPERATION_COMPLETED',
          nonce: msg.nonce,
          error: 'Failed to activate',
        });
      });
      await expectAsync(update.activateUpdate()).toBeRejectedWithError('Failed to activate');
    });
    it('is injectable', () => {
      TestBed.configureTestingModule({
        providers: [
          SwUpdate,
          {provide: NgswCommChannel, useValue: comm},
        ]
      });
<<<<<<< HEAD
      describe('with no SW', () => {
        beforeEach(() => {
          comm = new NgswCommChannel(undefined);
        });
        it('can be instantiated', () => {
          update = new SwUpdate(comm);
        });
        it('does not crash on subscription to observables', () => {
          update = new SwUpdate(comm);
          update.unrecoverable.toPromise().catch(err => fail(err));
          update.versionUpdates.toPromise().catch(err => fail(err));
        });
        it('gives an error when checking for updates', done => {
          update = new SwUpdate(comm);
          update.checkForUpdate().catch(err => {
            done();
          });
=======
      expect(() => TestBed.inject(SwUpdate)).not.toThrow();
    });
    describe('with no SW', () => {
      beforeEach(() => {
        comm = new NgswCommChannel(undefined);
      });
      it('can be instantiated', () => {
        update = new SwUpdate(comm);
      });
      it('does not crash on subscription to observables', () => {
        update = new SwUpdate(comm);
        update.unrecoverable.toPromise().catch(err => fail(err));
        update.versionUpdates.toPromise().catch(err => fail(err));
      });
      it('gives an error when checking for updates', done => {
        update = new SwUpdate(comm);
        update.checkForUpdate().catch(err => {
          done();
>>>>>>> 6070c9dd
        });
      });
      it('gives an error when activating updates', done => {
        update = new SwUpdate(comm);
        update.activateUpdate().catch(err => {
          done();
        });
      });
    });
  });
});<|MERGE_RESOLUTION|>--- conflicted
+++ resolved
@@ -451,32 +451,11 @@
         expect((event as NoNewVersionDetectedEvent).version).toEqual({hash: 'A'});
         done();
       });
-<<<<<<< HEAD
-      it('processes update availability notifications when sent', done => {
-        update.versionUpdates
-            .pipe(filter(
-                (evt: VersionEvent): evt is VersionReadyEvent => evt.type === 'VERSION_READY'))
-            .subscribe(event => {
-              expect(event.currentVersion).toEqual({hash: 'A'});
-              expect(event.latestVersion).toEqual({hash: 'B'});
-              done();
-            });
-        mock.sendMessage({
-          type: 'VERSION_READY',
-          currentVersion: {
-            hash: 'A',
-          },
-          latestVersion: {
-            hash: 'B',
-          },
-        });
-=======
       mock.sendMessage({
         type: 'NO_NEW_VERSION_DETECTED',
         version: {
           hash: 'A',
         },
->>>>>>> 6070c9dd
       });
     });
     it('process any version update event when sent', done => {
@@ -485,15 +464,6 @@
         expect((event as VersionDetectedEvent).version).toEqual({hash: 'A'});
         done();
       });
-<<<<<<< HEAD
-
-      it('processes a no new version event when sent', done => {
-        update.versionUpdates.subscribe(event => {
-          expect(event.type).toEqual('NO_NEW_VERSION_DETECTED');
-          expect((event as NoNewVersionDetectedEvent).version).toEqual({hash: 'A'});
-          done();
-        });
-=======
       mock.sendMessage({
         type: 'VERSION_DETECTED',
         version: {
@@ -504,7 +474,6 @@
     it('activates updates when requested', async () => {
       mock.messages.subscribe((msg: {action: string, nonce: number}) => {
         expect(msg.action).toEqual('ACTIVATE_UPDATE');
->>>>>>> 6070c9dd
         mock.sendMessage({
           type: 'OPERATION_COMPLETED',
           nonce: msg.nonce,
@@ -531,25 +500,6 @@
           {provide: NgswCommChannel, useValue: comm},
         ]
       });
-<<<<<<< HEAD
-      describe('with no SW', () => {
-        beforeEach(() => {
-          comm = new NgswCommChannel(undefined);
-        });
-        it('can be instantiated', () => {
-          update = new SwUpdate(comm);
-        });
-        it('does not crash on subscription to observables', () => {
-          update = new SwUpdate(comm);
-          update.unrecoverable.toPromise().catch(err => fail(err));
-          update.versionUpdates.toPromise().catch(err => fail(err));
-        });
-        it('gives an error when checking for updates', done => {
-          update = new SwUpdate(comm);
-          update.checkForUpdate().catch(err => {
-            done();
-          });
-=======
       expect(() => TestBed.inject(SwUpdate)).not.toThrow();
     });
     describe('with no SW', () => {
@@ -568,7 +518,6 @@
         update = new SwUpdate(comm);
         update.checkForUpdate().catch(err => {
           done();
->>>>>>> 6070c9dd
         });
       });
       it('gives an error when activating updates', done => {
