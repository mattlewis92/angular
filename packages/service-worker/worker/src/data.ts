/**
 * @license
 * Copyright Google LLC All Rights Reserved.
 *
 * Use of this source code is governed by an MIT-style license that can be
 * found in the LICENSE file at https://angular.io/license
 */

import {Adapter} from './adapter';
import {Database, Table} from './database';
<<<<<<< HEAD
=======
import {CacheTable} from './db-cache';
>>>>>>> 6a88bad0
import {DebugHandler} from './debug';
import {DataGroupConfig} from './manifest';
import {NamedCache} from './named-cache-storage';

/**
 * A metadata record of how old a particular cached resource is.
 */
interface AgeRecord {
  age: number;
}

/**
 * A node in the LRU chain for a given `DataGroup`.
 *
 * Serializable as previous/next are identified by their URL and are not references.
 */
interface LruNode {
  /**
   * The URL tracked by this node.
   */
  url: string;

  /**
   * The previous (more recent) node in the chain, or null if this is the head.
   */
  previous: string|null;

  /**
   * The next (less recent) node in the chain, or null if this is the tail.
   */
  next: string|null;
}

/**
 * Serializable state of an entire LRU chain.
 *
 * Essentially a doubly linked list of URLs.
 */
interface LruState {
  /**
   * URL of the head node, or null if the chain is empty.
   */
  head: string|null;

  /**
   * URL of the tail node, or null if the chain is empty.
   */
  tail: string|null;

  /**
   * Map of URLs to data for each URL (including next/prev pointers).
   */
  map: {[url: string]: LruNode|undefined};

  /**
   * Count of the number of nodes in the chain.
   */
  count: number;
}

/**
 * Manages an instance of `LruState` and moves URLs to the head of the
 * chain when requested.
 */
class LruList {
  state: LruState;
  constructor(state?: LruState) {
    if (state === undefined) {
      state = {
        head: null,
        tail: null,
        map: {},
        count: 0,
      };
    }
    this.state = state;
  }

  /**
   * The current count of URLs in the list.
   */
  get size(): number {
    return this.state.count;
  }

  /**
   * Remove the tail.
   */
  pop(): string|null {
    // If there is no tail, return null.
    if (this.state.tail === null) {
      return null;
    }

    const url = this.state.tail;
    this.remove(url);

    // This URL has been successfully evicted.
    return url;
  }

  remove(url: string): boolean {
    const node = this.state.map[url];
    if (node === undefined) {
      return false;
    }

    // Special case if removing the current head.
    if (this.state.head === url) {
      // The node is the current head. Special case the removal.
      if (node.next === null) {
        // This is the only node. Reset the cache to be empty.
        this.state.head = null;
        this.state.tail = null;
        this.state.map = {};
        this.state.count = 0;
        return true;
      }

      // There is at least one other node. Make the next node the new head.
      const next = this.state.map[node.next!]!;
      next.previous = null;
      this.state.head = next.url;
      node.next = null;
      delete this.state.map[url];
      this.state.count--;
      return true;
    }

    // The node is not the head, so it has a previous. It may or may not be the tail.
    // If it is not, then it has a next. First, grab the previous node.
    const previous = this.state.map[node.previous!]!;

    // Fix the forward pointer to skip over node and go directly to node.next.
    previous.next = node.next;

    // node.next may or may not be set. If it is, fix the back pointer to skip over node.
    // If it's not set, then this node happened to be the tail, and the tail needs to be
    // updated to point to the previous node (removing the tail).
    if (node.next !== null) {
      // There is a next node, fix its back pointer to skip this node.
      this.state.map[node.next]!.previous = node.previous!;
    } else {
      // There is no next node - the accessed node must be the tail. Move the tail pointer.
      this.state.tail = node.previous!;
    }

    node.next = null;
    node.previous = null;
    delete this.state.map[url];
    // Count the removal.
    this.state.count--;

    return true;
  }

  accessed(url: string): void {
    // When a URL is accessed, its node needs to be moved to the head of the chain.
    // This is accomplished in two steps:
    //
    // 1) remove the node from its position within the chain.
    // 2) insert the node as the new head.
    //
    // Sometimes, a URL is accessed which has not been seen before. In this case, step 1 can
    // be skipped completely (which will grow the chain by one). Of course, if the node is
    // already the head, this whole operation can be skipped.
    if (this.state.head === url) {
      // The URL is already in the head position, accessing it is a no-op.
      return;
    }

    // Look up the node in the map, and construct a new entry if it's
    const node = this.state.map[url] || {url, next: null, previous: null};

    // Step 1: remove the node from its position within the chain, if it is in the chain.
    if (this.state.map[url] !== undefined) {
      this.remove(url);
    }

    // Step 2: insert the node at the head of the chain.

    // First, check if there's an existing head node. If there is, it has previous: null.
    // Its previous pointer should be set to the node we're inserting.
    if (this.state.head !== null) {
      this.state.map[this.state.head]!.previous = url;
    }

    // The next pointer of the node being inserted gets set to the old head, before the head
    // pointer is updated to this node.
    node.next = this.state.head;

    // The new head is the new node.
    this.state.head = url;

    // If there is no tail, then this is the first node, and is both the head and the tail.
    if (this.state.tail === null) {
      this.state.tail = url;
    }

    // Set the node in the map of nodes (if the URL has been seen before, this is a no-op)
    // and count the insertion.
    this.state.map[url] = node;
    this.state.count++;
  }
}

/**
 * A group of cached resources determined by a set of URL patterns which follow a LRU policy
 * for caching.
 */
export class DataGroup {
  /**
   * Compiled regular expression set used to determine which resources fall under the purview
   * of this group.
   */
  private readonly patterns: RegExp[];

  /**
   * The `Cache` instance in which resources belonging to this group are cached.
   */
  private readonly cache: Promise<NamedCache>;

  /**
   * Tracks the LRU state of resources in this cache.
   */
  private _lru: LruList|null = null;

  /**
   * Database table used to store the state of the LRU cache.
   */
  private readonly lruTable: Promise<Table>;

  /**
   * Database table used to store metadata for resources in the cache.
   */
  private readonly ageTable: Promise<Table>;

  constructor(
      private scope: ServiceWorkerGlobalScope, private adapter: Adapter,
      private config: DataGroupConfig, private db: Database, private debugHandler: DebugHandler,
<<<<<<< HEAD
      private prefix: string) {
    this.patterns = this.config.patterns.map(pattern => new RegExp(pattern));
    this.cache = this.scope.caches.open(`${this.prefix}:dynamic:${this.config.name}:cache`);
    this.lruTable = this.db.open(`${this.prefix}:dynamic:${this.config.name}:lru`);
    this.ageTable = this.db.open(`${this.prefix}:dynamic:${this.config.name}:age`);
=======
      cacheNamePrefix: string) {
    this.patterns = config.patterns.map(pattern => new RegExp(pattern));
    this.cache = adapter.caches.open(`${cacheNamePrefix}:${config.name}:cache`);
    this.lruTable = this.db.open(`${cacheNamePrefix}:${config.name}:lru`, config.cacheQueryOptions);
    this.ageTable = this.db.open(`${cacheNamePrefix}:${config.name}:age`, config.cacheQueryOptions);
>>>>>>> 6a88bad0
  }

  /**
   * Lazily initialize/load the LRU chain.
   */
  private async lru(): Promise<LruList> {
    if (this._lru === null) {
      const table = await this.lruTable;
      try {
        this._lru = new LruList(await table.read<LruState>('lru'));
      } catch {
        this._lru = new LruList();
      }
    }
    return this._lru;
  }

  /**
   * Sync the LRU chain to non-volatile storage.
   */
  async syncLru(): Promise<void> {
    if (this._lru === null) {
      return;
    }
    const table = await this.lruTable;
    try {
      return table.write('lru', this._lru!.state);
    } catch (err) {
      // Writing lru cache table failed. This could be a result of a full storage.
      // Continue serving clients as usual.
      this.debugHandler.log(
          err as Error, `DataGroup(${this.config.name}@${this.config.version}).syncLru()`);
      // TODO: Better detect/handle full storage; e.g. using
      // [navigator.storage](https://developer.mozilla.org/en-US/docs/Web/API/NavigatorStorage/storage).
    }
  }

  /**
   * Process a fetch event and return a `Response` if the resource is covered by this group,
   * or `null` otherwise.
   */
  async handleFetch(req: Request, event: ExtendableEvent): Promise<Response|null> {
    // Do nothing
    if (!this.patterns.some(pattern => pattern.test(req.url))) {
      return null;
    }

    // Lazily initialize the LRU cache.
    const lru = await this.lru();

    // The URL matches this cache. First, check whether this is a mutating request or not.
    switch (req.method) {
      case 'OPTIONS':
        // Don't try to cache this - it's non-mutating, but is part of a mutating request.
        // Most likely SWs don't even see this, but this guard is here just in case.
        return null;
      case 'GET':
      case 'HEAD':
        // Handle the request with whatever strategy was selected.
        switch (this.config.strategy) {
          case 'freshness':
            return this.handleFetchWithFreshness(req, event, lru);
          case 'performance':
            return this.handleFetchWithPerformance(req, event, lru);
          default:
            throw new Error(`Unknown strategy: ${this.config.strategy}`);
        }
      default:
        // This was a mutating request. Assume the cache for this URL is no longer valid.
        const wasCached = lru.remove(req.url);

        // If there was a cached entry, remove it.
        if (wasCached) {
          await this.clearCacheForUrl(req.url);
        }

        // Sync the LRU chain to non-volatile storage.
        await this.syncLru();

        // Finally, fall back on the network.
        return this.safeFetch(req);
    }
  }

  private async handleFetchWithPerformance(req: Request, event: ExtendableEvent, lru: LruList):
      Promise<Response|null> {
    // The 'performance' strategy prioritizes cached response. Prefer to avoid caching opaque
    // responses to avoid caching an error response.
    const okToCacheOpaque = this.config.cacheOpaqueResponses ?? false;

    let res: Response|null|undefined = null;

    // Check the cache first. If the resource exists there (and is not expired), the cached
    // version can be used.
    const fromCache = await this.loadFromCache(req, lru);
    if (fromCache !== null) {
      res = fromCache.res;
      // Check the age of the resource.
      if (this.config.refreshAheadMs !== undefined && fromCache.age >= this.config.refreshAheadMs) {
<<<<<<< HEAD
        ctx.waitUntil(this.safeCacheResponse(req, this.safeFetch(req), lru));
=======
        event.waitUntil(this.safeCacheResponse(req, this.safeFetch(req), lru, okToCacheOpaque));
>>>>>>> 6a88bad0
      }
    }

    if (res !== null) {
      return res;
    }

    // No match from the cache. Go to the network. Note that this is not an 'await'
    // call, networkFetch is the actual Promise. This is due to timeout handling.
    const [timeoutFetch, networkFetch] = this.networkFetchWithTimeout(req);
    res = await timeoutFetch;

    // Since fetch() will always return a response, undefined indicates a timeout.
    if (res === undefined) {
      // The request timed out. Return a Gateway Timeout error.
      res = this.adapter.newResponse(null, {status: 504, statusText: 'Gateway Timeout'});

      // Cache the network response eventually.
<<<<<<< HEAD
      ctx.waitUntil(this.safeCacheResponse(req, networkFetch, lru));
    } else {
      // The request completed in time, so cache it inline with the response flow.
      await this.safeCacheResponse(req, res, lru);
=======
      event.waitUntil(this.safeCacheResponse(req, networkFetch, lru, okToCacheOpaque));
    } else {
      // The request completed in time, so cache it inline with the response flow.
      await this.safeCacheResponse(req, res, lru, okToCacheOpaque);
>>>>>>> 6a88bad0
    }

    return res;
  }

  private async handleFetchWithFreshness(req: Request, event: ExtendableEvent, lru: LruList):
      Promise<Response|null> {
    // The 'freshness' strategy prioritizes responses from the network. Therefore, it is OK to cache
    // an opaque response, even if it is an error response.
    const okToCacheOpaque = this.config.cacheOpaqueResponses ?? true;

    // Start with a network fetch.
    const [timeoutFetch, networkFetch] = this.networkFetchWithTimeout(req);
    let res: Response|null|undefined;


    // If that fetch errors, treat it as a timed out request.
    try {
      res = await timeoutFetch;
    } catch {
      res = undefined;
    }

    // If the network fetch times out or errors, fall back on the cache.
    if (res === undefined) {
<<<<<<< HEAD
      ctx.waitUntil(this.safeCacheResponse(req, networkFetch, lru, true));
=======
      event.waitUntil(this.safeCacheResponse(req, networkFetch, lru, okToCacheOpaque));
>>>>>>> 6a88bad0

      // Ignore the age, the network response will be cached anyway due to the
      // behavior of freshness.
      const fromCache = await this.loadFromCache(req, lru);
      res = (fromCache !== null) ? fromCache.res : null;
    } else {
<<<<<<< HEAD
      await this.safeCacheResponse(req, res, lru, true);
=======
      await this.safeCacheResponse(req, res, lru, okToCacheOpaque);
>>>>>>> 6a88bad0
    }

    // Either the network fetch didn't time out, or the cache yielded a usable response.
    // In either case, use it.
    if (res !== null) {
      return res;
    }

    // No response in the cache. No choice but to fall back on the full network fetch.
    return networkFetch;
  }

  private networkFetchWithTimeout(req: Request): [Promise<Response|undefined>, Promise<Response>] {
    // If there is a timeout configured, race a timeout Promise with the network fetch.
    // Otherwise, just fetch from the network directly.
    if (this.config.timeoutMs !== undefined) {
      const networkFetch = this.scope.fetch(req);
      const safeNetworkFetch = (async () => {
        try {
          return await networkFetch;
        } catch {
          return this.adapter.newResponse(null, {
            status: 504,
            statusText: 'Gateway Timeout',
          });
        }
      })();
      const networkFetchUndefinedError = (async () => {
        try {
          return await networkFetch;
        } catch {
          return undefined;
        }
      })();
      // Construct a Promise<undefined> for the timeout.
      const timeout = this.adapter.timeout(this.config.timeoutMs) as Promise<undefined>;
      // Race that with the network fetch. This will either be a Response, or `undefined`
      // in the event that the request errored or timed out.
      return [Promise.race([networkFetchUndefinedError, timeout]), safeNetworkFetch];
    } else {
      const networkFetch = this.safeFetch(req);
      // Do a plain fetch.
      return [networkFetch, networkFetch];
    }
  }

  private async safeCacheResponse(
      req: Request, resOrPromise: Promise<Response>|Response, lru: LruList,
      okToCacheOpaque?: boolean): Promise<void> {
    try {
      const res = await resOrPromise;
      try {
        await this.cacheResponse(req, res, lru, okToCacheOpaque);
      } catch (err) {
        // Saving the API response failed. This could be a result of a full storage.
        // Since this data is cached lazily and temporarily, continue serving clients as usual.
        this.debugHandler.log(
<<<<<<< HEAD
            err,
            `DataGroup(${this.config.name}@${this.config.version}).safeCacheResponse(${req.url}, status: ${res.status})`);
=======
            err as Error,
            `DataGroup(${this.config.name}@${this.config.version}).safeCacheResponse(${
                req.url}, status: ${res.status})`);
>>>>>>> 6a88bad0

        // TODO: Better detect/handle full storage; e.g. using
        // [navigator.storage](https://developer.mozilla.org/en-US/docs/Web/API/NavigatorStorage/storage).
      }
    } catch {
      // Request failed
      // TODO: Handle this error somehow?
    }
  }

  private async loadFromCache(req: Request, lru: LruList):
      Promise<{res: Response, age: number}|null> {
    // Look for a response in the cache. If one exists, return it.
    const cache = await this.cache;
    let res = await cache.match(req, this.config.cacheQueryOptions);
    if (res !== undefined) {
      // A response was found in the cache, but its age is not yet known. Look it up.
      try {
        const ageTable = await this.ageTable;
        const age = this.adapter.time - (await ageTable.read<AgeRecord>(req.url)).age;
        // If the response is young enough, use it.
        if (age <= this.config.maxAge) {
          // Successful match from the cache. Use the response, after marking it as having
          // been accessed.
          lru.accessed(req.url);
          return {res, age};
        }

        // Otherwise, or if there was an error, assume the response is expired, and evict it.
      } catch {
        // Some error getting the age for the response. Assume it's expired.
      }

      lru.remove(req.url);
      await this.clearCacheForUrl(req.url);

      // TODO: avoid duplicate in event of network timeout, maybe.
      await this.syncLru();
    }
    return null;
  }

  /**
   * Operation for caching the response from the server. This has to happen all
   * at once, so that the cache and LRU tracking remain in sync. If the network request
   * completes before the timeout, this logic will be run inline with the response flow.
   * If the request times out on the server, an error will be returned but the real network
   * request will still be running in the background, to be cached when it completes.
   */
  private async cacheResponse(req: Request, res: Response, lru: LruList, okToCacheOpaque = false):
      Promise<void> {
    // Only cache successful responses.
    if (!(res.ok || (okToCacheOpaque && res.type === 'opaque'))) {
      return;
    }

    // If caching this response would make the cache exceed its maximum size, evict something
    // first.
    if (lru.size >= this.config.maxSize) {
      // The cache is too big, evict something.
      const evictedUrl = lru.pop();
      if (evictedUrl !== null) {
        await this.clearCacheForUrl(evictedUrl);
      }
    }

    // TODO: evaluate for possible race conditions during flaky network periods.

    // Mark this resource as having been accessed recently. This ensures it won't be evicted
    // until enough other resources are requested that it falls off the end of the LRU chain.
    lru.accessed(req.url);

    // Store the response in the cache (cloning because the browser will consume
    // the body during the caching operation).
    await (await this.cache).put(req, res.clone());

    // Store the age of the cache.
    const ageTable = await this.ageTable;
    await ageTable.write(req.url, {age: this.adapter.time});

    // Sync the LRU chain to non-volatile storage.
    await this.syncLru();
  }

  /**
   * Delete all of the saved state which this group uses to track resources.
   */
  async cleanup(): Promise<void> {
    // Remove both the cache and the database entries which track LRU stats.
    await Promise.all([
      this.cache.then(cache => this.adapter.caches.delete(cache.name)),
      this.ageTable.then(table => this.db.delete(table.name)),
      this.lruTable.then(table => this.db.delete(table.name)),
    ]);
  }
  /**
   * Return a list of the names of all caches used by this group.
   */
  async getCacheNames(): Promise<string[]> {
    const [cache, ageTable, lruTable] = await Promise.all([
      this.cache,
      this.ageTable as Promise<CacheTable>,
      this.lruTable as Promise<CacheTable>,
    ]);
    return [cache.name, ageTable.cacheName, lruTable.cacheName];
  }

  /**
   * Clear the state of the cache for a particular resource.
   *
   * This doesn't remove the resource from the LRU table, that is assumed to have
   * been done already. This clears the GET and HEAD versions of the request from
   * the cache itself, as well as the metadata stored in the age table.
   */
  private async clearCacheForUrl(url: string): Promise<void> {
    const [cache, ageTable] = await Promise.all([this.cache, this.ageTable]);
    await Promise.all([
      cache.delete(this.adapter.newRequest(url, {method: 'GET'}), this.config.cacheQueryOptions),
      cache.delete(this.adapter.newRequest(url, {method: 'HEAD'}), this.config.cacheQueryOptions),
      ageTable.delete(url),
    ]);
  }

  private async safeFetch(req: Request): Promise<Response> {
    try {
      return this.scope.fetch(req);
    } catch {
      return this.adapter.newResponse(null, {
        status: 504,
        statusText: 'Gateway Timeout',
      });
    }
  }
}<|MERGE_RESOLUTION|>--- conflicted
+++ resolved
@@ -8,10 +8,7 @@
 
 import {Adapter} from './adapter';
 import {Database, Table} from './database';
-<<<<<<< HEAD
-=======
 import {CacheTable} from './db-cache';
->>>>>>> 6a88bad0
 import {DebugHandler} from './debug';
 import {DataGroupConfig} from './manifest';
 import {NamedCache} from './named-cache-storage';
@@ -252,19 +249,11 @@
   constructor(
       private scope: ServiceWorkerGlobalScope, private adapter: Adapter,
       private config: DataGroupConfig, private db: Database, private debugHandler: DebugHandler,
-<<<<<<< HEAD
-      private prefix: string) {
-    this.patterns = this.config.patterns.map(pattern => new RegExp(pattern));
-    this.cache = this.scope.caches.open(`${this.prefix}:dynamic:${this.config.name}:cache`);
-    this.lruTable = this.db.open(`${this.prefix}:dynamic:${this.config.name}:lru`);
-    this.ageTable = this.db.open(`${this.prefix}:dynamic:${this.config.name}:age`);
-=======
       cacheNamePrefix: string) {
     this.patterns = config.patterns.map(pattern => new RegExp(pattern));
     this.cache = adapter.caches.open(`${cacheNamePrefix}:${config.name}:cache`);
     this.lruTable = this.db.open(`${cacheNamePrefix}:${config.name}:lru`, config.cacheQueryOptions);
     this.ageTable = this.db.open(`${cacheNamePrefix}:${config.name}:age`, config.cacheQueryOptions);
->>>>>>> 6a88bad0
   }
 
   /**
@@ -364,11 +353,7 @@
       res = fromCache.res;
       // Check the age of the resource.
       if (this.config.refreshAheadMs !== undefined && fromCache.age >= this.config.refreshAheadMs) {
-<<<<<<< HEAD
-        ctx.waitUntil(this.safeCacheResponse(req, this.safeFetch(req), lru));
-=======
         event.waitUntil(this.safeCacheResponse(req, this.safeFetch(req), lru, okToCacheOpaque));
->>>>>>> 6a88bad0
       }
     }
 
@@ -387,17 +372,10 @@
       res = this.adapter.newResponse(null, {status: 504, statusText: 'Gateway Timeout'});
 
       // Cache the network response eventually.
-<<<<<<< HEAD
-      ctx.waitUntil(this.safeCacheResponse(req, networkFetch, lru));
-    } else {
-      // The request completed in time, so cache it inline with the response flow.
-      await this.safeCacheResponse(req, res, lru);
-=======
       event.waitUntil(this.safeCacheResponse(req, networkFetch, lru, okToCacheOpaque));
     } else {
       // The request completed in time, so cache it inline with the response flow.
       await this.safeCacheResponse(req, res, lru, okToCacheOpaque);
->>>>>>> 6a88bad0
     }
 
     return res;
@@ -423,22 +401,14 @@
 
     // If the network fetch times out or errors, fall back on the cache.
     if (res === undefined) {
-<<<<<<< HEAD
-      ctx.waitUntil(this.safeCacheResponse(req, networkFetch, lru, true));
-=======
       event.waitUntil(this.safeCacheResponse(req, networkFetch, lru, okToCacheOpaque));
->>>>>>> 6a88bad0
 
       // Ignore the age, the network response will be cached anyway due to the
       // behavior of freshness.
       const fromCache = await this.loadFromCache(req, lru);
       res = (fromCache !== null) ? fromCache.res : null;
     } else {
-<<<<<<< HEAD
-      await this.safeCacheResponse(req, res, lru, true);
-=======
       await this.safeCacheResponse(req, res, lru, okToCacheOpaque);
->>>>>>> 6a88bad0
     }
 
     // Either the network fetch didn't time out, or the cache yielded a usable response.
@@ -496,14 +466,9 @@
         // Saving the API response failed. This could be a result of a full storage.
         // Since this data is cached lazily and temporarily, continue serving clients as usual.
         this.debugHandler.log(
-<<<<<<< HEAD
-            err,
-            `DataGroup(${this.config.name}@${this.config.version}).safeCacheResponse(${req.url}, status: ${res.status})`);
-=======
             err as Error,
             `DataGroup(${this.config.name}@${this.config.version}).safeCacheResponse(${
                 req.url}, status: ${res.status})`);
->>>>>>> 6a88bad0
 
         // TODO: Better detect/handle full storage; e.g. using
         // [navigator.storage](https://developer.mozilla.org/en-US/docs/Web/API/NavigatorStorage/storage).
