/**
 * @license
 * Copyright Google LLC All Rights Reserved.
 *
 * Use of this source code is governed by an MIT-style license that can be
 * found in the LICENSE file at https://angular.io/license
 */

import {Adapter} from './adapter';
import {CacheState, NormalizedUrl, UpdateCacheStatus, UpdateSource} from './api';
import {AssetGroup, LazyAssetGroup, PrefetchAssetGroup} from './assets';
import {DataGroup} from './data';
import {Database} from './database';
import {DebugHandler} from './debug';
import {IdleScheduler} from './idle';
import {Manifest} from './manifest';


const BACKWARDS_COMPATIBILITY_NAVIGATION_URLS = [
  {positive: true, regex: '^/.*$'},
  {positive: false, regex: '^/.*\\.[^/]*$'},
  {positive: false, regex: '^/.*__'},
];

/**
 * A specific version of the application, identified by a unique manifest
 * as determined by its hash.
 *
 * Each `AppVersion` can be thought of as a published version of the app
 * that can be installed as an update to any previously installed versions.
 */
export class AppVersion implements UpdateSource {
  /**
   * A Map of absolute URL paths (`/foo.txt`) to the known hash of their contents (if available).
   */
  private hashTable = new Map<NormalizedUrl, string>();

  /**
   * All of the asset groups active in this version of the app.
   */
  private assetGroups: AssetGroup[];

  /**
   * All of the data groups active in this version of the app.
   */
  private dataGroups: DataGroup[];

  /**
   * Requests to URLs that match any of the `include` RegExps and none of the `exclude` RegExps
   * are considered navigation requests and handled accordingly.
   */
  private navigationUrls: {include: RegExp[], exclude: RegExp[]};

  /**
   * The normalized URL to the file that serves as the index page to satisfy navigation requests.
   * Usually this is `/index.html`.
   */
  private indexUrl = this.adapter.normalizeUrl(this.manifest.index);

  /**
   * Tracks whether the manifest has encountered any inconsistencies.
   */
  private _okay = true;

  get okay(): boolean {
    return this._okay;
  }

  constructor(
      private scope: ServiceWorkerGlobalScope, private adapter: Adapter, private database: Database,
<<<<<<< HEAD
      private idle: IdleScheduler, private debugHandler: DebugHandler, readonly manifest: Manifest,
=======
      idle: IdleScheduler, private debugHandler: DebugHandler, readonly manifest: Manifest,
>>>>>>> 6a88bad0
      readonly manifestHash: string) {
    // The hashTable within the manifest is an Object - convert it to a Map for easier lookups.
    Object.keys(manifest.hashTable).forEach(url => {
      this.hashTable.set(adapter.normalizeUrl(url), manifest.hashTable[url]);
    });

    // Process each `AssetGroup` declared in the manifest. Each declared group gets an `AssetGroup`
    // instance created for it, of a type that depends on the configuration mode.
    const assetCacheNamePrefix = `${manifestHash}:assets`;
    this.assetGroups = (manifest.assetGroups || []).map(config => {
      // Check the caching mode, which determines when resources will be fetched/updated.
      switch (config.installMode) {
        case 'prefetch':
          return new PrefetchAssetGroup(
              scope, adapter, idle, config, this.hashTable, database, assetCacheNamePrefix);
        case 'lazy':
          return new LazyAssetGroup(
              scope, adapter, idle, config, this.hashTable, database, assetCacheNamePrefix);
      }
    });

    // Process each `DataGroup` declared in the manifest.
    this.dataGroups =
        (manifest.dataGroups || [])
            .map(
                config => new DataGroup(
<<<<<<< HEAD
                    this.scope, this.adapter, config, this.database, this.debugHandler,
                    `${adapter.cacheNamePrefix}:${config.version}:data`));
=======
                    scope, adapter, config, database, debugHandler, `${config.version}:data`));
>>>>>>> 6a88bad0

    // This keeps backwards compatibility with app versions without navigation urls.
    // Fix: https://github.com/angular/angular/issues/27209
    manifest.navigationUrls = manifest.navigationUrls || BACKWARDS_COMPATIBILITY_NAVIGATION_URLS;

    // Create `include`/`exclude` RegExps for the `navigationUrls` declared in the manifest.
    const includeUrls = manifest.navigationUrls.filter(spec => spec.positive);
    const excludeUrls = manifest.navigationUrls.filter(spec => !spec.positive);
    this.navigationUrls = {
      include: includeUrls.map(spec => new RegExp(spec.regex)),
      exclude: excludeUrls.map(spec => new RegExp(spec.regex)),
    };
  }

  /**
   * Fully initialize this version of the application. If this Promise resolves successfully, all
   * required
   * data has been safely downloaded.
   */
  async initializeFully(updateFrom?: UpdateSource): Promise<void> {
    try {
      // Fully initialize each asset group, in series. Starts with an empty Promise,
      // and waits for the previous groups to have been initialized before initializing
      // the next one in turn.
      await this.assetGroups.reduce<Promise<void>>(async (previous, group) => {
        // Wait for the previous groups to complete initialization. If there is a
        // failure, this will throw, and each subsequent group will throw, until the
        // whole sequence fails.
        await previous;

        // Initialize this group.
        return group.initializeFully(updateFrom);
      }, Promise.resolve());
    } catch (err) {
      this._okay = false;
      throw err;
    }
  }

  async handleFetch(req: Request, event: ExtendableEvent): Promise<Response|null> {
    // Check the request against each `AssetGroup` in sequence. If an `AssetGroup` can't handle the
    // request,
    // it will return `null`. Thus, the first non-null response is the SW's answer to the request.
    // So reduce
    // the group list, keeping track of a possible response. If there is one, it gets passed
    // through, and if
    // not the next group is consulted to produce a candidate response.
    const asset = await this.assetGroups.reduce(async (potentialResponse, group) => {
      // Wait on the previous potential response. If it's not null, it should just be passed
      // through.
      const resp = await potentialResponse;
      if (resp !== null) {
        return resp;
      }

      // No response has been found yet. Maybe this group will have one.
      return group.handleFetch(req, event);
    }, Promise.resolve<Response|null>(null));

    // The result of the above is the asset response, if there is any, or null otherwise. Return the
    // asset
    // response if there was one. If not, check with the data caching groups.
    if (asset !== null) {
      return asset;
    }

    // Perform the same reduction operation as above, but this time processing
    // the data caching groups.
    const data = await this.dataGroups.reduce(async (potentialResponse, group) => {
      const resp = await potentialResponse;
      if (resp !== null) {
        return resp;
      }

      return group.handleFetch(req, event);
    }, Promise.resolve<Response|null>(null));

    // If the data caching group returned a response, go with it.
    if (data !== null) {
      return data;
    }

    // Next, check if this is a navigation request for a route. Detect circular
    // navigations by checking if the request URL is the same as the index URL.
    if (this.adapter.normalizeUrl(req.url) !== this.indexUrl && this.isNavigationRequest(req)) {
      if (this.manifest.navigationRequestStrategy === 'freshness') {
        // For navigation requests the freshness was configured. The request will always go trough
        // the network and fallback to default `handleFetch` behavior in case of failure.
        try {
          return await this.scope.fetch(req);
        } catch {
          // Navigation request failed - application is likely offline.
          // Proceed forward to the default `handleFetch` behavior, where
          // `indexUrl` will be requested and it should be available in the cache.
        }
      }

      // This was a navigation request. Re-enter `handleFetch` with a request for
      // the index URL.
      return this.handleFetch(this.adapter.newRequest(this.indexUrl), event);
    }

    return null;
  }

  /**
   * Determine whether the request is a navigation request.
   * Takes into account: Request method and mode, `Accept` header, `navigationUrls` patterns.
   */
  isNavigationRequest(req: Request): boolean {
    if (req.method !== 'GET' || req.mode !== 'navigate') {
      return false;
    }

    if (!this.acceptsTextHtml(req)) {
      return false;
    }

    const urlPrefix = this.scope.registration.scope.replace(/\/$/, '');
    const url = req.url.startsWith(urlPrefix) ? req.url.slice(urlPrefix.length) : req.url;
    const urlWithoutQueryOrHash = url.replace(/[?#].*$/, '');

    return this.navigationUrls.include.some(regex => regex.test(urlWithoutQueryOrHash)) &&
        !this.navigationUrls.exclude.some(regex => regex.test(urlWithoutQueryOrHash));
  }

  /**
   * Check this version for a given resource with a particular hash.
   */
  async lookupResourceWithHash(url: NormalizedUrl, hash: string): Promise<Response|null> {
    // Verify that this version has the requested resource cached. If not,
    // there's no point in trying.
    if (!this.hashTable.has(url)) {
      return null;
    }

    // Next, check whether the resource has the correct hash. If not, any cached
    // response isn't usable.
    if (this.hashTable.get(url) !== hash) {
      return null;
    }

    const cacheState = await this.lookupResourceWithoutHash(url);
    return cacheState && cacheState.response;
  }

  /**
   * Check this version for a given resource regardless of its hash.
   */
  lookupResourceWithoutHash(url: NormalizedUrl): Promise<CacheState|null> {
    // Limit the search to asset groups, and only scan the cache, don't
    // load resources from the network.
    return this.assetGroups.reduce(async (potentialResponse, group) => {
      const resp = await potentialResponse;
      if (resp !== null) {
        return resp;
      }

      // fetchFromCacheOnly() avoids any network fetches, and returns the
      // full set of cache data, not just the Response.
      return group.fetchFromCacheOnly(url);
    }, Promise.resolve<CacheState|null>(null));
  }

  /**
   * List all unhashed resources from all asset groups.
   */
  previouslyCachedResources(): Promise<NormalizedUrl[]> {
    return this.assetGroups.reduce(
        async (resources, group) => (await resources).concat(await group.unhashedResources()),
        Promise.resolve<NormalizedUrl[]>([]));
  }

  async recentCacheStatus(url: string): Promise<UpdateCacheStatus> {
    return this.assetGroups.reduce(async (current, group) => {
      const status = await current;
      if (status === UpdateCacheStatus.CACHED) {
        return status;
      }
      const groupStatus = await group.cacheStatus(url);
      if (groupStatus === UpdateCacheStatus.NOT_CACHED) {
        return status;
      }
      return groupStatus;
    }, Promise.resolve(UpdateCacheStatus.NOT_CACHED));
  }

  /**
   * Return a list of the names of all caches used by this version.
   */
  async getCacheNames(): Promise<string[]> {
    const allGroupCacheNames = await Promise.all([
      ...this.assetGroups.map(group => group.getCacheNames()),
      ...this.dataGroups.map(group => group.getCacheNames()),
    ]);
    return ([] as string[]).concat(...allGroupCacheNames);
  }

  /**
   * Get the opaque application data which was provided with the manifest.
   */
  get appData(): Object|null {
    return this.manifest.appData || null;
  }

  /**
   * Check whether a request accepts `text/html` (based on the `Accept` header).
   */
  private acceptsTextHtml(req: Request): boolean {
    const accept = req.headers.get('Accept');
    if (accept === null) {
      return false;
    }
    const values = accept.split(',');
    return values.some(value => value.trim().toLowerCase() === 'text/html');
  }
}<|MERGE_RESOLUTION|>--- conflicted
+++ resolved
@@ -68,11 +68,7 @@
 
   constructor(
       private scope: ServiceWorkerGlobalScope, private adapter: Adapter, private database: Database,
-<<<<<<< HEAD
-      private idle: IdleScheduler, private debugHandler: DebugHandler, readonly manifest: Manifest,
-=======
       idle: IdleScheduler, private debugHandler: DebugHandler, readonly manifest: Manifest,
->>>>>>> 6a88bad0
       readonly manifestHash: string) {
     // The hashTable within the manifest is an Object - convert it to a Map for easier lookups.
     Object.keys(manifest.hashTable).forEach(url => {
@@ -99,12 +95,7 @@
         (manifest.dataGroups || [])
             .map(
                 config => new DataGroup(
-<<<<<<< HEAD
-                    this.scope, this.adapter, config, this.database, this.debugHandler,
-                    `${adapter.cacheNamePrefix}:${config.version}:data`));
-=======
                     scope, adapter, config, database, debugHandler, `${config.version}:data`));
->>>>>>> 6a88bad0
 
     // This keeps backwards compatibility with app versions without navigation urls.
     // Fix: https://github.com/angular/angular/issues/27209
