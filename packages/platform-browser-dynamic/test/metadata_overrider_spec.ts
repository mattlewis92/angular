--- conflicted
+++ resolved
@@ -56,15 +56,6 @@
     overrider = new MetadataOverrider();
   });
 
-<<<<<<< HEAD
-    it('should return a new instance with the same values', () => {
-      const oldInstance = new SomeMetadata({plainProp: 'somePlainProp', getterProp: 'someInput'});
-      const newInstance = overrider.overrideMetadata(SomeMetadata, oldInstance, {});
-      expect(newInstance).not.toBe(oldInstance);
-      expect(newInstance).toBeInstanceOf(SomeMetadata);
-      expect(newInstance).toEqual(oldInstance);
-    });
-=======
   it('should return a new instance with the same values', () => {
     const oldInstance = new SomeMetadata({plainProp: 'somePlainProp', getterProp: 'someInput'});
     const newInstance = overrider.overrideMetadata(SomeMetadata, oldInstance, {});
@@ -72,7 +63,6 @@
     expect(newInstance).toBeInstanceOf(SomeMetadata);
     expect(newInstance).toEqual(oldInstance);
   });
->>>>>>> 6070c9dd
 
   it('should set individual properties and keep others', () => {
     const oldInstance =
