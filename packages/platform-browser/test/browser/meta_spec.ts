/**
 * @license
 * Copyright Google LLC All Rights Reserved.
 *
 * Use of this source code is governed by an MIT-style license that can be
 * found in the LICENSE file at https://angular.io/license
 */

import {ɵgetDOM as getDOM} from '@angular/common';
import {Injectable} from '@angular/core';
import {TestBed} from '@angular/core/testing';
import {BrowserModule, Meta} from '@angular/platform-browser';
import {expect} from '@angular/platform-browser/testing/src/matchers';

describe('Meta service', () => {
  let doc: Document;
  let metaService: Meta;
  let defaultMeta: HTMLMetaElement;

  beforeEach(() => {
    doc = getDOM().createHtmlDocument();
    metaService = new Meta(doc);
    defaultMeta = getDOM().createElement('meta', doc) as HTMLMetaElement;
    defaultMeta.setAttribute('property', 'fb:app_id');
    defaultMeta.setAttribute('content', '123456789');
    doc.getElementsByTagName('head')[0].appendChild(defaultMeta);
  });

  afterEach(() => getDOM().remove(defaultMeta));

  it('should return meta tag matching selector', () => {
    const actual: HTMLMetaElement = metaService.getTag('property="fb:app_id"')!;
    expect(actual).not.toBeNull();
    expect(actual.getAttribute('content')).toEqual('123456789');
  });

  it('should return all meta tags matching selector', () => {
    const tag1 = metaService.addTag({name: 'author', content: 'page author'})!;
    const tag2 = metaService.addTag({name: 'author', content: 'another page author'})!;

    const actual: HTMLMetaElement[] = metaService.getTags('name=author');
    expect(actual.length).toEqual(2);
    expect(actual[0].getAttribute('content')).toEqual('page author');
    expect(actual[1].getAttribute('content')).toEqual('another page author');

    // clean up
    metaService.removeTagElement(tag1);
    metaService.removeTagElement(tag2);
  });

  it('should return null if meta tag does not exist', () => {
    const actual: HTMLMetaElement = metaService.getTag('fake=fake')!;
    expect(actual).toBeNull();
  });

  it('should remove meta tag by the given selector', () => {
    const selector = 'name=author';
    expect(metaService.getTag(selector)).toBeNull();

    metaService.addTag({name: 'author', content: 'page author'});

    expect(metaService.getTag(selector)).not.toBeNull();

    metaService.removeTag(selector);

    expect(metaService.getTag(selector)).toBeNull();
  });

  it('should remove meta tag by the given element', () => {
    const selector = 'name=keywords';
    expect(metaService.getTag(selector)).toBeNull();

    metaService.addTags([{name: 'keywords', content: 'meta test'}]);

    const meta = metaService.getTag(selector)!;
    expect(meta).not.toBeNull();

    metaService.removeTagElement(meta);

    expect(metaService.getTag(selector)).toBeNull();
  });

  it('should update meta tag matching the given selector', () => {
    const selector = 'property="fb:app_id"';
    metaService.updateTag({content: '4321'}, selector);

    const actual = metaService.getTag(selector);
    expect(actual).not.toBeNull();
    expect(actual!.getAttribute('content')).toEqual('4321');
  });

  it('should extract selector from the tag definition', () => {
    const selector = 'property="fb:app_id"';
    metaService.updateTag({property: 'fb:app_id', content: '666'});

    const actual = metaService.getTag(selector);
    expect(actual).not.toBeNull();
    expect(actual!.getAttribute('content')).toEqual('666');
  });

  it('should create meta tag if it does not exist', () => {
    const selector = 'name="twitter:title"';

    metaService.updateTag({name: 'twitter:title', content: 'Content Title'}, selector);

    const actual = metaService.getTag(selector)!;
    expect(actual).not.toBeNull();
    expect(actual.getAttribute('content')).toEqual('Content Title');

    // clean up
    metaService.removeTagElement(actual);
  });

  it('should add new meta tag', () => {
    const selector = 'name="og:title"';
    expect(metaService.getTag(selector)).toBeNull();

    metaService.addTag({name: 'og:title', content: 'Content Title'});

    const actual = metaService.getTag(selector)!;
    expect(actual).not.toBeNull();
    expect(actual.getAttribute('content')).toEqual('Content Title');

    // clean up
    metaService.removeTagElement(actual);
  });

  it('should add httpEquiv meta tag as http-equiv', () => {
    metaService.addTag({httpEquiv: 'refresh', content: '3;url=http://test'});

    const actual = metaService.getTag('http-equiv')!;
    expect(actual).not.toBeNull();
    expect(actual.getAttribute('http-equiv')).toEqual('refresh');
    expect(actual.getAttribute('content')).toEqual('3;url=http://test');

    // clean up
    metaService.removeTagElement(actual);
  });

  it('should add multiple new meta tags', () => {
    const nameSelector = 'name="twitter:title"';
    const propertySelector = 'property="og:title"';
    expect(metaService.getTag(nameSelector)).toBeNull();
    expect(metaService.getTag(propertySelector)).toBeNull();

    metaService.addTags([
      {name: 'twitter:title', content: 'Content Title'},
      {property: 'og:title', content: 'Content Title'}
    ]);
    const twitterMeta = metaService.getTag(nameSelector)!;
    const fbMeta = metaService.getTag(propertySelector)!;
    expect(twitterMeta).not.toBeNull();
    expect(fbMeta).not.toBeNull();

    // clean up
    metaService.removeTagElement(twitterMeta);
    metaService.removeTagElement(fbMeta);
  });

  it('should not add meta tag if it is already present on the page and has the same attr', () => {
    const selector = 'property="fb:app_id"';
    expect(metaService.getTags(selector).length).toEqual(1);

    metaService.addTag({property: 'fb:app_id', content: '123456789'});

    expect(metaService.getTags(selector).length).toEqual(1);
  });

  it('should not add meta tag if it is already present on the page, even if the first tag with the same name has different other attributes',
     () => {
       metaService.addTag({name: 'description', content: 'aaa'});
       metaService.addTag({name: 'description', content: 'bbb'});
       metaService.addTag({name: 'description', content: 'aaa'});
       metaService.addTag({name: 'description', content: 'bbb'});

       expect(metaService.getTags('name="description"').length).toEqual(2);
     });

  it('should add meta tag if it is already present on the page and but has different attr', () => {
    const selector = 'property="fb:app_id"';
    expect(metaService.getTags(selector).length).toEqual(1);

    const meta = metaService.addTag({property: 'fb:app_id', content: '666'})!;

    expect(metaService.getTags(selector).length).toEqual(2);

    // clean up
    metaService.removeTagElement(meta);
  });

  it('should add meta tag if it is already present on the page and force true', () => {
    const selector = 'property="fb:app_id"';
    expect(metaService.getTags(selector).length).toEqual(1);

    const meta = metaService.addTag({property: 'fb:app_id', content: '123456789'}, true)!;

    expect(metaService.getTags(selector).length).toEqual(2);

    // clean up
    metaService.removeTagElement(meta);
  });
});

describe('integration test', () => {
  @Injectable()
  class DependsOnMeta {
    constructor(public meta: Meta) {}
  }

  beforeEach(() => {
    TestBed.configureTestingModule({
      imports: [BrowserModule],
      providers: [DependsOnMeta],
    });
<<<<<<< HEAD

    it('should inject Meta service when using BrowserModule',
       () => expect(TestBed.inject(DependsOnMeta).meta).toBeInstanceOf(Meta));
=======
>>>>>>> 6070c9dd
  });

  it('should inject Meta service when using BrowserModule',
     () => expect(TestBed.inject(DependsOnMeta).meta).toBeInstanceOf(Meta));
});<|MERGE_RESOLUTION|>--- conflicted
+++ resolved
@@ -212,12 +212,6 @@
       imports: [BrowserModule],
       providers: [DependsOnMeta],
     });
-<<<<<<< HEAD
-
-    it('should inject Meta service when using BrowserModule',
-       () => expect(TestBed.inject(DependsOnMeta).meta).toBeInstanceOf(Meta));
-=======
->>>>>>> 6070c9dd
   });
 
   it('should inject Meta service when using BrowserModule',
