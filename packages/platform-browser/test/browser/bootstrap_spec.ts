--- conflicted
+++ resolved
@@ -112,20 +112,6 @@
   return platformBrowserDynamic(platformProviders).bootstrapModule(TestModule);
 }
 
-<<<<<<< HEAD
-{
-  let el: HTMLElement, el2: HTMLElement, testProviders: Provider[], lightDom: HTMLElement;
-
-  describe('bootstrap factory method', () => {
-    if (isNode) {
-      // Jasmine will throw if there are no tests.
-      it('should pass', () => {});
-      return;
-    }
-
-    let compilerConsole: DummyConsole;
-=======
->>>>>>> 6070c9dd
 
 describe('bootstrap factory method', () => {
   let el: HTMLElement;
@@ -282,60 +268,6 @@
          expect(el2.innerText).toBe('Hello from Updated SimpleComp2!');
        });
 
-<<<<<<< HEAD
-      it('should throw when trying to bootstrap a non-standalone component', async () => {
-        const msg = 'NG0907: The NonStandaloneComp component is not marked as standalone, ' +
-            'but Angular expects to have a standalone component here. Please make sure the ' +
-            'NonStandaloneComp component has the `standalone: true` flag in the decorator.';
-        let bootstrapError: string|null = null;
-
-        try {
-          await bootstrapApplication(NonStandaloneComp);
-        } catch (e) {
-          bootstrapError = (e as Error).message;
-        }
-
-        expect(bootstrapError).toBe(msg);
-      });
-
-      it('should throw when trying to bootstrap a standalone directive', async () => {
-        @Directive({
-          standalone: true,
-          selector: '[dir]',
-        })
-        class StandaloneDirective {
-        }
-
-        const msg =  //
-            'NG0906: The StandaloneDirective is not an Angular component, ' +
-            'make sure it has the `@Component` decorator.';
-        let bootstrapError: string|null = null;
-
-        try {
-          await bootstrapApplication(StandaloneDirective);
-        } catch (e) {
-          bootstrapError = (e as Error).message;
-        }
-
-        expect(bootstrapError).toBe(msg);
-      });
-
-      it('should throw when trying to bootstrap a non-annotated class', async () => {
-        class NonAnnotatedClass {}
-        const msg =  //
-            'NG0906: The NonAnnotatedClass is not an Angular component, ' +
-            'make sure it has the `@Component` decorator.';
-        let bootstrapError: string|null = null;
-
-        try {
-          await bootstrapApplication(NonAnnotatedClass);
-        } catch (e) {
-          bootstrapError = (e as Error).message;
-        }
-
-        expect(bootstrapError).toBe(msg);
-      });
-=======
     it('should allow bootstrapping non-standalone components within the same app', async () => {
       const appRef = await bootstrapApplication(SimpleComp);
 
@@ -349,57 +281,14 @@
       // Update name in both components.
       appRef.components[0].instance.name = 'Updated SimpleComp';
       appRef.components[1].instance.name = 'Updated NonStandaloneComp';
->>>>>>> 6070c9dd
 
       // Run change detection for the app.
       appRef.tick();
 
-<<<<<<< HEAD
-        await bootstrapApplication(StandaloneComponent);
-        expect(state).toBeInstanceOf(TransferState);
-      });
-
-      it('should reject the bootstrapApplication promise if an imported module throws', (done) => {
-        @NgModule()
-        class ErrorModule {
-          constructor() {
-            throw new Error('This error should be in the promise rejection');
-          }
-        }
-
-        bootstrapApplication(SimpleComp, {
-          providers: [importProvidersFrom(ErrorModule)]
-        }).then(() => done.fail('Expected bootstrap promised to be rejected'), () => done());
-      });
-
-      describe('with animations', () => {
-        @Component({
-          standalone: true,
-          selector: 'hello-app',
-          template:
-              '<div @myAnimation (@myAnimation.start)="onStart($event)">Hello from AnimationCmp!</div>',
-          animations: [trigger(
-              'myAnimation', [transition('void => *', [style({opacity: 1}), animate(5)])])],
-        })
-        class AnimationCmp {
-          renderer = _inject(ANIMATION_MODULE_TYPE, {optional: true}) ?? 'not found';
-          startEvent?: {};
-          onStart(event: {}) {
-            this.startEvent = event;
-          }
-        }
-
-        it('should enable animations when using provideAnimations()', async () => {
-          const appRef = await bootstrapApplication(AnimationCmp, {
-            providers: [provideAnimations()],
-          });
-          const cmp = appRef.components[0].instance;
-=======
       // Expect both components to be updated, since they belong to the same app.
       expect(el.innerText).toBe('Hello from Updated SimpleComp!');
       expect(el2.innerText).toBe('Hello from Updated NonStandaloneComp!');
     });
->>>>>>> 6070c9dd
 
     it('should throw when trying to bootstrap a non-standalone component', async () => {
       const msg = 'NG0907: The NonStandaloneComp component is not marked as standalone, ' +
@@ -435,38 +324,7 @@
         bootstrapError = (e as Error).message;
       }
 
-<<<<<<< HEAD
-          expect(el.innerText).toBe('Hello from AnimationCmp!');
-        });
-      });
-
-      it('initializes modules inside the NgZone when using `provideZoneChangeDetection`',
-         async () => {
-           let moduleInitialized = false;
-           @NgModule({})
-           class SomeModule {
-             constructor() {
-               expect(NgZone.isInAngularZone()).toBe(true);
-               moduleInitialized = true;
-             }
-           }
-           @Component({
-             template: '',
-             selector: 'hello-app',
-             imports: [SomeModule],
-             standalone: true,
-           })
-           class AnimationCmp {
-           }
-
-           await bootstrapApplication(AnimationCmp, {
-             providers: [provideZoneChangeDetection({eventCoalescing: true})],
-           });
-           expect(moduleInitialized).toBe(true);
-         });
-=======
       expect(bootstrapError).toBe(msg);
->>>>>>> 6070c9dd
     });
 
     it('should throw when trying to bootstrap a non-annotated class', async () => {
@@ -515,22 +373,7 @@
       }).then(() => done.fail('Expected bootstrap promised to be rejected'), () => done());
     });
 
-<<<<<<< HEAD
-    it('should throw if no provider', async () => {
-      const logger = new MockConsole();
-      const errorHandler = new ErrorHandler();
-      (errorHandler as any)._console = logger as any;
-
-      class IDontExist {}
-
-      @Component({selector: 'cmp', template: 'Cmp'})
-      class CustomCmp {
-        constructor(iDontExist: IDontExist) {}
-      }
-
-=======
     describe('with animations', () => {
->>>>>>> 6070c9dd
       @Component({
         standalone: true,
         selector: 'hello-app',
@@ -553,15 +396,8 @@
         });
         const cmp = appRef.components[0].instance;
 
-<<<<<<< HEAD
-      await expectAsync(bootstrap(RootCmp, [{provide: ErrorHandler, useValue: errorHandler}], [], [
-        CustomModule
-      ])).toBeRejected();
-    });
-=======
         // Wait until animation is completed.
         await new Promise(resolve => setTimeout(resolve, 10));
->>>>>>> 6070c9dd
 
         expect(cmp.renderer).toBe('BrowserAnimations');
         expect(cmp.startEvent.triggerName).toEqual('myAnimation');
@@ -570,25 +406,9 @@
         expect(el.innerText).toBe('Hello from AnimationCmp!');
       });
 
-<<<<<<< HEAD
-      it('should invoke the default exception handler when bootstrap fails', done => {
-        const logger = new MockConsole();
-        const errorHandler = new ErrorHandler();
-        (errorHandler as any)._console = logger as any;
-
-        const refPromise =
-            bootstrap(NonExistentComp, [{provide: ErrorHandler, useValue: errorHandler}]);
-        refPromise.then(null, (reason) => {
-          expect(logger.res[0].join('#'))
-              .toContain(
-                  'ERROR#Error: NG05104: The selector "non-existent" did not match any elements');
-          done();
-          return null;
-=======
       it('should use noop animations renderer when using provideNoopAnimations()', async () => {
         const appRef = await bootstrapApplication(AnimationCmp, {
           providers: [provideNoopAnimations()],
->>>>>>> 6070c9dd
         });
         const cmp = appRef.components[0].instance;
 
@@ -613,20 +433,6 @@
              moduleInitialized = true;
            }
          }
-<<<<<<< HEAD
-         bootstrap(HelloRootCmp, testProviders)
-             .then((ref: ComponentRef<HelloRootCmp>) => {
-               const compiler: Compiler = ref.injector.get(Compiler);
-               return compiler.compileModuleAsync(AsyncModule).then(factory => {
-                 expect(() => factory.create(ref.injector))
-                     .toThrowError(
-                         'NG05100: Providers from the `BrowserModule` have already been loaded. ' +
-                         'If you need access to common directives such as NgIf and NgFor, ' +
-                         'import the `CommonModule` instead.');
-               });
-             })
-             .then(() => done(), err => done.fail(err));
-=======
          @Component({
            template: '',
            selector: 'hello-app',
@@ -640,7 +446,6 @@
            providers: [provideZoneChangeDetection({eventCoalescing: true})],
          });
          expect(moduleInitialized).toBe(true);
->>>>>>> 6070c9dd
        });
   });
 
@@ -832,16 +637,6 @@
     }, done.fail);
   });
 
-<<<<<<< HEAD
-    it('should not allow provideZoneChangeDetection in bootstrapModule', async () => {
-      @NgModule({imports: [BrowserModule], providers: [provideZoneChangeDetection()]})
-      class SomeModule {
-      }
-
-      await expectAsync(platformBrowserDynamic().bootstrapModule(SomeModule))
-          .toBeRejectedWithError(/provideZoneChangeDetection.*BootstrapOptions/);
-    });
-=======
   it('should not override locale provided during bootstrap', done => {
     const refPromise =
         bootstrap(HelloRootCmp, [testProviders], [{provide: LOCALE_ID, useValue: 'fr-FR'}]);
@@ -888,7 +683,6 @@
       }, done.fail);
     })();
   });
->>>>>>> 6070c9dd
 
   it('should not allow provideZoneChangeDetection in bootstrapModule', async () => {
     @NgModule({imports: [BrowserModule], providers: [provideZoneChangeDetection()]})
@@ -950,55 +744,6 @@
       }
     }
 
-<<<<<<< HEAD
-      it('should be triggered for all bootstrapped components in case change happens in one of them',
-         done => {
-           @NgModule({
-             imports: [BrowserModule],
-             declarations: [CompA, CompB],
-             bootstrap: [CompA, CompB],
-             schemas: [CUSTOM_ELEMENTS_SCHEMA]
-           })
-           class TestModuleA {
-           }
-           platformBrowserDynamic().bootstrapModule(TestModuleA).then((ref) => {
-             log.length = 0;
-             (el.querySelectorAll<HTMLElement>('#button-a')[0]).click();
-             expect(log).toContain('CompA:onClick');
-             expect(log).toContain('CompA:ngDoCheck');
-             expect(log).toContain('CompB:ngDoCheck');
-
-             log.length = 0;
-             el2.querySelectorAll<HTMLElement>('#button-b')[0].click();
-             expect(log).toContain('CompB:onClick');
-             expect(log).toContain('CompA:ngDoCheck');
-             expect(log).toContain('CompB:ngDoCheck');
-
-             done();
-           }, done.fail);
-         });
-
-
-      it('should work in isolation for each component bootstrapped individually', done => {
-        const refPromise1 = bootstrap(CompA);
-        const refPromise2 = bootstrap(CompB);
-        Promise.all([refPromise1, refPromise2]).then((refs) => {
-          log.length = 0;
-          el.querySelectorAll<HTMLElement>('#button-a')[0].click();
-          expect(log).toContain('CompA:onClick');
-          expect(log).toContain('CompA:ngDoCheck');
-          expect(log).not.toContain('CompB:ngDoCheck');
-
-          log.length = 0;
-          el2.querySelectorAll<HTMLElement>('#button-b')[0].click();
-          expect(log).toContain('CompB:onClick');
-          expect(log).toContain('CompB:ngDoCheck');
-          expect(log).not.toContain('CompA:ngDoCheck');
-
-          done();
-        }, done.fail);
-      });
-=======
     it('should be triggered for all bootstrapped components in case change happens in one of them',
        done => {
          @NgModule({
@@ -1045,7 +790,6 @@
 
         done();
       }, done.fail);
->>>>>>> 6070c9dd
     });
   });
 });