--- conflicted
+++ resolved
@@ -56,13 +56,7 @@
     });
   });
 
-<<<<<<< HEAD
-    it('should inject Title service when using BrowserModule', () => {
-      expect(TestBed.inject(DependsOnTitle).title).toBeInstanceOf(Title);
-    });
-=======
   it('should inject Title service when using BrowserModule', () => {
     expect(TestBed.inject(DependsOnTitle).title).toBeInstanceOf(Title);
->>>>>>> 6070c9dd
   });
 });