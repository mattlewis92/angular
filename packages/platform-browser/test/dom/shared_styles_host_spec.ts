/**
 * @license
 * Copyright Google LLC All Rights Reserved.
 *
 * Use of this source code is governed by an MIT-style license that can be
 * found in the LICENSE file at https://angular.io/license
 */

import {ɵgetDOM as getDOM} from '@angular/common';
import {SharedStylesHost} from '@angular/platform-browser/src/dom/shared_styles_host';
import {expect} from '@angular/platform-browser/testing/src/matchers';

<<<<<<< HEAD
{
  describe('SharedStylesHost', () => {
    let doc: Document;
    let ssh: SharedStylesHost;
    let someHost: Element;
    beforeEach(() => {
      doc = getDOM().createHtmlDocument();
      doc.title = '';
      ssh = new SharedStylesHost(doc, 'app-id');
      someHost = getDOM().createElement('div');
    });

    it('should add existing styles to new hosts', () => {
      ssh.addStyles(['a {};']);
      ssh.addHost(someHost);
      expect(someHost.innerHTML).toEqual('<style>a {};</style>');
    });
=======
describe('SharedStylesHost', () => {
  let doc: Document;
  let ssh: SharedStylesHost;
  let someHost: Element;
  beforeEach(() => {
    doc = getDOM().createHtmlDocument();
    doc.title = '';
    ssh = new SharedStylesHost(doc, 'app-id');
    someHost = getDOM().createElement('div');
  });
>>>>>>> 6070c9dd

  it('should add existing styles to new hosts', () => {
    ssh.addStyles(['a {};']);
    ssh.addHost(someHost);
    expect(someHost.innerHTML).toEqual('<style>a {};</style>');
  });

  it('should add new styles to hosts', () => {
    ssh.addHost(someHost);
    ssh.addStyles(['a {};']);
    expect(someHost.innerHTML).toEqual('<style>a {};</style>');
  });

  it('should add styles only once to hosts', () => {
    ssh.addStyles(['a {};']);
    ssh.addHost(someHost);
    ssh.addStyles(['a {};']);
    expect(someHost.innerHTML).toEqual('<style>a {};</style>');
  });

<<<<<<< HEAD
    it('should remove style nodes on destroy', () => {
      ssh.addStyles(['a {};']);
      ssh.addHost(someHost);
      expect(someHost.innerHTML).toEqual('<style>a {};</style>');

      ssh.ngOnDestroy();
      expect(someHost.innerHTML).toEqual('');
    });

    it(`should add 'nonce' attribute when a nonce value is provided`, () => {
      ssh = new SharedStylesHost(doc, 'app-id', '{% nonce %}');
      ssh.addStyles(['a {};']);
      ssh.addHost(someHost);
      expect(someHost.innerHTML).toEqual('<style nonce="{% nonce %}">a {};</style>');
    });

    it('should not add duplicate style nodes', () => {
      ssh.addHost(someHost);
      const styles = ['a {};'];
      ssh.addStyles(styles);
      ssh.disableStyles(styles);
      ssh.addStyles(styles);
      expect(someHost.innerHTML).toEqual('<style>a {};</style>');
    });
=======
  it('should use the document head as default host', () => {
    ssh.addStyles(['a {};', 'b {};']);
    expect(doc.head).toHaveText('a {};b {};');
  });

  it('should remove style nodes on destroy', () => {
    ssh.addStyles(['a {};']);
    ssh.addHost(someHost);
    expect(someHost.innerHTML).toEqual('<style>a {};</style>');

    ssh.ngOnDestroy();
    expect(someHost.innerHTML).toEqual('');
  });

  it(`should add 'nonce' attribute when a nonce value is provided`, () => {
    ssh = new SharedStylesHost(doc, 'app-id', '{% nonce %}');
    ssh.addStyles(['a {};']);
    ssh.addHost(someHost);
    expect(someHost.innerHTML).toEqual('<style nonce="{% nonce %}">a {};</style>');
>>>>>>> 6070c9dd
  });
});<|MERGE_RESOLUTION|>--- conflicted
+++ resolved
@@ -10,25 +10,6 @@
 import {SharedStylesHost} from '@angular/platform-browser/src/dom/shared_styles_host';
 import {expect} from '@angular/platform-browser/testing/src/matchers';
 
-<<<<<<< HEAD
-{
-  describe('SharedStylesHost', () => {
-    let doc: Document;
-    let ssh: SharedStylesHost;
-    let someHost: Element;
-    beforeEach(() => {
-      doc = getDOM().createHtmlDocument();
-      doc.title = '';
-      ssh = new SharedStylesHost(doc, 'app-id');
-      someHost = getDOM().createElement('div');
-    });
-
-    it('should add existing styles to new hosts', () => {
-      ssh.addStyles(['a {};']);
-      ssh.addHost(someHost);
-      expect(someHost.innerHTML).toEqual('<style>a {};</style>');
-    });
-=======
 describe('SharedStylesHost', () => {
   let doc: Document;
   let ssh: SharedStylesHost;
@@ -39,7 +20,6 @@
     ssh = new SharedStylesHost(doc, 'app-id');
     someHost = getDOM().createElement('div');
   });
->>>>>>> 6070c9dd
 
   it('should add existing styles to new hosts', () => {
     ssh.addStyles(['a {};']);
@@ -60,32 +40,6 @@
     expect(someHost.innerHTML).toEqual('<style>a {};</style>');
   });
 
-<<<<<<< HEAD
-    it('should remove style nodes on destroy', () => {
-      ssh.addStyles(['a {};']);
-      ssh.addHost(someHost);
-      expect(someHost.innerHTML).toEqual('<style>a {};</style>');
-
-      ssh.ngOnDestroy();
-      expect(someHost.innerHTML).toEqual('');
-    });
-
-    it(`should add 'nonce' attribute when a nonce value is provided`, () => {
-      ssh = new SharedStylesHost(doc, 'app-id', '{% nonce %}');
-      ssh.addStyles(['a {};']);
-      ssh.addHost(someHost);
-      expect(someHost.innerHTML).toEqual('<style nonce="{% nonce %}">a {};</style>');
-    });
-
-    it('should not add duplicate style nodes', () => {
-      ssh.addHost(someHost);
-      const styles = ['a {};'];
-      ssh.addStyles(styles);
-      ssh.disableStyles(styles);
-      ssh.addStyles(styles);
-      expect(someHost.innerHTML).toEqual('<style>a {};</style>');
-    });
-=======
   it('should use the document head as default host', () => {
     ssh.addStyles(['a {};', 'b {};']);
     expect(doc.head).toHaveText('a {};b {};');
@@ -105,6 +59,5 @@
     ssh.addStyles(['a {};']);
     ssh.addHost(someHost);
     expect(someHost.innerHTML).toEqual('<style nonce="{% nonce %}">a {};</style>');
->>>>>>> 6070c9dd
   });
 });