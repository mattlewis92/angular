/**
 * @license
 * Copyright Google LLC All Rights Reserved.
 *
 * Use of this source code is governed by an MIT-style license that can be
 * found in the LICENSE file at https://angular.io/license
 */
<<<<<<< HEAD
import {Component, DebugElement, Renderer2, ViewEncapsulation} from '@angular/core';
=======
import {Component, Renderer2, ViewEncapsulation} from '@angular/core';
>>>>>>> 6070c9dd
import {ComponentFixture, TestBed} from '@angular/core/testing';
import {By} from '@angular/platform-browser/src/dom/debug/by';
import {NAMESPACE_URIS, REMOVE_STYLES_ON_COMPONENT_DESTROY} from '@angular/platform-browser/src/dom/dom_renderer';
import {expect} from '@angular/platform-browser/testing/src/matchers';

<<<<<<< HEAD
{
  describe('DefaultDomRendererV2', () => {
    if (isNode) {
      // Jasmine will throw if there are no tests.
      it('should pass', () => {});
      return;
    }

    let renderer: Renderer2;

    beforeEach(() => {
      TestBed.configureTestingModule({
        declarations: [
          TestCmp,
          SomeApp,
          SomeAppForCleanUp,
          CmpEncapsulationEmulated,
          CmpEncapsulationNone,
          CmpEncapsulationShadow,
        ],
      });
      renderer = TestBed.createComponent(TestCmp).componentInstance.renderer;
=======

describe('DefaultDomRendererV2', () => {
  if (isNode) {
    // Jasmine will throw if there are no tests.
    it('should pass', () => {});
    return;
  }

  let renderer: Renderer2;

  beforeEach(() => {
    TestBed.configureTestingModule({
      declarations: [
        TestCmp,
        SomeApp,
        SomeAppForCleanUp,
        CmpEncapsulationEmulated,
        CmpEncapsulationNone,
        CmpEncapsulationShadow,
      ],
>>>>>>> 6070c9dd
    });
    renderer = TestBed.createComponent(TestCmp).componentInstance.renderer;
  });

  describe('setAttribute', () => {
    describe('with namespace', () => {
      it('xmlns', () => shouldSetAttributeWithNs('xmlns'));
      it('xml', () => shouldSetAttributeWithNs('xml'));
      it('svg', () => shouldSetAttributeWithNs('svg'));
      it('xhtml', () => shouldSetAttributeWithNs('xhtml'));
      it('xlink', () => shouldSetAttributeWithNs('xlink'));

      it('unknown', () => {
        const div = document.createElement('div');
        expect(div.hasAttribute('unknown:name')).toBe(false);

        renderer.setAttribute(div, 'name', 'value', 'unknown');

        expect(div.getAttribute('unknown:name')).toBe('value');
      });

      function shouldSetAttributeWithNs(namespace: string): void {
        const namespaceUri = NAMESPACE_URIS[namespace];
        const div = document.createElement('div');
        expect(div.hasAttributeNS(namespaceUri, 'name')).toBe(false);

        renderer.setAttribute(div, 'name', 'value', namespace);

        expect(div.getAttributeNS(namespaceUri, 'name')).toBe('value');
      }
    });
  });

  describe('removeAttribute', () => {
    describe('with namespace', () => {
      it('xmlns', () => shouldRemoveAttributeWithNs('xmlns'));
      it('xml', () => shouldRemoveAttributeWithNs('xml'));
      it('svg', () => shouldRemoveAttributeWithNs('svg'));
      it('xhtml', () => shouldRemoveAttributeWithNs('xhtml'));
      it('xlink', () => shouldRemoveAttributeWithNs('xlink'));

      it('unknown', () => {
        const div = document.createElement('div');
        div.setAttribute('unknown:name', 'value');
        expect(div.hasAttribute('unknown:name')).toBe(true);

        renderer.removeAttribute(div, 'name', 'unknown');

        expect(div.hasAttribute('unknown:name')).toBe(false);
      });

      function shouldRemoveAttributeWithNs(namespace: string): void {
        const namespaceUri = NAMESPACE_URIS[namespace];
        const div = document.createElement('div');
        div.setAttributeNS(namespaceUri, `${namespace}:name`, 'value');
        expect(div.hasAttributeNS(namespaceUri, 'name')).toBe(true);

        renderer.removeAttribute(div, 'name', namespace);

        expect(div.hasAttributeNS(namespaceUri, 'name')).toBe(false);
      }
    });
  });

  describe('removeChild', () => {
    it('should not error when removing a child with a different parent than given', () => {
      const savedParent = document.createElement('div');
      const realParent = document.createElement('div');
      const child = document.createElement('div');

      realParent.appendChild(child);
      renderer.removeChild(savedParent, child);
    });
  });

<<<<<<< HEAD
    it('should allow to style components with emulated encapsulation and no encapsulation inside of components with shadow DOM',
       () => {
         const fixture = TestBed.createComponent(SomeApp);
         fixture.detectChanges();

         const cmp = fixture.debugElement.query(By.css('cmp-shadow')).nativeElement;
         const shadow = cmp.shadowRoot.querySelector('.shadow');
=======
  it('should allow to style components with emulated encapsulation and no encapsulation inside of components with shadow DOM',
     () => {
       const fixture = TestBed.createComponent(SomeApp);
       fixture.detectChanges();
>>>>>>> 6070c9dd

       const cmp = fixture.debugElement.query(By.css('cmp-shadow')).nativeElement;
       const shadow = cmp.shadowRoot.querySelector('.shadow');

       expect(window.getComputedStyle(shadow).color).toEqual('rgb(255, 0, 0)');

       const emulated = cmp.shadowRoot.querySelector('.emulated');
       expect(window.getComputedStyle(emulated).color).toEqual('rgb(0, 0, 255)');

       const none = cmp.shadowRoot.querySelector('.none');
       expect(window.getComputedStyle(none).color).toEqual('rgb(0, 255, 0)');
     });

  it('should be able to append children to a <template> element', () => {
    const template = document.createElement('template');
    const child = document.createElement('div');

    renderer.appendChild(template, child);

    expect(child.parentNode).toBe(template.content);
  });

  it('should be able to insert children before others in a <template> element', () => {
    const template = document.createElement('template');
    const child = document.createElement('div');
    const otherChild = document.createElement('div');
    template.content.appendChild(child);

    renderer.insertBefore(template, otherChild, child);

    expect(otherChild.parentNode).toBe(template.content);
  });

  describe(
      'should not cleanup styles of destroyed components when `REMOVE_STYLES_ON_COMPONENT_DESTROY` is `false`',
      () => {
        beforeEach(() => {
          TestBed.resetTestingModule();

          TestBed.configureTestingModule({
            declarations: [
              SomeAppForCleanUp,
              CmpEncapsulationEmulated,
              CmpEncapsulationNone,
            ],
            providers: [
              {
                provide: REMOVE_STYLES_ON_COMPONENT_DESTROY,
                useValue: false,
              },
            ],
          });
        });

        it('works for components without encapsulation emulated', async () => {
          const fixture = TestBed.createComponent(SomeAppForCleanUp);
          const compInstance = fixture.componentInstance;
          compInstance.showEmulatedComponents = true;

          fixture.detectChanges();
          // verify style is in DOM
          expect(await styleCount(fixture, '.emulated')).toBe(1);

          // Remove a single instance of the component.
          compInstance.componentOneInstanceHidden = true;
          fixture.detectChanges();
          // Verify style is still in DOM
          expect(await styleCount(fixture, '.emulated')).toBe(1);

          // Hide all instances of the component
          compInstance.componentTwoInstanceHidden = true;
          fixture.detectChanges();

          // Verify style is still in DOM
          expect(await styleCount(fixture, '.emulated')).toBe(1);
        });

        it('works for components without encapsulation none', async () => {
          const fixture = TestBed.createComponent(SomeAppForCleanUp);
          const compInstance = fixture.componentInstance;
          compInstance.showEmulatedComponents = false;

          fixture.detectChanges();
          // verify style is in DOM
          expect(await styleCount(fixture, '.none')).toBe(1);

          // Remove a single instance of the component.
          compInstance.componentOneInstanceHidden = true;
          fixture.detectChanges();
          // Verify style is still in DOM
          expect(await styleCount(fixture, '.none')).toBe(1);

          // Hide all instances of the component
          compInstance.componentTwoInstanceHidden = true;
          fixture.detectChanges();

          // Verify style is still in DOM
          expect(await styleCount(fixture, '.none')).toBe(1);
        });
      });

  describe('should cleanup styles of destroyed components by default', () => {
    it('works for components without encapsulation emulated', async () => {
      const fixture = TestBed.createComponent(SomeAppForCleanUp);
      const compInstance = fixture.componentInstance;
      compInstance.showEmulatedComponents = true;
      fixture.detectChanges();
      // verify style is in DOM
      expect(await styleCount(fixture, '.emulated')).toBe(1);

      // Remove a single instance of the component.
      compInstance.componentOneInstanceHidden = true;
      fixture.detectChanges();
      // Verify style is still in DOM
      expect(await styleCount(fixture, '.emulated')).toBe(1);

      // Hide all instances of the component
      compInstance.componentTwoInstanceHidden = true;
      fixture.detectChanges();

      // Verify style is not in DOM
      expect(await styleCount(fixture, '.emulated')).toBe(0);
    });

    it('works for components without encapsulation none', async () => {
      const fixture = TestBed.createComponent(SomeAppForCleanUp);
      const compInstance = fixture.componentInstance;
      compInstance.showEmulatedComponents = false;

      fixture.detectChanges();
      // verify style is in DOM
      expect(await styleCount(fixture, '.none')).toBe(1);

      // Remove a single instance of the component.
      compInstance.componentOneInstanceHidden = true;
      fixture.detectChanges();
      // Verify style is still in DOM
      expect(await styleCount(fixture, '.none')).toBe(1);

      // Hide all instances of the component
      compInstance.componentTwoInstanceHidden = true;
      fixture.detectChanges();

      // Verify style is not in DOM
      expect(await styleCount(fixture, '.emulated')).toBe(0);
    });

    describe('When `REMOVE_STYLES_ON_COMPONENT_DESTROY` is `false`', () => {
      beforeEach(() => {
        TestBed.resetTestingModule();

        TestBed.configureTestingModule({
          declarations: [
            SomeAppForCleanUp,
            CmpEncapsulationEmulated,
            CmpEncapsulationNone,
          ],
          providers: [
            {
              provide: REMOVE_STYLES_ON_COMPONENT_DESTROY,
              useValue: false,
            },
          ],
        });
      });

      it('should not disable styles for components with encapsulation emulated', async () => {
        const fixture = TestBed.createComponent(SomeAppForCleanUp);
        const compInstance = fixture.componentInstance;
        compInstance.showEmulatedComponents = true;

        fixture.detectChanges();
        // verify style is in DOM
        expect(await styleCount(fixture, '.emulated')).toBe(1);

        // Remove a single instance of the component.
        compInstance.componentOneInstanceHidden = true;
        fixture.detectChanges();
        // Verify style is still in DOM
        expect(await styleCount(fixture, '.emulated')).toBe(1);

        // Hide all instances of the component
        compInstance.componentTwoInstanceHidden = true;
        fixture.detectChanges();

        // Verify style is not disabled in DOM
        const styles = await getStyles(fixture, '.emulated');
        expect(styles?.length).toBe(1);
        expect(styles?.[0].nativeElement.disabled).toBeFalse();
      });

      it('should not disable styles for components with encapsulation none', async () => {
        const fixture = TestBed.createComponent(SomeAppForCleanUp);
        const compInstance = fixture.componentInstance;
        compInstance.showEmulatedComponents = false;

        fixture.detectChanges();
        // verify style is in DOM
        expect(await styleCount(fixture, '.none')).toBe(1);

        // Remove a single instance of the component.
        compInstance.componentOneInstanceHidden = true;
        fixture.detectChanges();
        // Verify style is still in DOM
        expect(await styleCount(fixture, '.none')).toBe(1);

        // Hide all instances of the component
        compInstance.componentTwoInstanceHidden = true;
        fixture.detectChanges();

        // Verify style is not disabled in DOM
        const styles = await getStyles(fixture, '.none');
        expect(styles?.length).toBe(1);
        expect(styles?.[0].nativeElement.disabled).toBeFalse();
      });
    });

    describe('When `REMOVE_STYLES_ON_COMPONENT_DESTROY` is `true` or default.', () => {
      it('should disable styles for components with encapsulation emulated', async () => {
        const fixture = TestBed.createComponent(SomeAppForCleanUp);
        const compInstance = fixture.componentInstance;
        compInstance.showEmulatedComponents = true;
        fixture.detectChanges();
        // verify style is in DOM
        expect(await styleCount(fixture, '.emulated')).toBe(1);

        // Remove a single instance of the component.
        compInstance.componentOneInstanceHidden = true;
        fixture.detectChanges();
        // Verify style is still in DOM
        expect(await styleCount(fixture, '.emulated')).toBe(1);

        // Hide all instances of the component
        compInstance.componentTwoInstanceHidden = true;
        fixture.detectChanges();

        // Verify style is not disabled in DOM
        const styles = await getStyles(fixture, '.emulated');
        expect(styles?.length).toBe(1);
        expect(styles?.[0].nativeElement.disabled).toBeTrue();
      });

      it('should disable styles for components with encapsulation none', async () => {
        const fixture = TestBed.createComponent(SomeAppForCleanUp);
        const compInstance = fixture.componentInstance;
        compInstance.showEmulatedComponents = false;

        fixture.detectChanges();
        // verify style is in DOM
        expect(await styleCount(fixture, '.none')).toBe(1);

        // Remove a single instance of the component.
        compInstance.componentOneInstanceHidden = true;
        fixture.detectChanges();
        // Verify style is still in DOM
        expect(await styleCount(fixture, '.none')).toBe(1);

        // Hide all instances of the component
        compInstance.componentTwoInstanceHidden = true;
        fixture.detectChanges();

        // Verify style is disabled in DOM
        const styles = await getStyles(fixture, '.none');
        expect(styles?.length).toBe(1);
        expect(styles?.[0].nativeElement.disabled).toBeTrue();
      });

      it('should not add duplicate stylesheets', async () => {
        const fixture = TestBed.createComponent(SomeAppForCleanUp);
        const compInstance = fixture.componentInstance;
        compInstance.showEmulatedComponents = false;
        compInstance.componentTwoInstanceHidden = true;

        fixture.detectChanges();
        // verify style is in DOM
        expect(await styleCount(fixture, '.none')).toBe(1);

        // Remove a single instance of the component.
        compInstance.componentOneInstanceHidden = true;
        fixture.detectChanges();

        // Verify style is still in DOM
        expect(await styleCount(fixture, '.none')).toBe(1);

        // Re-create the component
        compInstance.componentOneInstanceHidden = false;
        fixture.detectChanges();

        // Verify there is only 1 style
        expect(await styleCount(fixture, '.none')).toBe(1);
      });
    });
  });
}


async function styleCount(
    fixture: ComponentFixture<unknown>, cssContentMatcher: string): Promise<number> {
  const styles = await getStyles(fixture, cssContentMatcher);

  return styles?.length ?? 0;
}

async function getStyles(fixture: ComponentFixture<unknown>, cssContentMatcher: string):
    Promise<DebugElement[]|undefined> {
  // flush
  await new Promise<void>(resolve => {
    setTimeout(() => resolve(), 0);
  });
<<<<<<< HEAD
=======
});


async function styleCount(
    fixture: ComponentFixture<unknown>, cssContentMatcher: string): Promise<number> {
  // flush
  await new Promise<void>(resolve => {
    setTimeout(() => resolve(), 0);
  });
>>>>>>> 6070c9dd

  const html = fixture.debugElement.parent?.parent;
  const debugElements = html?.queryAll(By.css('style'));

<<<<<<< HEAD
  return debugElements?.filter(
      ({nativeElement}) => nativeElement.textContent.includes(cssContentMatcher));
=======
  if (!debugElements) {
    return 0;
  }

  return debugElements
      .filter(({nativeElement}) => nativeElement.textContent.includes(cssContentMatcher))
      .length;
>>>>>>> 6070c9dd
}


@Component({
  selector: 'cmp-emulated',
  template: `<div class="emulated"></div>`,
  styles: [`.emulated { color: blue; }`],
  encapsulation: ViewEncapsulation.Emulated
})
class CmpEncapsulationEmulated {
}

@Component({
  selector: 'cmp-none',
  template: `<div class="none"></div>`,
  styles: [`.none { color: lime; }`],
  encapsulation: ViewEncapsulation.None
})
class CmpEncapsulationNone {
}

@Component({
  selector: 'cmp-shadow',
  template: `<div class="shadow"></div><cmp-emulated></cmp-emulated><cmp-none></cmp-none>`,
  styles: [`.shadow { color: red; }`],
  encapsulation: ViewEncapsulation.ShadowDom
})
class CmpEncapsulationShadow {
}

@Component({
  selector: 'some-app',
  template: `
    <cmp-shadow></cmp-shadow>
    <cmp-emulated></cmp-emulated>
    <cmp-none></cmp-none>
  `,
})
export class SomeApp {
}

@Component({selector: 'test-cmp', template: ''})
class TestCmp {
  constructor(public renderer: Renderer2) {}
}

@Component({
  selector: 'some-app',
  template: `
    <cmp-emulated *ngIf="!componentOneInstanceHidden && showEmulatedComponents"></cmp-emulated>
    <cmp-emulated *ngIf="!componentTwoInstanceHidden && showEmulatedComponents"></cmp-emulated>

    <cmp-none *ngIf="!componentOneInstanceHidden && !showEmulatedComponents"></cmp-none>
    <cmp-none *ngIf="!componentTwoInstanceHidden && !showEmulatedComponents"></cmp-none>
  `,
})
export class SomeAppForCleanUp {
  componentOneInstanceHidden = false;
  componentTwoInstanceHidden = false;
  showEmulatedComponents = true;
}<|MERGE_RESOLUTION|>--- conflicted
+++ resolved
@@ -5,40 +5,12 @@
  * Use of this source code is governed by an MIT-style license that can be
  * found in the LICENSE file at https://angular.io/license
  */
-<<<<<<< HEAD
-import {Component, DebugElement, Renderer2, ViewEncapsulation} from '@angular/core';
-=======
 import {Component, Renderer2, ViewEncapsulation} from '@angular/core';
->>>>>>> 6070c9dd
 import {ComponentFixture, TestBed} from '@angular/core/testing';
 import {By} from '@angular/platform-browser/src/dom/debug/by';
 import {NAMESPACE_URIS, REMOVE_STYLES_ON_COMPONENT_DESTROY} from '@angular/platform-browser/src/dom/dom_renderer';
 import {expect} from '@angular/platform-browser/testing/src/matchers';
 
-<<<<<<< HEAD
-{
-  describe('DefaultDomRendererV2', () => {
-    if (isNode) {
-      // Jasmine will throw if there are no tests.
-      it('should pass', () => {});
-      return;
-    }
-
-    let renderer: Renderer2;
-
-    beforeEach(() => {
-      TestBed.configureTestingModule({
-        declarations: [
-          TestCmp,
-          SomeApp,
-          SomeAppForCleanUp,
-          CmpEncapsulationEmulated,
-          CmpEncapsulationNone,
-          CmpEncapsulationShadow,
-        ],
-      });
-      renderer = TestBed.createComponent(TestCmp).componentInstance.renderer;
-=======
 
 describe('DefaultDomRendererV2', () => {
   if (isNode) {
@@ -59,7 +31,6 @@
         CmpEncapsulationNone,
         CmpEncapsulationShadow,
       ],
->>>>>>> 6070c9dd
     });
     renderer = TestBed.createComponent(TestCmp).componentInstance.renderer;
   });
@@ -135,20 +106,10 @@
     });
   });
 
-<<<<<<< HEAD
-    it('should allow to style components with emulated encapsulation and no encapsulation inside of components with shadow DOM',
-       () => {
-         const fixture = TestBed.createComponent(SomeApp);
-         fixture.detectChanges();
-
-         const cmp = fixture.debugElement.query(By.css('cmp-shadow')).nativeElement;
-         const shadow = cmp.shadowRoot.querySelector('.shadow');
-=======
   it('should allow to style components with emulated encapsulation and no encapsulation inside of components with shadow DOM',
      () => {
        const fixture = TestBed.createComponent(SomeApp);
        fixture.detectChanges();
->>>>>>> 6070c9dd
 
        const cmp = fixture.debugElement.query(By.css('cmp-shadow')).nativeElement;
        const shadow = cmp.shadowRoot.querySelector('.shadow');
@@ -295,171 +256,7 @@
       // Verify style is not in DOM
       expect(await styleCount(fixture, '.emulated')).toBe(0);
     });
-
-    describe('When `REMOVE_STYLES_ON_COMPONENT_DESTROY` is `false`', () => {
-      beforeEach(() => {
-        TestBed.resetTestingModule();
-
-        TestBed.configureTestingModule({
-          declarations: [
-            SomeAppForCleanUp,
-            CmpEncapsulationEmulated,
-            CmpEncapsulationNone,
-          ],
-          providers: [
-            {
-              provide: REMOVE_STYLES_ON_COMPONENT_DESTROY,
-              useValue: false,
-            },
-          ],
-        });
-      });
-
-      it('should not disable styles for components with encapsulation emulated', async () => {
-        const fixture = TestBed.createComponent(SomeAppForCleanUp);
-        const compInstance = fixture.componentInstance;
-        compInstance.showEmulatedComponents = true;
-
-        fixture.detectChanges();
-        // verify style is in DOM
-        expect(await styleCount(fixture, '.emulated')).toBe(1);
-
-        // Remove a single instance of the component.
-        compInstance.componentOneInstanceHidden = true;
-        fixture.detectChanges();
-        // Verify style is still in DOM
-        expect(await styleCount(fixture, '.emulated')).toBe(1);
-
-        // Hide all instances of the component
-        compInstance.componentTwoInstanceHidden = true;
-        fixture.detectChanges();
-
-        // Verify style is not disabled in DOM
-        const styles = await getStyles(fixture, '.emulated');
-        expect(styles?.length).toBe(1);
-        expect(styles?.[0].nativeElement.disabled).toBeFalse();
-      });
-
-      it('should not disable styles for components with encapsulation none', async () => {
-        const fixture = TestBed.createComponent(SomeAppForCleanUp);
-        const compInstance = fixture.componentInstance;
-        compInstance.showEmulatedComponents = false;
-
-        fixture.detectChanges();
-        // verify style is in DOM
-        expect(await styleCount(fixture, '.none')).toBe(1);
-
-        // Remove a single instance of the component.
-        compInstance.componentOneInstanceHidden = true;
-        fixture.detectChanges();
-        // Verify style is still in DOM
-        expect(await styleCount(fixture, '.none')).toBe(1);
-
-        // Hide all instances of the component
-        compInstance.componentTwoInstanceHidden = true;
-        fixture.detectChanges();
-
-        // Verify style is not disabled in DOM
-        const styles = await getStyles(fixture, '.none');
-        expect(styles?.length).toBe(1);
-        expect(styles?.[0].nativeElement.disabled).toBeFalse();
-      });
-    });
-
-    describe('When `REMOVE_STYLES_ON_COMPONENT_DESTROY` is `true` or default.', () => {
-      it('should disable styles for components with encapsulation emulated', async () => {
-        const fixture = TestBed.createComponent(SomeAppForCleanUp);
-        const compInstance = fixture.componentInstance;
-        compInstance.showEmulatedComponents = true;
-        fixture.detectChanges();
-        // verify style is in DOM
-        expect(await styleCount(fixture, '.emulated')).toBe(1);
-
-        // Remove a single instance of the component.
-        compInstance.componentOneInstanceHidden = true;
-        fixture.detectChanges();
-        // Verify style is still in DOM
-        expect(await styleCount(fixture, '.emulated')).toBe(1);
-
-        // Hide all instances of the component
-        compInstance.componentTwoInstanceHidden = true;
-        fixture.detectChanges();
-
-        // Verify style is not disabled in DOM
-        const styles = await getStyles(fixture, '.emulated');
-        expect(styles?.length).toBe(1);
-        expect(styles?.[0].nativeElement.disabled).toBeTrue();
-      });
-
-      it('should disable styles for components with encapsulation none', async () => {
-        const fixture = TestBed.createComponent(SomeAppForCleanUp);
-        const compInstance = fixture.componentInstance;
-        compInstance.showEmulatedComponents = false;
-
-        fixture.detectChanges();
-        // verify style is in DOM
-        expect(await styleCount(fixture, '.none')).toBe(1);
-
-        // Remove a single instance of the component.
-        compInstance.componentOneInstanceHidden = true;
-        fixture.detectChanges();
-        // Verify style is still in DOM
-        expect(await styleCount(fixture, '.none')).toBe(1);
-
-        // Hide all instances of the component
-        compInstance.componentTwoInstanceHidden = true;
-        fixture.detectChanges();
-
-        // Verify style is disabled in DOM
-        const styles = await getStyles(fixture, '.none');
-        expect(styles?.length).toBe(1);
-        expect(styles?.[0].nativeElement.disabled).toBeTrue();
-      });
-
-      it('should not add duplicate stylesheets', async () => {
-        const fixture = TestBed.createComponent(SomeAppForCleanUp);
-        const compInstance = fixture.componentInstance;
-        compInstance.showEmulatedComponents = false;
-        compInstance.componentTwoInstanceHidden = true;
-
-        fixture.detectChanges();
-        // verify style is in DOM
-        expect(await styleCount(fixture, '.none')).toBe(1);
-
-        // Remove a single instance of the component.
-        compInstance.componentOneInstanceHidden = true;
-        fixture.detectChanges();
-
-        // Verify style is still in DOM
-        expect(await styleCount(fixture, '.none')).toBe(1);
-
-        // Re-create the component
-        compInstance.componentOneInstanceHidden = false;
-        fixture.detectChanges();
-
-        // Verify there is only 1 style
-        expect(await styleCount(fixture, '.none')).toBe(1);
-      });
-    });
-  });
-}
-
-
-async function styleCount(
-    fixture: ComponentFixture<unknown>, cssContentMatcher: string): Promise<number> {
-  const styles = await getStyles(fixture, cssContentMatcher);
-
-  return styles?.length ?? 0;
-}
-
-async function getStyles(fixture: ComponentFixture<unknown>, cssContentMatcher: string):
-    Promise<DebugElement[]|undefined> {
-  // flush
-  await new Promise<void>(resolve => {
-    setTimeout(() => resolve(), 0);
-  });
-<<<<<<< HEAD
-=======
+  });
 });
 
 
@@ -469,15 +266,10 @@
   await new Promise<void>(resolve => {
     setTimeout(() => resolve(), 0);
   });
->>>>>>> 6070c9dd
 
   const html = fixture.debugElement.parent?.parent;
   const debugElements = html?.queryAll(By.css('style'));
 
-<<<<<<< HEAD
-  return debugElements?.filter(
-      ({nativeElement}) => nativeElement.textContent.includes(cssContentMatcher));
-=======
   if (!debugElements) {
     return 0;
   }
@@ -485,7 +277,6 @@
   return debugElements
       .filter(({nativeElement}) => nativeElement.textContent.includes(cssContentMatcher))
       .length;
->>>>>>> 6070c9dd
 }
 
 
