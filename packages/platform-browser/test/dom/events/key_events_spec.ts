/**
 * @license
 * Copyright Google LLC All Rights Reserved.
 *
 * Use of this source code is governed by an MIT-style license that can be
 * found in the LICENSE file at https://angular.io/license
 */

import {KeyEventsPlugin} from '@angular/platform-browser/src/dom/events/key_events';

describe('KeyEventsPlugin', () => {
  it('should ignore unrecognized events', () => {
    expect(KeyEventsPlugin.parseEventName('keydown')).toEqual(null);
    expect(KeyEventsPlugin.parseEventName('keyup')).toEqual(null);
    expect(KeyEventsPlugin.parseEventName('keydown.unknownmodifier.enter')).toEqual(null);
    expect(KeyEventsPlugin.parseEventName('keyup.unknownmodifier.enter')).toEqual(null);
    expect(KeyEventsPlugin.parseEventName('unknownevent.control.shift.enter')).toEqual(null);
    expect(KeyEventsPlugin.parseEventName('unknownevent.enter')).toEqual(null);
  });

  it('should correctly parse event names', () => {
    // key with no modifier
    expect(KeyEventsPlugin.parseEventName('keydown.enter'))
        .toEqual({'domEventName': 'keydown', 'fullKey': 'enter'});
    expect(KeyEventsPlugin.parseEventName('keyup.enter'))
        .toEqual({'domEventName': 'keyup', 'fullKey': 'enter'});

    // key with modifiers:
    expect(KeyEventsPlugin.parseEventName('keydown.control.shift.enter'))
        .toEqual({'domEventName': 'keydown', 'fullKey': 'control.shift.enter'});
    expect(KeyEventsPlugin.parseEventName('keyup.control.shift.enter'))
        .toEqual({'domEventName': 'keyup', 'fullKey': 'control.shift.enter'});

    // key with modifiers in a different order:
    expect(KeyEventsPlugin.parseEventName('keydown.shift.control.enter'))
        .toEqual({'domEventName': 'keydown', 'fullKey': 'control.shift.enter'});
    expect(KeyEventsPlugin.parseEventName('keyup.shift.control.enter'))
        .toEqual({'domEventName': 'keyup', 'fullKey': 'control.shift.enter'});

    // key that is also a modifier:
    expect(KeyEventsPlugin.parseEventName('keydown.shift.control'))
        .toEqual({'domEventName': 'keydown', 'fullKey': 'shift.control'});
    expect(KeyEventsPlugin.parseEventName('keyup.shift.control'))
        .toEqual({'domEventName': 'keyup', 'fullKey': 'shift.control'});

<<<<<<< HEAD
    it('should match key field', () => {
      const baseKeyboardEvent = {
        isTrusted: true,
        bubbles: true,
        cancelBubble: false,
        cancelable: true,
        composed: true,
        altKey: false,
        ctrlKey: false,
        metaKey: false,
        shiftKey: false,
        type: 'keydown'
      };
      expect(KeyEventsPlugin.matchEventFullKeyCode(
                 new KeyboardEvent(
                     'keydown', {...baseKeyboardEvent, key: 'ß', code: 'KeyS', altKey: true}),
                 'alt.ß'))
          .toBeTruthy();
      expect(KeyEventsPlugin.matchEventFullKeyCode(
                 new KeyboardEvent(
                     'keydown', {...baseKeyboardEvent, key: 'S', code: 'KeyS', altKey: true}),
                 'alt.s'))
          .toBeTruthy();
      expect(KeyEventsPlugin.matchEventFullKeyCode(
                 new KeyboardEvent(
                     'keydown', {...baseKeyboardEvent, key: 'F', code: 'KeyF', metaKey: true}),
                 'meta.f'))
          .toBeTruthy();
      expect(
          KeyEventsPlugin.matchEventFullKeyCode(
              new KeyboardEvent('keydown', {...baseKeyboardEvent, key: 'ArrowUp', code: 'ArrowUp'}),
              'arrowup'))
          .toBeTruthy();
      expect(KeyEventsPlugin.matchEventFullKeyCode(
                 new KeyboardEvent(
                     'keydown', {...baseKeyboardEvent, key: 'ArrowDown', code: 'ArrowDown'}),
                 'arrowdown'))
          .toBeTruthy();
      expect(KeyEventsPlugin.matchEventFullKeyCode(
                 new KeyboardEvent('keydown', {...baseKeyboardEvent, key: 'A', code: 'KeyA'}), 'a'))
          .toBeTruthy();
=======
    expect(KeyEventsPlugin.parseEventName('keydown.control.shift'))
        .toEqual({'domEventName': 'keydown', 'fullKey': 'control.shift'});
    expect(KeyEventsPlugin.parseEventName('keyup.control.shift'))
        .toEqual({'domEventName': 'keyup', 'fullKey': 'control.shift'});

    // key code ordering
    expect(KeyEventsPlugin.parseEventName('keyup.code.control.shift'))
        .toEqual({'domEventName': 'keyup', 'fullKey': 'code.control.shift'});
    expect(KeyEventsPlugin.parseEventName('keyup.control.code.shift'))
        .toEqual({'domEventName': 'keyup', 'fullKey': 'code.control.shift'});
    // capitalization gets lowercased
    expect(KeyEventsPlugin.parseEventName('keyup.control.code.shift.KeyS'))
        .toEqual({'domEventName': 'keyup', 'fullKey': 'code.control.shift.keys'});
    // user provided order of `code.` does not matter
    expect(KeyEventsPlugin.parseEventName('keyup.control.shift.code.KeyS'))
        .toEqual({'domEventName': 'keyup', 'fullKey': 'code.control.shift.keys'});
    // except for putting `code` at the end
    expect(KeyEventsPlugin.parseEventName('keyup.control.shift.KeyS.code')).toBeNull();
  });

  it('should alias esc to escape', () => {
    expect(KeyEventsPlugin.parseEventName('keyup.control.esc'))
        .toEqual(KeyEventsPlugin.parseEventName('keyup.control.escape'));
    expect(KeyEventsPlugin.parseEventName('keyup.control.Esc'))
        .toEqual(KeyEventsPlugin.parseEventName('keyup.control.escape'));
  });

  it('should match key field', () => {
    const baseKeyboardEvent = {
      isTrusted: true,
      bubbles: true,
      cancelBubble: false,
      cancelable: true,
      composed: true,
      altKey: false,
      ctrlKey: false,
      metaKey: false,
      shiftKey: false,
      type: 'keydown'
    };
    expect(KeyEventsPlugin.matchEventFullKeyCode(
               new KeyboardEvent(
                   'keydown', {...baseKeyboardEvent, key: 'ß', code: 'KeyS', altKey: true}),
               'alt.ß'))
        .toBeTruthy();
    expect(KeyEventsPlugin.matchEventFullKeyCode(
               new KeyboardEvent(
                   'keydown', {...baseKeyboardEvent, key: 'S', code: 'KeyS', altKey: true}),
               'alt.s'))
        .toBeTruthy();
    expect(KeyEventsPlugin.matchEventFullKeyCode(
               new KeyboardEvent(
                   'keydown', {...baseKeyboardEvent, key: 'F', code: 'KeyF', metaKey: true}),
               'meta.f'))
        .toBeTruthy();
    expect(
        KeyEventsPlugin.matchEventFullKeyCode(
            new KeyboardEvent('keydown', {...baseKeyboardEvent, key: 'ArrowUp', code: 'ArrowUp'}),
            'arrowup'))
        .toBeTruthy();
    expect(KeyEventsPlugin.matchEventFullKeyCode(
               new KeyboardEvent(
                   'keydown', {...baseKeyboardEvent, key: 'ArrowDown', code: 'ArrowDown'}),
               'arrowdown'))
        .toBeTruthy();
    expect(KeyEventsPlugin.matchEventFullKeyCode(
               new KeyboardEvent('keydown', {...baseKeyboardEvent, key: 'A', code: 'KeyA'}), 'a'))
        .toBeTruthy();
>>>>>>> 6070c9dd

    // special characters
    expect(KeyEventsPlugin.matchEventFullKeyCode(
               new KeyboardEvent('keydown', {...baseKeyboardEvent, key: 'Esc', code: 'Escape'}),
               'escape'))
        .toBeTruthy();
    expect(KeyEventsPlugin.matchEventFullKeyCode(
               new KeyboardEvent('keydown', {...baseKeyboardEvent, key: '\x1B', code: 'Escape'}),
               'escape'))
        .toBeTruthy();
    expect(KeyEventsPlugin.matchEventFullKeyCode(
               new KeyboardEvent('keydown', {...baseKeyboardEvent, key: '\b', code: 'Backspace'}),
               'backspace'))
        .toBeTruthy();
    expect(KeyEventsPlugin.matchEventFullKeyCode(
               new KeyboardEvent('keydown', {...baseKeyboardEvent, key: '\t', code: 'Tab'}), 'tab'))
        .toBeTruthy();
    expect(KeyEventsPlugin.matchEventFullKeyCode(
               new KeyboardEvent('keydown', {...baseKeyboardEvent, key: 'Del', code: 'Delete'}),
               'delete'))
        .toBeTruthy();
    expect(KeyEventsPlugin.matchEventFullKeyCode(
               new KeyboardEvent('keydown', {...baseKeyboardEvent, key: '\x7F', code: 'Delete'}),
               'delete'))
        .toBeTruthy();
    expect(KeyEventsPlugin.matchEventFullKeyCode(
               new KeyboardEvent('keydown', {...baseKeyboardEvent, key: 'Left', code: 'ArrowLeft'}),
               'arrowleft'))
        .toBeTruthy();
    expect(
        KeyEventsPlugin.matchEventFullKeyCode(
            new KeyboardEvent('keydown', {...baseKeyboardEvent, key: 'Right', code: 'ArrowRight'}),
            'arrowright'))
        .toBeTruthy();
    expect(KeyEventsPlugin.matchEventFullKeyCode(
               new KeyboardEvent('keydown', {...baseKeyboardEvent, key: 'Up', code: 'ArrowUp'}),
               'arrowup'))
        .toBeTruthy();
    expect(KeyEventsPlugin.matchEventFullKeyCode(
               new KeyboardEvent('keydown', {...baseKeyboardEvent, key: 'Down', code: 'ArrowDown'}),
               'arrowdown'))
        .toBeTruthy();
    expect(
        KeyEventsPlugin.matchEventFullKeyCode(
            new KeyboardEvent('keydown', {...baseKeyboardEvent, key: 'Menu', code: 'ContextMenu'}),
            'contextmenu'))
        .toBeTruthy();
    expect(
        KeyEventsPlugin.matchEventFullKeyCode(
            new KeyboardEvent('keydown', {...baseKeyboardEvent, key: 'Scroll', code: 'ScrollLock'}),
            'scrolllock'))
        .toBeTruthy();
    expect(KeyEventsPlugin.matchEventFullKeyCode(
               new KeyboardEvent('keydown', {...baseKeyboardEvent, key: 'Win', code: 'OS'}), 'os'))
        .toBeTruthy();
  });

  it('should match code field', () => {
    const baseKeyboardEvent = {
      isTrusted: true,
      bubbles: true,
      cancelBubble: false,
      cancelable: true,
      composed: true,
      altKey: false,
      ctrlKey: false,
      metaKey: false,
      shiftKey: false,
      type: 'keydown'
    };
    // Windows
    expect(KeyEventsPlugin.matchEventFullKeyCode(
               new KeyboardEvent(
                   'keydown', {...baseKeyboardEvent, key: 's', code: 'KeyS', altKey: true}),
               'code.alt.keys'))
        .toBeTruthy();
    expect(KeyEventsPlugin.matchEventFullKeyCode(
               new KeyboardEvent(
                   'keydown', {...baseKeyboardEvent, key: 's', code: 'KeyS', altKey: true}),
               'alt.s'))
        .toBeTruthy();

    // MacOS
    expect(KeyEventsPlugin.matchEventFullKeyCode(
               new KeyboardEvent(
                   'keydown', {...baseKeyboardEvent, key: 'ß', code: 'KeyS', altKey: true}),
               'code.alt.keys'))
        .toBeTruthy();
    expect(KeyEventsPlugin.matchEventFullKeyCode(
               new KeyboardEvent(
                   'keydown', {...baseKeyboardEvent, key: 'ß', code: 'KeyS', altKey: true}),
               'alt.s'))
        .toBeFalsy();

    // Arrow Keys
    expect(
        KeyEventsPlugin.matchEventFullKeyCode(
            new KeyboardEvent('keydown', {...baseKeyboardEvent, key: 'ArrowUp', code: 'ArrowUp'}),
            'code.arrowup'))
        .toBeTruthy();
    expect(KeyEventsPlugin.matchEventFullKeyCode(
               new KeyboardEvent(
                   'keydown', {...baseKeyboardEvent, key: 'ArrowDown', code: 'ArrowDown'}),
               'arrowdown'))
        .toBeTruthy();

    // Basic key match
    expect(KeyEventsPlugin.matchEventFullKeyCode(
               new KeyboardEvent('keydown', {...baseKeyboardEvent, key: 'A', code: 'KeyA'}), 'a'))
        .toBeTruthy();

    // Basic code match
    expect(
        KeyEventsPlugin.matchEventFullKeyCode(
            new KeyboardEvent('keydown', {...baseKeyboardEvent, key: 'A', code: 'KeyA'}), 'code.a'))
        .toBeFalsy();
    expect(KeyEventsPlugin.matchEventFullKeyCode(
               new KeyboardEvent('keydown', {...baseKeyboardEvent, key: 'A', code: 'KeyA'}),
               'code.keya'))
        .toBeTruthy();

    // basic special key
    expect(
        KeyEventsPlugin.matchEventFullKeyCode(
            new KeyboardEvent('keydown', {...baseKeyboardEvent, key: 'Shift', code: 'LeftShift'}),
            'code.shift'))
        .toBeFalsy();
    expect(
        KeyEventsPlugin.matchEventFullKeyCode(
            new KeyboardEvent('keydown', {...baseKeyboardEvent, key: 'Shift', code: 'LeftShift'}),
            'code.leftshift'))
        .toBeTruthy();

    // combination keys with code match
    expect(
        KeyEventsPlugin.matchEventFullKeyCode(
            new KeyboardEvent(
                'keydown',
                {...baseKeyboardEvent, key: 'Alt', code: 'AltLeft', shiftKey: true, altKey: true}),
            'code.alt.shift.altleft'))
        .toBeTruthy();
    expect(
        KeyEventsPlugin.matchEventFullKeyCode(
            new KeyboardEvent(
                'keydown',
                {...baseKeyboardEvent, key: 'Alt', code: 'AltLeft', shiftKey: true, altKey: true}),
            'code.shift.altleft'))
        .toBeFalsy();
    expect(KeyEventsPlugin.matchEventFullKeyCode(
               new KeyboardEvent('keydown', {
                 ...baseKeyboardEvent,
                 key: 'Meta',
                 code: 'MetaLeft',
                 shiftKey: true,
                 metaKey: true
               }),
               'code.meta.shift.metaleft'))
        .toBeTruthy();
    expect(KeyEventsPlugin.matchEventFullKeyCode(
               new KeyboardEvent('keydown', {
                 ...baseKeyboardEvent,
                 key: 'Alt',
                 code: 'MetaLeft',
                 shiftKey: true,
                 metaKey: true
               }),
               'code.shift.meta'))
        .toBeFalsy();
    expect(KeyEventsPlugin.matchEventFullKeyCode(
               new KeyboardEvent(
                   'keydown',
                   {...baseKeyboardEvent, key: 'S', code: 'KeyS', shiftKey: true, metaKey: true}),
               'code.meta.shift.keys'))
        .toBeTruthy();

    // combination keys without code match
    expect(
        KeyEventsPlugin.matchEventFullKeyCode(
            new KeyboardEvent(
                'keydown',
                {...baseKeyboardEvent, key: 'Alt', code: 'AltLeft', shiftKey: true, altKey: true}),
            'shift.alt'))
        .toBeTruthy();
    expect(KeyEventsPlugin.matchEventFullKeyCode(
               new KeyboardEvent('keydown', {
                 ...baseKeyboardEvent,
                 key: 'Meta',
                 code: 'MetaLeft',
                 shiftKey: true,
                 metaKey: true
               }),
               'shift.meta'))
        .toBeTruthy();
    expect(KeyEventsPlugin.matchEventFullKeyCode(
               new KeyboardEvent(
                   'keydown',
                   {...baseKeyboardEvent, key: 'S', code: 'KeyS', shiftKey: true, metaKey: true}),
               'meta.shift.s'))
        .toBeTruthy();

    // OS mismatch
    expect(KeyEventsPlugin.matchEventFullKeyCode(
               new KeyboardEvent('keydown', {
                 ...baseKeyboardEvent,
                 key: 'Meta',
                 code: 'MetaLeft',
                 shiftKey: true,
                 metaKey: true
               }),
               'shift.alt'))
        .toBeFalsy();
    expect(
        KeyEventsPlugin.matchEventFullKeyCode(
            new KeyboardEvent(
                'keydown',
                {...baseKeyboardEvent, key: 'Alt', code: 'AltLeft', shiftKey: true, altKey: true}),
            'shift.meta'))
        .toBeFalsy();
    expect(KeyEventsPlugin.matchEventFullKeyCode(
               new KeyboardEvent('keydown', {
                 ...baseKeyboardEvent,
                 key: 'Meta',
                 code: 'MetaLeft',
                 shiftKey: true,
                 metaKey: true
               }),
               'code.shift.altleft'))
        .toBeFalsy();
    expect(
        KeyEventsPlugin.matchEventFullKeyCode(
            new KeyboardEvent(
                'keydown',
                {...baseKeyboardEvent, key: 'Alt', code: 'AltLeft', shiftKey: true, altKey: true}),
            'code.shift.metaleft'))
        .toBeFalsy();

    // special key character cases
    expect(KeyEventsPlugin.matchEventFullKeyCode(
               new KeyboardEvent(
                   'keydown',
                   {...baseKeyboardEvent, key: ' ', code: 'Space', shiftKey: false, altKey: false}),
               'space'))
        .toBeTruthy();

    expect(
        KeyEventsPlugin.matchEventFullKeyCode(
            new KeyboardEvent(
                'keydown',
                {...baseKeyboardEvent, key: '.', code: 'Period', shiftKey: false, altKey: false}),
            'dot'))
        .toBeTruthy();
  });

  // unidentified key
  it('should return false when key is unidentified', () => {
    const baseKeyboardEvent = {
      isTrusted: true,
      bubbles: true,
      cancelBubble: false,
      cancelable: true,
      composed: true,
      altKey: false,
      ctrlKey: false,
      metaKey: false,
      shiftKey: false,
      type: 'keydown'
    };
    expect(KeyEventsPlugin.matchEventFullKeyCode(
               new KeyboardEvent('keydown', {...baseKeyboardEvent, shiftKey: false, altKey: false}),
               ''))
        .toBeFalsy();
  });
});<|MERGE_RESOLUTION|>--- conflicted
+++ resolved
@@ -43,49 +43,6 @@
     expect(KeyEventsPlugin.parseEventName('keyup.shift.control'))
         .toEqual({'domEventName': 'keyup', 'fullKey': 'shift.control'});
 
-<<<<<<< HEAD
-    it('should match key field', () => {
-      const baseKeyboardEvent = {
-        isTrusted: true,
-        bubbles: true,
-        cancelBubble: false,
-        cancelable: true,
-        composed: true,
-        altKey: false,
-        ctrlKey: false,
-        metaKey: false,
-        shiftKey: false,
-        type: 'keydown'
-      };
-      expect(KeyEventsPlugin.matchEventFullKeyCode(
-                 new KeyboardEvent(
-                     'keydown', {...baseKeyboardEvent, key: 'ß', code: 'KeyS', altKey: true}),
-                 'alt.ß'))
-          .toBeTruthy();
-      expect(KeyEventsPlugin.matchEventFullKeyCode(
-                 new KeyboardEvent(
-                     'keydown', {...baseKeyboardEvent, key: 'S', code: 'KeyS', altKey: true}),
-                 'alt.s'))
-          .toBeTruthy();
-      expect(KeyEventsPlugin.matchEventFullKeyCode(
-                 new KeyboardEvent(
-                     'keydown', {...baseKeyboardEvent, key: 'F', code: 'KeyF', metaKey: true}),
-                 'meta.f'))
-          .toBeTruthy();
-      expect(
-          KeyEventsPlugin.matchEventFullKeyCode(
-              new KeyboardEvent('keydown', {...baseKeyboardEvent, key: 'ArrowUp', code: 'ArrowUp'}),
-              'arrowup'))
-          .toBeTruthy();
-      expect(KeyEventsPlugin.matchEventFullKeyCode(
-                 new KeyboardEvent(
-                     'keydown', {...baseKeyboardEvent, key: 'ArrowDown', code: 'ArrowDown'}),
-                 'arrowdown'))
-          .toBeTruthy();
-      expect(KeyEventsPlugin.matchEventFullKeyCode(
-                 new KeyboardEvent('keydown', {...baseKeyboardEvent, key: 'A', code: 'KeyA'}), 'a'))
-          .toBeTruthy();
-=======
     expect(KeyEventsPlugin.parseEventName('keydown.control.shift'))
         .toEqual({'domEventName': 'keydown', 'fullKey': 'control.shift'});
     expect(KeyEventsPlugin.parseEventName('keyup.control.shift'))
@@ -154,7 +111,6 @@
     expect(KeyEventsPlugin.matchEventFullKeyCode(
                new KeyboardEvent('keydown', {...baseKeyboardEvent, key: 'A', code: 'KeyA'}), 'a'))
         .toBeTruthy();
->>>>>>> 6070c9dd
 
     // special characters
     expect(KeyEventsPlugin.matchEventFullKeyCode(
