/**
 * @license
 * Copyright Google LLC All Rights Reserved.
 *
 * Use of this source code is governed by an MIT-style license that can be
 * found in the LICENSE file at https://angular.io/license
 */
import {ApplicationRef, NgZone} from '@angular/core';
import {fakeAsync, inject, TestBed, tick} from '@angular/core/testing';
import {EventManager} from '@angular/platform-browser';
import {HammerGestureConfig, HammerGesturesPlugin,} from '@angular/platform-browser/src/dom/events/hammer_gestures';

describe('HammerGesturesPlugin', () => {
  let plugin: HammerGesturesPlugin;
  let fakeConsole: any;

  if (isNode) {
    // Jasmine will throw if there are no tests.
    it('should pass', () => {});
    return;
  }

  beforeEach(() => {
    fakeConsole = {warn: jasmine.createSpy('console.warn')};
  });

  describe('with no custom loader', () => {
    beforeEach(() => {
      plugin = new HammerGesturesPlugin(document, new HammerGestureConfig(), fakeConsole);
    });

    it('should warn user and do nothing when Hammer.js not loaded', () => {
      expect(plugin.supports('swipe')).toBe(false);
      expect(fakeConsole.warn)
          .toHaveBeenCalledWith(
              `The "swipe" event cannot be bound because Hammer.JS is not ` +
              `loaded and no custom loader has been specified.`);
    });
  });

  describe('with a custom loader', () => {
    // Use a fake custom loader for tests, with helper functions to resolve or reject.
    let loader: () => Promise<void>;
    let resolveLoader: () => void;
    let failLoader: () => void;

    // Arbitrary element and listener for testing.
    let someElement: HTMLDivElement;
    let someListener: () => void;

    // Keep track of whatever value is in `window.Hammer` before the test so it can be
    // restored afterwards so that this test doesn't care whether Hammer is actually loaded.
    let originalHammerGlobal: any;

    // Fake Hammer instance ("mc") used to test the underlying event registration.
    let fakeHammerInstance: {on: jasmine.Spy, off: jasmine.Spy};

    // Inject the NgZone so that we can make it available to the plugin through a fake
    // EventManager.
    let ngZone: NgZone;
    beforeEach(inject([NgZone], (z: NgZone) => {
      ngZone = z;
    }));

    let loaderCalled = 0;
    let loaderIsCalledInAngularZone: boolean|null = null;

    beforeEach(() => {
      originalHammerGlobal = (window as any).Hammer;
      (window as any).Hammer = undefined;

      fakeHammerInstance = {
        on: jasmine.createSpy('mc.on'),
        off: jasmine.createSpy('mc.off'),
      };

      loader = () => {
        loaderCalled++;
        loaderIsCalledInAngularZone = NgZone.isInAngularZone();
        return new Promise((resolve, reject) => {
          resolveLoader = resolve;
          failLoader = reject;
        });
      };

      // Make the hammer config return a fake hammer instance
      const hammerConfig = new HammerGestureConfig();
      spyOn(hammerConfig, 'buildHammer').and.returnValue(fakeHammerInstance);

      plugin = new HammerGesturesPlugin(document, hammerConfig, fakeConsole, loader);

      // Use a fake EventManager that has access to the NgZone.
      plugin.manager = {getZone: () => ngZone} as EventManager;

      someElement = document.createElement('div');
      someListener = () => {};
    });

<<<<<<< HEAD
    describe('with no custom loader', () => {
      beforeEach(() => {
        plugin = new HammerGesturesPlugin(document, new HammerGestureConfig(), fakeConsole);
      });

      it('should warn user and do nothing when Hammer.js not loaded', () => {
        expect(plugin.supports('swipe')).toBe(false);
        expect(fakeConsole.warn)
            .toHaveBeenCalledWith(
                `The "swipe" event cannot be bound because Hammer.JS is not ` +
                `loaded and no custom loader has been specified.`);
      });
=======
    afterEach(() => {
      loaderCalled = 0;
      (window as any).Hammer = originalHammerGlobal;
>>>>>>> 6070c9dd
    });

    it('should call the loader provider only once', () => {
      plugin.addEventListener(someElement, 'swipe', () => {});
      plugin.addEventListener(someElement, 'panleft', () => {});
      plugin.addEventListener(someElement, 'panright', () => {});
      // Ensure that the loader is called only once, because previouly
      // it was called the same number of times as `addEventListener` was called.
      expect(loaderCalled).toEqual(1);
    });

    it('should not log a warning when HammerJS is not loaded', () => {
      plugin.addEventListener(someElement, 'swipe', () => {});
      expect(fakeConsole.warn).not.toHaveBeenCalled();
    });

    it('should defer registering an event until Hammer is loaded', fakeAsync(() => {
         plugin.addEventListener(someElement, 'swipe', someListener);
         expect(fakeHammerInstance.on).not.toHaveBeenCalled();

         (window as any).Hammer = {};
         resolveLoader();
         tick();

         expect(fakeHammerInstance.on).toHaveBeenCalledWith('swipe', jasmine.any(Function));
       }));

    it('should cancel registration if an event is removed before being added', fakeAsync(() => {
         const deregister = plugin.addEventListener(someElement, 'swipe', someListener);
         deregister();

         (window as any).Hammer = {};
         resolveLoader();
         tick();

         expect(fakeHammerInstance.on).not.toHaveBeenCalled();
       }));

    it('should remove a listener after Hammer is loaded', fakeAsync(() => {
         const removeListener = plugin.addEventListener(someElement, 'swipe', someListener);

         (window as any).Hammer = {};
         resolveLoader();
         tick();

         removeListener();
         expect(fakeHammerInstance.off).toHaveBeenCalledWith('swipe', jasmine.any(Function));
       }));

    it('should log a warning when the loader fails', fakeAsync(() => {
         plugin.addEventListener(someElement, 'swipe', () => {});
         failLoader();
         tick();

         expect(fakeConsole.warn)
             .toHaveBeenCalledWith(
                 `The "swipe" event cannot be bound because the custom Hammer.JS loader failed.`);
       }));

    it('should load a warning if the loader resolves and Hammer is not present', fakeAsync(() => {
         plugin.addEventListener(someElement, 'swipe', () => {});
         resolveLoader();
         tick();

         expect(fakeConsole.warn)
             .toHaveBeenCalledWith(
                 `The custom HAMMER_LOADER completed, but Hammer.JS is not present.`);
       }));

    it('should call the loader outside of the Angular zone', fakeAsync(() => {
         const ngZone = TestBed.inject(NgZone);
         // Unit tests are being run in a ProxyZone, thus `addEventListener` is called within the
         // ProxyZone. In real apps, `addEventListener` is called within the Angular zone; we
         // mimic that behaviour by entering the Angular zone.
         ngZone.run(() => plugin.addEventListener(someElement, 'swipe', () => {}));

         const appRef = TestBed.inject(ApplicationRef);
         spyOn(appRef, 'tick');

         resolveLoader();
         tick();

         expect(appRef.tick).not.toHaveBeenCalled();
         expect(loaderIsCalledInAngularZone).toEqual(false);
       }));
  });
});<|MERGE_RESOLUTION|>--- conflicted
+++ resolved
@@ -96,24 +96,9 @@
       someListener = () => {};
     });
 
-<<<<<<< HEAD
-    describe('with no custom loader', () => {
-      beforeEach(() => {
-        plugin = new HammerGesturesPlugin(document, new HammerGestureConfig(), fakeConsole);
-      });
-
-      it('should warn user and do nothing when Hammer.js not loaded', () => {
-        expect(plugin.supports('swipe')).toBe(false);
-        expect(fakeConsole.warn)
-            .toHaveBeenCalledWith(
-                `The "swipe" event cannot be bound because Hammer.JS is not ` +
-                `loaded and no custom loader has been specified.`);
-      });
-=======
     afterEach(() => {
       loaderCalled = 0;
       (window as any).Hammer = originalHammerGlobal;
->>>>>>> 6070c9dd
     });
 
     it('should call the loader provider only once', () => {
