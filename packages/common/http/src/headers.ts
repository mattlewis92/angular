--- conflicted
+++ resolved
@@ -142,13 +142,8 @@
    * Appends a new value to the existing set of values for a header
    * and returns them in a clone of the original instance.
    *
-<<<<<<< HEAD
-   * @param name The header name for which to append the value or values.
-   * @param value The new value or array of values.
-=======
    * @param name The header name for which to append the values.
    * @param value The value to append.
->>>>>>> 6a88bad0
    *
    * @returns A clone of the HTTP headers object with the value appended to the given header.
    */
@@ -162,11 +157,7 @@
    * in the returned object.
    *
    * @param name The header name.
-<<<<<<< HEAD
-   * @param value The value or values to set or overide for the given header.
-=======
    * @param value The value or values to set or override for the given header.
->>>>>>> 6a88bad0
    *
    * @returns A clone of the HTTP headers object with the newly set header value.
    */
