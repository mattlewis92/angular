--- conflicted
+++ resolved
@@ -260,10 +260,6 @@
  * Note: The Fetch API doesn't support progress report on uploads.
  *
  * @publicApi
-<<<<<<< HEAD
- * @developerPreview
-=======
->>>>>>> 6070c9dd
  */
 export function withFetch(): HttpFeature<HttpFeatureKind.Fetch> {
   if ((typeof ngDevMode === 'undefined' || ngDevMode) && typeof fetch !== 'function') {
