/**
 * @license
 * Copyright Google LLC All Rights Reserved.sonpCallbackContext
 *
 * Use of this source code is governed by an MIT-style license that can be
 * found in the LICENSE file at https://angular.io/license
 */

import {HttpHeaders} from '@angular/common/http/src/headers';
import {JSONP_ERR_HEADERS_NOT_SUPPORTED, JSONP_ERR_NO_CALLBACK, JSONP_ERR_WRONG_METHOD, JSONP_ERR_WRONG_RESPONSE_TYPE, JsonpClientBackend} from '@angular/common/http/src/jsonp';
import {HttpRequest} from '@angular/common/http/src/request';
import {HttpErrorResponse, HttpEventType} from '@angular/common/http/src/response';
import {toArray} from 'rxjs/operators';

import {MockDocument} from './jsonp_mock';

describe('JsonpClientBackend', () => {
  const SAMPLE_REQ = new HttpRequest<never>('JSONP', '/test');
  let home: any;
  let document: MockDocument;
  let backend: JsonpClientBackend;

  function runOnlyCallback(home: any, data: Object) {
    const keys = Object.keys(home);
    expect(keys.length).toBe(1);
    const callback = home[keys[0]];
    callback(data);
  }

  beforeEach(() => {
    home = {};
    document = new MockDocument();
    backend = new JsonpClientBackend(home, document);
  });

  it('handles a basic request', done => {
    backend.handle(SAMPLE_REQ).pipe(toArray()).subscribe(events => {
      expect(events.map(event => event.type)).toEqual([
        HttpEventType.Sent,
        HttpEventType.Response,
      ]);
      done();
    });
    runOnlyCallback(home, {data: 'This is a test'});
    document.mockLoad();
  });
  // Issue #39496
  it('handles a request with callback call wrapped in promise', done => {
    backend.handle(SAMPLE_REQ).subscribe({complete: done});
    queueMicrotask(() => {
      runOnlyCallback(home, {data: 'This is a test'});
    });
<<<<<<< HEAD
    // Issue #39496
    it('handles a request with callback call wrapped in promise', done => {
      backend.handle(SAMPLE_REQ).subscribe({complete: done});
      queueMicrotask(() => {
        runOnlyCallback(home, {data: 'This is a test'});
      });
      document.mockLoad();
=======
    document.mockLoad();
  });
  it('handles an error response properly', done => {
    const error = new Error('This is a test error');
    backend.handle(SAMPLE_REQ).pipe(toArray()).subscribe(undefined, (err: HttpErrorResponse) => {
      expect(err.status).toBe(0);
      expect(err.error).toBe(error);
      done();
>>>>>>> 6070c9dd
    });
    document.mockError(error);
  });
  it('prevents the script from executing when the request is cancelled', () => {
    const sub = backend.handle(SAMPLE_REQ).subscribe();
    expect(Object.keys(home).length).toBe(1);
    const keys = Object.keys(home);
    const spy = jasmine.createSpy('spy', home[keys[0]]);

    sub.unsubscribe();
    document.mockLoad();
    expect(Object.keys(home).length).toBe(0);
    expect(spy).not.toHaveBeenCalled();
    // The script element should have been transferred to a different document to prevent it from
    // executing.
    expect(document.mock!.ownerDocument).not.toEqual(document);
  });
  describe('throws an error', () => {
    it('when request method is not JSONP',
       () => expect(() => backend.handle(SAMPLE_REQ.clone<never>({method: 'GET'})))
                 .toThrowError(JSONP_ERR_WRONG_METHOD));
    it('when response type is not json', () => expect(() => backend.handle(SAMPLE_REQ.clone<never>({
                                                 responseType: 'text'
                                               }))).toThrowError(JSONP_ERR_WRONG_RESPONSE_TYPE));
    it('when headers are set in request',
       () => expect(() => backend.handle(SAMPLE_REQ.clone<never>({
               headers: new HttpHeaders({'Content-Type': 'application/json'})
             }))).toThrowError(JSONP_ERR_HEADERS_NOT_SUPPORTED));
    it('when callback is never called', done => {
      backend.handle(SAMPLE_REQ).subscribe(undefined, (err: HttpErrorResponse) => {
        expect(err.status).toBe(0);
        expect(err.error instanceof Error).toEqual(true);
        expect(err.error.message).toEqual(JSONP_ERR_NO_CALLBACK);
        done();
      });
      document.mockLoad();
    });
  });
});<|MERGE_RESOLUTION|>--- conflicted
+++ resolved
@@ -50,15 +50,6 @@
     queueMicrotask(() => {
       runOnlyCallback(home, {data: 'This is a test'});
     });
-<<<<<<< HEAD
-    // Issue #39496
-    it('handles a request with callback call wrapped in promise', done => {
-      backend.handle(SAMPLE_REQ).subscribe({complete: done});
-      queueMicrotask(() => {
-        runOnlyCallback(home, {data: 'This is a test'});
-      });
-      document.mockLoad();
-=======
     document.mockLoad();
   });
   it('handles an error response properly', done => {
@@ -67,7 +58,6 @@
       expect(err.status).toBe(0);
       expect(err.error).toBe(error);
       done();
->>>>>>> 6070c9dd
     });
     document.mockError(error);
   });
