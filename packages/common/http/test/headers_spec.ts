/**
 * @license
 * Copyright Google LLC All Rights Reserved.
 *
 * Use of this source code is governed by an MIT-style license that can be
 * found in the LICENSE file at https://angular.io/license
 */

import {HttpHeaders} from '@angular/common/http/src/headers';

describe('HttpHeaders', () => {
  describe('initialization', () => {
    it('should conform to spec', () => {
      const httpHeaders = {
        'Content-Type': 'image/jpeg',
        'Accept-Charset': 'utf-8',
        'X-My-Custom-Header': 'Zeke are cool',
      };
      const secondHeaders = new HttpHeaders(httpHeaders);
      expect(secondHeaders.get('Content-Type')).toEqual('image/jpeg');
    });

    it('should merge values in provided dictionary', () => {
      const headers = new HttpHeaders({'foo': 'bar'});
      expect(headers.get('foo')).toEqual('bar');
      expect(headers.getAll('foo')).toEqual(['bar']);
    });

    it('should lazily append values', () => {
      const src = new HttpHeaders();
      const a = src.append('foo', 'a');
      const b = a.append('foo', 'b');
      const c = b.append('foo', 'c');
      expect(src.getAll('foo')).toBeNull();
      expect(a.getAll('foo')).toEqual(['a']);
      expect(b.getAll('foo')).toEqual(['a', 'b']);
      expect(c.getAll('foo')).toEqual(['a', 'b', 'c']);
    });

    it('should keep the last value when initialized from an object', () => {
      const headers = new HttpHeaders({
        'foo': 'first',
        'fOo': 'second',
      });

      expect(headers.getAll('foo')).toEqual(['second']);
    });

    it('should throw an error when null is passed as header', () => {
      // Note: the `strictNullChecks` set to `false` in TS config would make `null`
      // valid value within the headers object, thus this test verifies this scenario.
      const headers = new HttpHeaders({foo: null!});
      expect(() => headers.get('foo'))
          .toThrowError(
              'Unexpected value of the `foo` header provided. ' +
              'Expecting either a string, a number or an array, but got: `null`.');
    });

<<<<<<< HEAD
      it('should throw an error when null is passed as header', () => {
        // Note: the `strictNullChecks` set to `false` in TS config would make `null`
        // valid value within the headers object, thus this test verifies this scenario.
        const headers = new HttpHeaders({foo: null!});
        expect(() => headers.get('foo'))
            .toThrowError(
                'Unexpected value of the `foo` header provided. ' +
                'Expecting either a string, a number or an array, but got: `null`.');
      });

      it('should throw an error when undefined is passed as header', () => {
        // Note: the `strictNullChecks` set to `false` in TS config would make `undefined`
        // valid value within the headers object, thus this test verifies this scenario.
        const headers = new HttpHeaders({bar: undefined!});
        expect(() => headers.get('bar'))
            .toThrowError(
                'Unexpected value of the `bar` header provided. ' +
                'Expecting either a string, a number or an array, but got: `undefined`.');
      });

      it('should not throw an error when a number is passed as header', () => {
        const headers = new HttpHeaders({'Content-Length': 100});
        const value = headers.get('Content-Length');
        expect(value).toEqual('100');
      });

      it('should not throw an error when a numerical array is passed as header', () => {
        const headers = new HttpHeaders({'some-key': [123]});
        const value = headers.get('some-key');
        expect(value).toEqual('123');
      });

      it('should not throw an error when an array of strings is passed as header', () => {
        const headers = new HttpHeaders({'some-key': ['myValue']});
        const value = headers.get('some-key');
        expect(value).toEqual('myValue');
      });
=======
    it('should throw an error when undefined is passed as header', () => {
      // Note: the `strictNullChecks` set to `false` in TS config would make `undefined`
      // valid value within the headers object, thus this test verifies this scenario.
      const headers = new HttpHeaders({bar: undefined!});
      expect(() => headers.get('bar'))
          .toThrowError(
              'Unexpected value of the `bar` header provided. ' +
              'Expecting either a string, a number or an array, but got: `undefined`.');
    });

    it('should not throw an error when a number is passed as header', () => {
      const headers = new HttpHeaders({'Content-Length': 100});
      const value = headers.get('Content-Length');
      expect(value).toEqual('100');
>>>>>>> 6070c9dd
    });

    it('should not throw an error when a numerical array is passed as header', () => {
      const headers = new HttpHeaders({'some-key': [123]});
      const value = headers.get('some-key');
      expect(value).toEqual('123');
    });

    it('should not throw an error when an array of strings is passed as header', () => {
      const headers = new HttpHeaders({'some-key': ['myValue']});
      const value = headers.get('some-key');
      expect(value).toEqual('myValue');
    });
  });

  describe('.set()', () => {
    it('should clear all values and re-set for the provided key', () => {
      const headers = new HttpHeaders({'foo': 'bar'});
      expect(headers.get('foo')).toEqual('bar');

      const second = headers.set('foo', 'baz');
      expect(second.get('foo')).toEqual('baz');

      const third = headers.set('fOO', 'bat');
      expect(third.get('foo')).toEqual('bat');
    });

    it('should preserve the case of the first call', () => {
      const headers = new HttpHeaders();
      const second = headers.set('fOo', 'baz');
      const third = second.set('foo', 'bat');
      expect(third.keys()).toEqual(['fOo']);
    });
  });

  describe('.get()', () => {
    it('should be case insensitive', () => {
      const headers = new HttpHeaders({'foo': 'baz'});
      expect(headers.get('foo')).toEqual('baz');
      expect(headers.get('FOO')).toEqual('baz');
    });

    it('should return null if the header is not present', () => {
      const headers = new HttpHeaders({bar: []});
      expect(headers.get('bar')).toEqual(null);
      expect(headers.get('foo')).toEqual(null);
    });
  });

  describe('.getAll()', () => {
    it('should be case insensitive', () => {
      const headers = new HttpHeaders({foo: ['bar', 'baz']});
      expect(headers.getAll('foo')).toEqual(['bar', 'baz']);
      expect(headers.getAll('FOO')).toEqual(['bar', 'baz']);
    });

    it('should return null if the header is not present', () => {
      const headers = new HttpHeaders();
      expect(headers.getAll('foo')).toEqual(null);
    });
  });

  describe('.delete', () => {
    it('should be case insensitive', () => {
      const headers = new HttpHeaders({'foo': 'baz'});
      expect(headers.has('foo')).toEqual(true);
      const second = headers.delete('foo');
      expect(second.has('foo')).toEqual(false);

      const third = second.set('foo', 'baz');
      expect(third.has('foo')).toEqual(true);
      const fourth = third.delete('FOO');
      expect(fourth.has('foo')).toEqual(false);
    });
  });

  describe('.append', () => {
    it('should append a value to the list', () => {
      const headers = new HttpHeaders();
      const second = headers.append('foo', 'bar');
      const third = second.append('foo', 'baz');
      expect(third.get('foo')).toEqual('bar');
      expect(third.getAll('foo')).toEqual(['bar', 'baz']);
    });

    it('should preserve the case of the first call', () => {
      const headers = new HttpHeaders();
      const second = headers.append('FOO', 'bar');
      const third = second.append('foo', 'baz');
      expect(third.keys()).toEqual(['FOO']);
    });
  });

  describe('response header strings', () => {
    it('should be parsed by the constructor', () => {
      const response = `Date: Fri, 20 Nov 2015 01:45:26 GMT\n` +
          `Content-Type: application/json; charset=utf-8\n` +
          `Transfer-Encoding: chunked\n` +
          `Connection: keep-alive`;
      const headers = new HttpHeaders(response);
      expect(headers.get('Date')).toEqual('Fri, 20 Nov 2015 01:45:26 GMT');
      expect(headers.get('Content-Type')).toEqual('application/json; charset=utf-8');
      expect(headers.get('Transfer-Encoding')).toEqual('chunked');
      expect(headers.get('Connection')).toEqual('keep-alive');
    });
  });
});<|MERGE_RESOLUTION|>--- conflicted
+++ resolved
@@ -56,45 +56,6 @@
               'Expecting either a string, a number or an array, but got: `null`.');
     });
 
-<<<<<<< HEAD
-      it('should throw an error when null is passed as header', () => {
-        // Note: the `strictNullChecks` set to `false` in TS config would make `null`
-        // valid value within the headers object, thus this test verifies this scenario.
-        const headers = new HttpHeaders({foo: null!});
-        expect(() => headers.get('foo'))
-            .toThrowError(
-                'Unexpected value of the `foo` header provided. ' +
-                'Expecting either a string, a number or an array, but got: `null`.');
-      });
-
-      it('should throw an error when undefined is passed as header', () => {
-        // Note: the `strictNullChecks` set to `false` in TS config would make `undefined`
-        // valid value within the headers object, thus this test verifies this scenario.
-        const headers = new HttpHeaders({bar: undefined!});
-        expect(() => headers.get('bar'))
-            .toThrowError(
-                'Unexpected value of the `bar` header provided. ' +
-                'Expecting either a string, a number or an array, but got: `undefined`.');
-      });
-
-      it('should not throw an error when a number is passed as header', () => {
-        const headers = new HttpHeaders({'Content-Length': 100});
-        const value = headers.get('Content-Length');
-        expect(value).toEqual('100');
-      });
-
-      it('should not throw an error when a numerical array is passed as header', () => {
-        const headers = new HttpHeaders({'some-key': [123]});
-        const value = headers.get('some-key');
-        expect(value).toEqual('123');
-      });
-
-      it('should not throw an error when an array of strings is passed as header', () => {
-        const headers = new HttpHeaders({'some-key': ['myValue']});
-        const value = headers.get('some-key');
-        expect(value).toEqual('myValue');
-      });
-=======
     it('should throw an error when undefined is passed as header', () => {
       // Note: the `strictNullChecks` set to `false` in TS config would make `undefined`
       // valid value within the headers object, thus this test verifies this scenario.
@@ -109,7 +70,6 @@
       const headers = new HttpHeaders({'Content-Length': 100});
       const value = headers.get('Content-Length');
       expect(value).toEqual('100');
->>>>>>> 6070c9dd
     });
 
     it('should not throw an error when a numerical array is passed as header', () => {
