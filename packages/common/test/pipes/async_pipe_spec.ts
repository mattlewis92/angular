--- conflicted
+++ resolved
@@ -11,47 +11,6 @@
 import {TestBed} from '@angular/core/testing';
 import {Observable, of, Subscribable, Unsubscribable} from 'rxjs';
 
-<<<<<<< HEAD
-{
-  describe('AsyncPipe', () => {
-    let pipe: AsyncPipe;
-    let ref: ChangeDetectorRef&jasmine.SpyObj<ChangeDetectorRef>;
-
-    function getChangeDetectorRefSpy() {
-      return jasmine.createSpyObj('ChangeDetectorRef', ['markForCheck', 'detectChanges']);
-    }
-
-    beforeEach(() => {
-      ref = getChangeDetectorRefSpy();
-      pipe = new AsyncPipe(ref);
-    });
-
-    afterEach(() => {
-      pipe.ngOnDestroy();  // Close all subscriptions.
-    });
-
-    describe('Observable', () => {
-      // only expose methods from the Subscribable interface, to ensure that
-      // the implementation does not rely on other methods:
-      const wrapSubscribable = <T>(input: Subscribable<T>): Subscribable<T> => ({
-        subscribe(...args: any): Unsubscribable {
-          const subscription = input.subscribe.apply(input, args);
-          return {
-            unsubscribe() {
-              subscription.unsubscribe();
-            }
-          };
-        }
-      });
-
-      let emitter: EventEmitter<any>;
-      let subscribable: Subscribable<any>;
-      const message = {};
-
-      beforeEach(() => {
-        emitter = new EventEmitter();
-        subscribable = wrapSubscribable(emitter);
-=======
 describe('AsyncPipe', () => {
   let pipe: AsyncPipe;
   let ref: ChangeDetectorRef&jasmine.SpyObj<ChangeDetectorRef>;
@@ -95,7 +54,6 @@
     describe('transform', () => {
       it('should return null when subscribing to an observable', () => {
         expect(pipe.transform(subscribable)).toBe(null);
->>>>>>> 6070c9dd
       });
 
       it('should return the latest available value', done => {
@@ -174,34 +132,9 @@
           return ++trackCount;
         });
 
-<<<<<<< HEAD
-        it('should not track signal reads in subscriptions', () => {
-          const trigger = signal(false);
-
-          const obs = new Observable(() => {
-            // Whenever `obs` is subscribed, synchronously read `trigger`.
-            trigger();
-          });
-
-          let trackCount = 0;
-          const tracker = computed(() => {
-            // Subscribe to `obs` within this `computed`. If the subscription side effect runs
-            // within the computed, then changes to `trigger` will invalidate this computed.
-            pipe.transform(obs);
-
-            // The computed returns how many times it's run.
-            return ++trackCount;
-          });
-
-          expect(tracker()).toBe(1);
-          trigger.set(true);
-          expect(tracker()).toBe(1);
-        });
-=======
         expect(tracker()).toBe(1);
         trigger.set(true);
         expect(tracker()).toBe(1);
->>>>>>> 6070c9dd
       });
     });
 
@@ -231,29 +164,6 @@
     });
   });
 
-<<<<<<< HEAD
-    describe('Subscribable', () => {
-      it('should infer the type from the subscribable', () => {
-        const emitter = new EventEmitter<{name: 'T'}>();
-        // The following line will fail to compile if the type cannot be inferred.
-        const name = pipe.transform(emitter)?.name;
-      });
-    });
-
-    describe('Promise', () => {
-      const message = {};
-      let resolve: (result: any) => void;
-      let reject: (error: any) => void;
-      let promise: Promise<any>;
-      // adds longer timers for passing tests in IE
-      const timer = 10;
-
-      beforeEach(() => {
-        promise = new Promise((res, rej) => {
-          resolve = res;
-          reject = rej;
-        });
-=======
   describe('Promise', () => {
     const message = {};
     let resolve: (result: any) => void;
@@ -272,7 +182,6 @@
     describe('transform', () => {
       it('should return null when subscribing to a promise', () => {
         expect(pipe.transform(promise)).toBe(null);
->>>>>>> 6070c9dd
       });
 
       it('should return the latest available value', done => {
@@ -355,42 +264,21 @@
     });
   });
 
-<<<<<<< HEAD
-    describe('null', () => {
-      it('should return null when given null', () => {
-        expect(pipe.transform(null)).toEqual(null);
-      });
-=======
   describe('null', () => {
     it('should return null when given null', () => {
       expect(pipe.transform(null)).toEqual(null);
->>>>>>> 6070c9dd
-    });
-  });
-
-<<<<<<< HEAD
-    describe('undefined', () => {
-      it('should return null when given undefined', () => {
-        expect(pipe.transform(undefined)).toEqual(null);
-      });
-=======
+    });
+  });
+
   describe('undefined', () => {
     it('should return null when given undefined', () => {
       expect(pipe.transform(undefined)).toEqual(null);
->>>>>>> 6070c9dd
-    });
-  });
-
-<<<<<<< HEAD
-    describe('other types', () => {
-      it('should throw when given an invalid object', () => {
-        expect(() => pipe.transform('some bogus object' as any)).toThrowError();
-      });
-=======
+    });
+  });
+
   describe('other types', () => {
     it('should throw when given an invalid object', () => {
       expect(() => pipe.transform('some bogus object' as any)).toThrowError();
->>>>>>> 6070c9dd
     });
   });
 
