--- conflicted
+++ resolved
@@ -127,58 +127,10 @@
               'Your comparison results return different results using === vs. == and you should adjust your ngSwitch expression and / or values to conform with the strict equality requirements.');
 
 
-<<<<<<< HEAD
-        getComponent().switchValue = 'b';
-        detectChangesAndExpectText('when b1;when b2;');
-      });
-
-      it('should use === to match cases', () => {
-        const template = '<ul [ngSwitch]="switchValue">' +
-            '<li *ngSwitchCase="1">when one</li>' +
-            '<li *ngSwitchDefault>when default</li>' +
-            '</ul>';
-
-        fixture = createTestComponent(template);
-        detectChangesAndExpectText('when default');
-
-        getComponent().switchValue = 1;
-        detectChangesAndExpectText('when one');
-
-        getComponent().switchValue = '1';
-        detectChangesAndExpectText('when default');
-      });
-
-      it('should warn if === and == give different results', () => {
-        const template = '<ul [ngSwitch]="switchValue">' +
-            '<li *ngSwitchCase="1">when one</li>' +
-            '<li *ngSwitchDefault>when default</li>' +
-            '</ul>';
-
-        const consoleWarnSpy = spyOn(console, 'warn');
-
-        fixture = createTestComponent(template);
-        getComponent().switchValue = '1';
-        detectChangesAndExpectText('when default');
-
-        expect(consoleWarnSpy.calls.count()).toBe(1);
-        expect(consoleWarnSpy.calls.argsFor(0)[0])
-            .toBe(
-                'NG02001: As of Angular v17 the NgSwitch directive uses strict equality comparison === instead of == to match different cases. ' +
-                `Previously the case value "1" matched switch expression value "'1'", but this is no longer the case with the stricter equality check. ` +
-                'Your comparison results return different results using === vs. == and you should adjust your ngSwitch expression and / or values to conform with the strict equality requirements.');
-
-
-        getComponent().switchValue = 1;
-        detectChangesAndExpectText('when one');
-        expect(consoleWarnSpy.calls.count())
-            .toBe(1);  // no calls to warn when both equality operators agree
-      });
-=======
       getComponent().switchValue = 1;
       detectChangesAndExpectText('when one');
       expect(consoleWarnSpy.calls.count())
           .toBe(1);  // no calls to warn when both equality operators agree
->>>>>>> 6070c9dd
     });
   });
 
