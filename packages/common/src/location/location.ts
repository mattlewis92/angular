--- conflicted
+++ resolved
@@ -30,11 +30,7 @@
  *
  * @usageNotes
  *
-<<<<<<< HEAD
- * It's better to use the `Router#navigate` service to trigger route changes. Use
-=======
  * It's better to use the `Router.navigate()` service to trigger route changes. Use
->>>>>>> 6a88bad0
  * `Location` only if you need to interact with or create normalized URLs outside of
  * routing.
  *
@@ -216,10 +212,7 @@
    * framework that are not detectible through "popstate" or "hashchange" events.
    *
    * @param fn The change handler function, which take a URL and a location history state.
-<<<<<<< HEAD
-=======
    * @returns A function that, when executed, unregisters a URL change listener.
->>>>>>> 6a88bad0
    */
   onUrlChange(fn: (url: string, state: unknown) => void): VoidFunction {
     this._urlChangeListeners.push(fn);
@@ -248,12 +241,9 @@
 
   /**
    * Subscribes to the platform's `popState` events.
-<<<<<<< HEAD
-=======
    *
    * Note: `Location.go()` does not trigger the `popState` event in the browser. Use
    * `Location.onUrlChange()` to subscribe to URL changes instead.
->>>>>>> 6a88bad0
    *
    * @param value Event that is triggered when the state history changes.
    * @param exception The exception to throw.
