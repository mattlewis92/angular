--- conflicted
+++ resolved
@@ -136,11 +136,7 @@
  * @param currencyCode The [ISO 4217](https://en.wikipedia.org/wiki/ISO_4217)
  * currency code, such as `USD` for the US dollar and `EUR` for the euro.
  * Used to determine the number of digits in the decimal part.
-<<<<<<< HEAD
- * @param digitInfo Decimal representation options, specified by a string in the following format:
-=======
  * @param digitsInfo Decimal representation options, specified by a string in the following format:
->>>>>>> 6a88bad0
  * `{minIntegerDigits}.{minFractionDigits}-{maxFractionDigits}`. See `DecimalPipe` for more details.
  *
  * @returns The formatted currency value.
