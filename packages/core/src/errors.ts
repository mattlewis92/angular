/**
 * @license
 * Copyright Google LLC All Rights Reserved.
 *
 * Use of this source code is governed by an MIT-style license that can be
 * found in the LICENSE file at https://angular.io/license
 */

import {ERROR_DETAILS_PAGE_BASE_URL} from './error_details_base_url';

/**
 * The list of error codes used in runtime code of the `core` package.
 * Reserved error code range: 100-999.
 *
 * Note: the minus sign denotes the fact that a particular code has a detailed guide on
 * angular.io. This extra annotation is needed to avoid introducing a separate set to store
 * error codes which have guides, which might leak into runtime code.
 *
 * Full list of available error guides can be found at https://angular.io/errors.
 *
 * Error code ranges per package:
 *  - core (this package): 100-999
 *  - forms: 1000-1999
 *  - common: 2000-2999
 *  - animations: 3000-3999
 *  - router: 4000-4999
 *  - platform-browser: 5000-5500
 */
export const enum RuntimeErrorCode {
  // Change Detection Errors
  EXPRESSION_CHANGED_AFTER_CHECKED = -100,
  RECURSIVE_APPLICATION_REF_TICK = 101,
  RECURSIVE_APPLICATION_RENDER = 102,
<<<<<<< HEAD
=======
  INFINITE_CHANGE_DETECTION = 103,
>>>>>>> 6070c9dd

  // Dependency Injection Errors
  CYCLIC_DI_DEPENDENCY = -200,
  PROVIDER_NOT_FOUND = -201,
  INVALID_FACTORY_DEPENDENCY = 202,
  MISSING_INJECTION_CONTEXT = -203,
  INVALID_INJECTION_TOKEN = 204,
  INJECTOR_ALREADY_DESTROYED = 205,
  PROVIDER_IN_WRONG_CONTEXT = 207,
  MISSING_INJECTION_TOKEN = 208,
  INVALID_MULTI_PROVIDER = -209,
  MISSING_DOCUMENT = 210,

  // Template Errors
  MULTIPLE_COMPONENTS_MATCH = -300,
  EXPORT_NOT_FOUND = -301,
  PIPE_NOT_FOUND = -302,
  UNKNOWN_BINDING = 303,
  UNKNOWN_ELEMENT = 304,
  TEMPLATE_STRUCTURE_ERROR = 305,
  INVALID_EVENT_BINDING = 306,
  HOST_DIRECTIVE_UNRESOLVABLE = 307,
  HOST_DIRECTIVE_NOT_STANDALONE = 308,
  DUPLICATE_DIRECTIVE = 309,
  HOST_DIRECTIVE_COMPONENT = 310,
  HOST_DIRECTIVE_UNDEFINED_BINDING = 311,
  HOST_DIRECTIVE_CONFLICTING_ALIAS = 312,
  MULTIPLE_MATCHING_PIPES = 313,

  // Bootstrap Errors
  MULTIPLE_PLATFORMS = 400,
  PLATFORM_NOT_FOUND = 401,
  MISSING_REQUIRED_INJECTABLE_IN_BOOTSTRAP = 402,
  BOOTSTRAP_COMPONENTS_NOT_FOUND = -403,
  PLATFORM_ALREADY_DESTROYED = 404,
  ASYNC_INITIALIZERS_STILL_RUNNING = 405,
  APPLICATION_REF_ALREADY_DESTROYED = 406,
  RENDERER_NOT_FOUND = 407,

  // Hydration Errors
  HYDRATION_NODE_MISMATCH = -500,
  HYDRATION_MISSING_SIBLINGS = -501,
  HYDRATION_MISSING_NODE = -502,
  UNSUPPORTED_PROJECTION_DOM_NODES = -503,
  INVALID_SKIP_HYDRATION_HOST = -504,
  MISSING_HYDRATION_ANNOTATIONS = -505,
  HYDRATION_STABLE_TIMEDOUT = -506,
  MISSING_SSR_CONTENT_INTEGRITY_MARKER = -507,

  // Signal Errors
  SIGNAL_WRITE_FROM_ILLEGAL_CONTEXT = 600,
  REQUIRE_SYNC_WITHOUT_SYNC_EMIT = 601,
  ASSERTION_NOT_INSIDE_REACTIVE_CONTEXT = -602,

  // Styling Errors

  // Declarations Errors

  // i18n Errors
  INVALID_I18N_STRUCTURE = 700,
  MISSING_LOCALE_DATA = 701,

  // Defer errors (750-799 range)
  DEFER_LOADING_FAILED = 750,

  // standalone errors
  IMPORT_PROVIDERS_FROM_STANDALONE = 800,

  // JIT Compilation Errors
  // Other
  INVALID_DIFFER_INPUT = 900,
  NO_SUPPORTING_DIFFER_FACTORY = 901,
  VIEW_ALREADY_ATTACHED = 902,
  INVALID_INHERITANCE = 903,
  UNSAFE_VALUE_IN_RESOURCE_URL = 904,
  UNSAFE_VALUE_IN_SCRIPT = 905,
  MISSING_GENERATED_DEF = 906,
  TYPE_IS_NOT_STANDALONE = 907,
  MISSING_ZONEJS = 908,
  UNEXPECTED_ZONE_STATE = 909,
  UNSAFE_IFRAME_ATTRS = -910,
  VIEW_ALREADY_DESTROYED = 911,
  COMPONENT_ID_COLLISION = -912,
  IMAGE_PERFORMANCE_WARNING = -913,

  // Runtime dependency tracker errors
  RUNTIME_DEPS_INVALID_IMPORTED_TYPE = 1000,
  RUNTIME_DEPS_ORPHAN_COMPONENT = 1001,
}


/**
 * Class that represents a runtime error.
 * Formats and outputs the error message in a consistent way.
 *
 * Example:
 * ```
 *  throw new RuntimeError(
 *    RuntimeErrorCode.INJECTOR_ALREADY_DESTROYED,
 *    ngDevMode && 'Injector has already been destroyed.');
 * ```
 *
 * Note: the `message` argument contains a descriptive error message as a string in development
 * mode (when the `ngDevMode` is defined). In production mode (after tree-shaking pass), the
 * `message` argument becomes `false`, thus we account for it in the typings and the runtime
 * logic.
 */
export class RuntimeError<T extends number = RuntimeErrorCode> extends Error {
  constructor(public code: T, message: null|false|string) {
    super(formatRuntimeError<T>(code, message));
  }
}

/**
 * Called to format a runtime error.
 * See additional info on the `message` argument type in the `RuntimeError` class description.
 */
export function formatRuntimeError<T extends number = RuntimeErrorCode>(
    code: T, message: null|false|string): string {
  // Error code might be a negative number, which is a special marker that instructs the logic to
  // generate a link to the error details page on angular.io.
  // We also prepend `0` to non-compile-time errors.
  const fullCode = `NG0${Math.abs(code)}`;

  let errorMessage = `${fullCode}${message ? ': ' + message : ''}`;

  if (ngDevMode && code < 0) {
    const addPeriodSeparator = !errorMessage.match(/[.,;!?\n]$/);
    const separator = addPeriodSeparator ? '.' : '';
    errorMessage =
        `${errorMessage}${separator} Find more at ${ERROR_DETAILS_PAGE_BASE_URL}/${fullCode}`;
  }
  return errorMessage;
}<|MERGE_RESOLUTION|>--- conflicted
+++ resolved
@@ -31,10 +31,7 @@
   EXPRESSION_CHANGED_AFTER_CHECKED = -100,
   RECURSIVE_APPLICATION_REF_TICK = 101,
   RECURSIVE_APPLICATION_RENDER = 102,
-<<<<<<< HEAD
-=======
   INFINITE_CHANGE_DETECTION = 103,
->>>>>>> 6070c9dd
 
   // Dependency Injection Errors
   CYCLIC_DI_DEPENDENCY = -200,
