/**
 * @license
 * Copyright Google LLC All Rights Reserved.
 *
 * Use of this source code is governed by an MIT-style license that can be
 * found in the LICENSE file at https://angular.io/license
 */

import {getLocalePluralCase} from './locale_data_api';

const pluralMapping = ['zero', 'one', 'two', 'few', 'many'];

/**
 * Returns the plural case based on the locale
 */
export function getPluralCase(value: string, locale: string): string {
  const plural = getLocalePluralCase(locale)(parseInt(value, 10));
  const result = pluralMapping[plural];
  return (result !== undefined) ? result : 'other';
}

/**
 * The locale id that the application is using by default (for translations and ICU expressions).
 */
export const DEFAULT_LOCALE_ID = 'en-US';

<<<<<<< HEAD
  switch (plural) {
    case 0:
      return 'zero';
    case 1:
      return 'one';
    case 2:
      return 'two';
    case 3:
      return 'few';
    case 4:
      return 'many';
    default:
      return 'other';
  }
}

/**
 * The locale id that the application is using by default (for translations and ICU expressions).
 */
export const DEFAULT_LOCALE_ID = 'en-US';
=======
/**
 * USD currency code that the application uses by default for CurrencyPipe when no
 * DEFAULT_CURRENCY_CODE is provided.
 */
export const USD_CURRENCY_CODE = 'USD';
>>>>>>> 6a88bad0
<|MERGE_RESOLUTION|>--- conflicted
+++ resolved
@@ -24,31 +24,8 @@
  */
 export const DEFAULT_LOCALE_ID = 'en-US';
 
-<<<<<<< HEAD
-  switch (plural) {
-    case 0:
-      return 'zero';
-    case 1:
-      return 'one';
-    case 2:
-      return 'two';
-    case 3:
-      return 'few';
-    case 4:
-      return 'many';
-    default:
-      return 'other';
-  }
-}
-
-/**
- * The locale id that the application is using by default (for translations and ICU expressions).
- */
-export const DEFAULT_LOCALE_ID = 'en-US';
-=======
 /**
  * USD currency code that the application uses by default for CurrencyPipe when no
  * DEFAULT_CURRENCY_CODE is provided.
  */
-export const USD_CURRENCY_CODE = 'USD';
->>>>>>> 6a88bad0
+export const USD_CURRENCY_CODE = 'USD';