--- conflicted
+++ resolved
@@ -6,35 +6,25 @@
  * found in the LICENSE file at https://angular.io/license
  */
 
-<<<<<<< HEAD
-=======
 import {RuntimeError, RuntimeErrorCode} from '../../errors';
->>>>>>> 6070c9dd
 import {assertDefined, assertEqual} from '../../util/assert';
 import {assertLContainer} from '../assert';
 import {getComponentViewByInstance} from '../context_discovery';
 import {executeCheckHooks, executeInitAndCheckHooks, incrementInitPhaseFlags} from '../hooks';
 import {CONTAINER_HEADER_OFFSET, HAS_CHILD_VIEWS_TO_REFRESH, HAS_TRANSPLANTED_VIEWS, LContainer, MOVED_VIEWS} from '../interfaces/container';
 import {ComponentTemplate, RenderFlags} from '../interfaces/definition';
-<<<<<<< HEAD
-import {CONTEXT, ENVIRONMENT, FLAGS, InitPhaseState, LView, LViewFlags, PARENT, TVIEW, TView} from '../interfaces/view';
-=======
 import {CONTEXT, ENVIRONMENT, FLAGS, InitPhaseState, LView, LViewFlags, PARENT, REACTIVE_TEMPLATE_CONSUMER, TVIEW, TView} from '../interfaces/view';
->>>>>>> 6070c9dd
 import {enterView, isInCheckNoChangesMode, leaveView, setBindingIndex, setIsInCheckNoChangesMode} from '../state';
 import {getFirstLContainer, getNextLContainer} from '../util/view_traversal_utils';
 import {getComponentLViewByIndex, isCreationMode, markAncestorsForTraversal, markViewForRefresh, resetPreOrderHookFlags, viewAttachedToChangeDetector} from '../util/view_utils';
 
 import {executeTemplate, executeViewQueryFn, handleError, processHostBindingOpCodes, refreshContentQueries} from './shared';
 
-<<<<<<< HEAD
-=======
 /**
  * The maximum number of times the change detection traversal will rerun before throwing an error.
  */
 const MAXIMUM_REFRESH_RERUNS = 100;
 
->>>>>>> 6070c9dd
 export function detectChangesInternal<T>(
     tView: TView, lView: LView, context: T, notifyErrorHandler = true) {
   const environment = lView[ENVIRONMENT];
@@ -53,8 +43,6 @@
 
   try {
     refreshView(tView, lView, tView.template, context);
-<<<<<<< HEAD
-=======
     let retries = 0;
     // If after running change detection, this view still needs to be refreshed or there are
     // descendants views that need to be refreshed due to re-dirtying during the change detection
@@ -74,7 +62,6 @@
       // the root of the change detection run.
       detectChangesInView(lView, ChangeDetectionMode.Targeted);
     }
->>>>>>> 6070c9dd
   } catch (error) {
     if (notifyErrorHandler) {
       handleError(lView, error);
@@ -172,19 +159,6 @@
     // execute pre-order hooks (OnInit, OnChanges, DoCheck)
     // PERF WARNING: do NOT extract this to a separate function without running benchmarks
     if (!isInCheckNoChangesPass) {
-<<<<<<< HEAD
-      if (hooksInitPhaseCompleted) {
-        const preOrderCheckHooks = tView.preOrderCheckHooks;
-        if (preOrderCheckHooks !== null) {
-          executeCheckHooks(lView, preOrderCheckHooks, null);
-        }
-      } else {
-        const preOrderHooks = tView.preOrderHooks;
-        if (preOrderHooks !== null) {
-          executeInitAndCheckHooks(lView, preOrderHooks, InitPhaseState.OnInitHooksToBeRun, null);
-        }
-        incrementInitPhaseFlags(lView, InitPhaseState.OnInitHooksToBeRun);
-=======
       const consumer = lView[REACTIVE_TEMPLATE_CONSUMER];
       try {
         consumer && (consumer.isRunning = true);
@@ -202,7 +176,6 @@
         }
       } finally {
         consumer && (consumer.isRunning = false);
->>>>>>> 6070c9dd
       }
     }
 
@@ -286,10 +259,6 @@
     if (!isInCheckNoChangesPass) {
       lView[FLAGS] &= ~(LViewFlags.Dirty | LViewFlags.FirstLViewPass);
     }
-<<<<<<< HEAD
-    lView[FLAGS] &= ~LViewFlags.RefreshView;
-=======
->>>>>>> 6070c9dd
   } catch (e) {
     // If refreshing a view causes an error, we need to remark the ancestors as needing traversal
     // because the error might have caused a situation where views below the current location are
@@ -380,11 +349,7 @@
 
   // Flag cleared before change detection runs so that the view can be re-marked for traversal if
   // necessary.
-<<<<<<< HEAD
-  lView[FLAGS] &= ~LViewFlags.HasChildViewsToRefresh;
-=======
   lView[FLAGS] &= ~(LViewFlags.HasChildViewsToRefresh | LViewFlags.RefreshView);
->>>>>>> 6070c9dd
 
   if ((flags & (LViewFlags.CheckAlways | LViewFlags.Dirty) &&
        mode === ChangeDetectionMode.Global) ||
