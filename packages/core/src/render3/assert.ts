--- conflicted
+++ resolved
@@ -152,11 +152,7 @@
   for (const current of directives) {
     if (seenDirectives.has(current)) {
       throw new RuntimeError(
-<<<<<<< HEAD
-          RuntimeErrorCode.DUPLICATE_DIRECTITVE,
-=======
           RuntimeErrorCode.DUPLICATE_DIRECTIVE,
->>>>>>> 6070c9dd
           `Directive ${current.type.name} matches multiple times on the same element. ` +
               `Directives can only match an element once.`);
     }
