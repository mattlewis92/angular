/**
 * @license
 * Copyright Google LLC All Rights Reserved.
 *
 * Use of this source code is governed by an MIT-style license that can be
 * found in the LICENSE file at https://angular.io/license
 */

import './util/ng_jit_mode';

import {setThrowInvalidWriteToSignalError} from '@angular/core/primitives/signals';
import {Observable, of, Subscription} from 'rxjs';
import {distinctUntilChanged, first, share, switchMap} from 'rxjs/operators';

import {ApplicationInitStatus} from './application_init';
import {PLATFORM_INITIALIZER} from './application_tokens';
import {getCompilerFacade, JitCompilerUsage} from './compiler/compiler_facade';
import {Console} from './console';
import {ENVIRONMENT_INITIALIZER, inject, makeEnvironmentProviders} from './di';
import {Injectable} from './di/injectable';
import {InjectionToken} from './di/injection_token';
import {Injector} from './di/injector';
import {EnvironmentProviders, Provider, StaticProvider} from './di/interface/provider';
import {EnvironmentInjector} from './di/r3_injector';
import {INJECTOR_SCOPE} from './di/scope';
import {ErrorHandler} from './error_handler';
import {formatRuntimeError, RuntimeError, RuntimeErrorCode} from './errors';
import {DEFAULT_LOCALE_ID} from './i18n/localization';
import {LOCALE_ID} from './i18n/tokens';
import {ImagePerformanceWarning} from './image_performance_warning';
import {InitialRenderPendingTasks} from './initial_render_pending_tasks';
import {Type} from './interface/type';
import {COMPILER_OPTIONS, CompilerOptions} from './linker/compiler';
import {ComponentFactory, ComponentRef} from './linker/component_factory';
import {ComponentFactoryResolver} from './linker/component_factory_resolver';
import {InternalNgModuleRef, NgModuleFactory, NgModuleRef} from './linker/ng_module_factory';
import {InternalViewRef, ViewRef} from './linker/view_ref';
import {isComponentResourceResolutionQueueEmpty, resolveComponentResources} from './metadata/resource_loading';
import {assertNgModuleType} from './render3/assert';
import {ComponentFactory as R3ComponentFactory} from './render3/component_ref';
import {isStandalone} from './render3/definition';
import {assertStandaloneComponentType} from './render3/errors';
import {setLocaleId} from './render3/i18n/i18n_locale_id';
import {setJitOptions} from './render3/jit/jit_options';
import {createNgModuleRefWithProviders, EnvironmentNgModuleRefAdapter, NgModuleFactory as R3NgModuleFactory} from './render3/ng_module_ref';
import {publishDefaultGlobalUtils as _publishDefaultGlobalUtils} from './render3/util/global_utils';
import {TESTABILITY} from './testability/testability';
import {isPromise} from './util/lang';
import {stringify} from './util/stringify';
import {isStableFactory, NgZone, NoopNgZone, ZONE_IS_STABLE_OBSERVABLE} from './zone/ng_zone';

let _platformInjector: Injector|null = null;

/**
 * Internal token to indicate whether having multiple bootstrapped platform should be allowed (only
 * one bootstrapped platform is allowed by default). This token helps to support SSR scenarios.
 */
export const ALLOW_MULTIPLE_PLATFORMS = new InjectionToken<boolean>('AllowMultipleToken');

/**
 * Internal token that allows to register extra callbacks that should be invoked during the
 * `PlatformRef.destroy` operation. This token is needed to avoid a direct reference to the
 * `PlatformRef` class (i.e. register the callback via `PlatformRef.onDestroy`), thus making the
 * entire class tree-shakeable.
 */
const PLATFORM_DESTROY_LISTENERS =
    new InjectionToken<Set<VoidFunction>>('PlatformDestroyListeners');

/**
 * A [DI token](guide/glossary#di-token "DI token definition") that provides a set of callbacks to
 * be called for every component that is bootstrapped.
 *
 * Each callback must take a `ComponentRef` instance and return nothing.
 *
 * `(componentRef: ComponentRef) => void`
 *
 * @publicApi
 */
export const APP_BOOTSTRAP_LISTENER =
    new InjectionToken<ReadonlyArray<(compRef: ComponentRef<any>) => void>>('appBootstrapListener');

export function compileNgModuleFactory<M>(
    injector: Injector, options: CompilerOptions,
    moduleType: Type<M>): Promise<NgModuleFactory<M>> {
  ngDevMode && assertNgModuleType(moduleType);

  const moduleFactory = new R3NgModuleFactory(moduleType);

  // All of the logic below is irrelevant for AOT-compiled code.
  if (typeof ngJitMode !== 'undefined' && !ngJitMode) {
    return Promise.resolve(moduleFactory);
  }

  const compilerOptions = injector.get(COMPILER_OPTIONS, []).concat(options);

  // Configure the compiler to use the provided options. This call may fail when multiple modules
  // are bootstrapped with incompatible options, as a component can only be compiled according to
  // a single set of options.
  setJitOptions({
    defaultEncapsulation: _lastDefined(compilerOptions.map(opts => opts.defaultEncapsulation)),
    preserveWhitespaces: _lastDefined(compilerOptions.map(opts => opts.preserveWhitespaces)),
  });

  if (isComponentResourceResolutionQueueEmpty()) {
    return Promise.resolve(moduleFactory);
  }

  const compilerProviders = compilerOptions.flatMap((option) => option.providers ?? []);

  // In case there are no compiler providers, we just return the module factory as
  // there won't be any resource loader. This can happen with Ivy, because AOT compiled
  // modules can be still passed through "bootstrapModule". In that case we shouldn't
  // unnecessarily require the JIT compiler.
  if (compilerProviders.length === 0) {
    return Promise.resolve(moduleFactory);
  }

  const compiler = getCompilerFacade({
    usage: JitCompilerUsage.Decorator,
    kind: 'NgModule',
    type: moduleType,
  });
  const compilerInjector = Injector.create({providers: compilerProviders});
  const resourceLoader = compilerInjector.get(compiler.ResourceLoader);
  // The resource loader can also return a string while the "resolveComponentResources"
  // always expects a promise. Therefore we need to wrap the returned value in a promise.
  return resolveComponentResources(url => Promise.resolve(resourceLoader.get(url)))
      .then(() => moduleFactory);
}

export function publishDefaultGlobalUtils() {
  ngDevMode && _publishDefaultGlobalUtils();
}

/**
 * Sets the error for an invalid write to a signal to be an Angular `RuntimeError`.
 */
export function publishSignalConfiguration(): void {
  setThrowInvalidWriteToSignalError(() => {
    throw new RuntimeError(
        RuntimeErrorCode.SIGNAL_WRITE_FROM_ILLEGAL_CONTEXT,
        ngDevMode &&
            'Writing to signals is not allowed in a `computed` or an `effect` by default. ' +
                'Use `allowSignalWrites` in the `CreateEffectOptions` to enable this inside effects.');
  });
}

export function isBoundToModule<C>(cf: ComponentFactory<C>): boolean {
  return (cf as R3ComponentFactory<C>).isBoundToModule;
}

/**
 * A token for third-party components that can register themselves with NgProbe.
 *
 * @deprecated
 * @publicApi
 */
export class NgProbeToken {
  constructor(public name: string, public token: any) {}
}

/**
 * Creates a platform.
 * Platforms must be created on launch using this function.
 *
 * @publicApi
 */
export function createPlatform(injector: Injector): PlatformRef {
  if (_platformInjector && !_platformInjector.get(ALLOW_MULTIPLE_PLATFORMS, false)) {
    throw new RuntimeError(
        RuntimeErrorCode.MULTIPLE_PLATFORMS,
        ngDevMode &&
            'There can be only one platform. Destroy the previous one to create a new one.');
  }
  publishDefaultGlobalUtils();
  publishSignalConfiguration();
  _platformInjector = injector;
  const platform = injector.get(PlatformRef);
  runPlatformInitializers(injector);
  return platform;
}

/**
 * The goal of this function is to bootstrap a platform injector,
 * but avoid referencing `PlatformRef` class.
 * This function is needed for bootstrapping a Standalone Component.
 */
function createOrReusePlatformInjector(providers: StaticProvider[] = []): Injector {
  // If a platform injector already exists, it means that the platform
  // is already bootstrapped and no additional actions are required.
  if (_platformInjector) return _platformInjector;

  publishDefaultGlobalUtils();
  // Otherwise, setup a new platform injector and run platform initializers.
  const injector = createPlatformInjector(providers);
  _platformInjector = injector;
<<<<<<< HEAD
  publishDefaultGlobalUtils();
=======
>>>>>>> 6070c9dd
  publishSignalConfiguration();
  runPlatformInitializers(injector);
  return injector;
}

function runPlatformInitializers(injector: Injector): void {
  const inits = injector.get(PLATFORM_INITIALIZER, null);
  inits?.forEach((init) => init());
}

/**
 * Internal create application API that implements the core application creation logic and optional
 * bootstrap logic.
 *
 * Platforms (such as `platform-browser`) may require different set of application and platform
 * providers for an application to function correctly. As a result, platforms may use this function
 * internally and supply the necessary providers during the bootstrap, while exposing
 * platform-specific APIs as a part of their public API.
 *
 * @returns A promise that returns an `ApplicationRef` instance once resolved.
 */
export function internalCreateApplication(config: {
  rootComponent?: Type<unknown>,
  appProviders?: Array<Provider|EnvironmentProviders>,
  platformProviders?: Provider[],
}): Promise<ApplicationRef> {
  try {
    const {rootComponent, appProviders, platformProviders} = config;

    if ((typeof ngDevMode === 'undefined' || ngDevMode) && rootComponent !== undefined) {
      assertStandaloneComponentType(rootComponent);
    }

    const platformInjector = createOrReusePlatformInjector(platformProviders as StaticProvider[]);

    // Create root application injector based on a set of providers configured at the platform
    // bootstrap level as well as providers passed to the bootstrap call by a user.
    const allAppProviders = [
      provideZoneChangeDetection(),
      ...(appProviders || []),
    ];
    const adapter = new EnvironmentNgModuleRefAdapter({
      providers: allAppProviders,
      parent: platformInjector as EnvironmentInjector,
      debugName: (typeof ngDevMode === 'undefined' || ngDevMode) ? 'Environment Injector' : '',
      // We skip environment initializers because we need to run them inside the NgZone, which
      // happens after we get the NgZone instance from the Injector.
      runEnvironmentInitializers: false,
    });
    const envInjector = adapter.injector;
    const ngZone = envInjector.get(NgZone);

    return ngZone.run(() => {
      envInjector.resolveInjectorInitializers();
      const exceptionHandler: ErrorHandler|null = envInjector.get(ErrorHandler, null);
      if ((typeof ngDevMode === 'undefined' || ngDevMode) && !exceptionHandler) {
        throw new RuntimeError(
            RuntimeErrorCode.MISSING_REQUIRED_INJECTABLE_IN_BOOTSTRAP,
            'No `ErrorHandler` found in the Dependency Injection tree.');
      }

      let onErrorSubscription: Subscription;
      ngZone.runOutsideAngular(() => {
        onErrorSubscription = ngZone.onError.subscribe({
          next: (error: any) => {
            exceptionHandler!.handleError(error);
          }
        });
      });

      // If the whole platform is destroyed, invoke the `destroy` method
      // for all bootstrapped applications as well.
      const destroyListener = () => envInjector.destroy();
      const onPlatformDestroyListeners = platformInjector.get(PLATFORM_DESTROY_LISTENERS);
      onPlatformDestroyListeners.add(destroyListener);

      envInjector.onDestroy(() => {
        onErrorSubscription.unsubscribe();
        onPlatformDestroyListeners.delete(destroyListener);
      });

      return _callAndReportToErrorHandler(exceptionHandler!, ngZone, () => {
        const initStatus = envInjector.get(ApplicationInitStatus);
        initStatus.runInitializers();

        return initStatus.donePromise.then(() => {
          const localeId = envInjector.get(LOCALE_ID, DEFAULT_LOCALE_ID);
          setLocaleId(localeId || DEFAULT_LOCALE_ID);

          const appRef = envInjector.get(ApplicationRef);
          if (rootComponent !== undefined) {
            appRef.bootstrap(rootComponent);
          }
          if (typeof ngDevMode === 'undefined' || ngDevMode) {
            const imagePerformanceService = envInjector.get(ImagePerformanceWarning);
            imagePerformanceService.start();
          }
          return appRef;
        });
      });
    });
  } catch (e) {
    return Promise.reject(e);
  }
}

/**
 * Creates a factory for a platform. Can be used to provide or override `Providers` specific to
 * your application's runtime needs, such as `PLATFORM_INITIALIZER` and `PLATFORM_ID`.
 * @param parentPlatformFactory Another platform factory to modify. Allows you to compose factories
 * to build up configurations that might be required by different libraries or parts of the
 * application.
 * @param name Identifies the new platform factory.
 * @param providers A set of dependency providers for platforms created with the new factory.
 *
 * @publicApi
 */
export function createPlatformFactory(
    parentPlatformFactory: ((extraProviders?: StaticProvider[]) => PlatformRef)|null, name: string,
    providers: StaticProvider[] = []): (extraProviders?: StaticProvider[]) => PlatformRef {
  const desc = `Platform: ${name}`;
  const marker = new InjectionToken(desc);
  return (extraProviders: StaticProvider[] = []) => {
    let platform = getPlatform();
    if (!platform || platform.injector.get(ALLOW_MULTIPLE_PLATFORMS, false)) {
      const platformProviders: StaticProvider[] = [
        ...providers,       //
        ...extraProviders,  //
        {provide: marker, useValue: true}
      ];
      if (parentPlatformFactory) {
        parentPlatformFactory(platformProviders);
      } else {
        createPlatform(createPlatformInjector(platformProviders, desc));
      }
    }
    return assertPlatform(marker);
  };
}

/**
 * Checks that there is currently a platform that contains the given token as a provider.
 *
 * @publicApi
 */
export function assertPlatform(requiredToken: any): PlatformRef {
  const platform = getPlatform();

  if (!platform) {
    throw new RuntimeError(RuntimeErrorCode.PLATFORM_NOT_FOUND, ngDevMode && 'No platform exists!');
  }

  if ((typeof ngDevMode === 'undefined' || ngDevMode) &&
      !platform.injector.get(requiredToken, null)) {
    throw new RuntimeError(
        RuntimeErrorCode.MULTIPLE_PLATFORMS,
        'A platform with a different configuration has been created. Please destroy it first.');
  }

  return platform;
}

/**
 * Helper function to create an instance of a platform injector (that maintains the 'platform'
 * scope).
 */
export function createPlatformInjector(providers: StaticProvider[] = [], name?: string): Injector {
  return Injector.create({
    name,
    providers: [
      {provide: INJECTOR_SCOPE, useValue: 'platform'},
      {provide: PLATFORM_DESTROY_LISTENERS, useValue: new Set([() => _platformInjector = null])},
      ...providers
    ],
  });
}

/**
 * Destroys the current Angular platform and all Angular applications on the page.
 * Destroys all modules and listeners registered with the platform.
 *
 * @publicApi
 */
export function destroyPlatform(): void {
  getPlatform()?.destroy();
}

/**
 * Returns the current platform.
 *
 * @publicApi
 */
export function getPlatform(): PlatformRef|null {
  return _platformInjector?.get(PlatformRef) ?? null;
}

/**
 * Used to configure event and run coalescing with `provideZoneChangeDetection`.
 *
 * @publicApi
 *
 * @see {@link provideZoneChangeDetection}
 */
export interface NgZoneOptions {
  /**
   * Optionally specify coalescing event change detections or not.
   * Consider the following case.
   *
   * ```
   * <div (click)="doSomething()">
   *   <button (click)="doSomethingElse()"></button>
   * </div>
   * ```
   *
   * When button is clicked, because of the event bubbling, both
   * event handlers will be called and 2 change detections will be
   * triggered. We can coalesce such kind of events to only trigger
   * change detection only once.
   *
   * By default, this option will be false. So the events will not be
   * coalesced and the change detection will be triggered multiple times.
   * And if this option be set to true, the change detection will be
   * triggered async by scheduling a animation frame. So in the case above,
   * the change detection will only be triggered once.
   */
  eventCoalescing?: boolean;

  /**
   * Optionally specify if `NgZone#run()` method invocations should be coalesced
   * into a single change detection.
   *
   * Consider the following case.
   * ```
   * for (let i = 0; i < 10; i ++) {
   *   ngZone.run(() => {
   *     // do something
   *   });
   * }
   * ```
   *
   * This case triggers the change detection multiple times.
   * With ngZoneRunCoalescing options, all change detections in an event loop trigger only once.
   * In addition, the change detection executes in requestAnimation.
   *
   */
  runCoalescing?: boolean;
}

/**
 * Provides additional options to the bootstrapping process.
 *
 * @publicApi
 */
export interface BootstrapOptions {
  /**
   * Optionally specify which `NgZone` should be used.
   *
   * - Provide your own `NgZone` instance.
   * - `zone.js` - Use default `NgZone` which requires `Zone.js`.
   * - `noop` - Use `NoopNgZone` which does nothing.
   */
  ngZone?: NgZone|'zone.js'|'noop';

  /**
   * Optionally specify coalescing event change detections or not.
   * Consider the following case.
   *
   * ```
   * <div (click)="doSomething()">
   *   <button (click)="doSomethingElse()"></button>
   * </div>
   * ```
   *
   * When button is clicked, because of the event bubbling, both
   * event handlers will be called and 2 change detections will be
   * triggered. We can coalesce such kind of events to only trigger
   * change detection only once.
   *
   * By default, this option will be false. So the events will not be
   * coalesced and the change detection will be triggered multiple times.
   * And if this option be set to true, the change detection will be
   * triggered async by scheduling a animation frame. So in the case above,
   * the change detection will only be triggered once.
   */
  ngZoneEventCoalescing?: boolean;

  /**
   * Optionally specify if `NgZone#run()` method invocations should be coalesced
   * into a single change detection.
   *
   * Consider the following case.
   * ```
   * for (let i = 0; i < 10; i ++) {
   *   ngZone.run(() => {
   *     // do something
   *   });
   * }
   * ```
   *
   * This case triggers the change detection multiple times.
   * With ngZoneRunCoalescing options, all change detections in an event loop trigger only once.
   * In addition, the change detection executes in requestAnimation.
   *
   */
  ngZoneRunCoalescing?: boolean;
}

/**
 * The Angular platform is the entry point for Angular on a web page.
 * Each page has exactly one platform. Services (such as reflection) which are common
 * to every Angular application running on the page are bound in its scope.
 * A page's platform is initialized implicitly when a platform is created using a platform
 * factory such as `PlatformBrowser`, or explicitly by calling the `createPlatform()` function.
 *
 * @publicApi
 */
@Injectable({providedIn: 'platform'})
export class PlatformRef {
  private _modules: NgModuleRef<any>[] = [];
  private _destroyListeners: Array<() => void> = [];
  private _destroyed: boolean = false;

  /** @internal */
  constructor(private _injector: Injector) {}

  /**
   * Creates an instance of an `@NgModule` for the given platform.
   *
   * @deprecated Passing NgModule factories as the `PlatformRef.bootstrapModuleFactory` function
   *     argument is deprecated. Use the `PlatformRef.bootstrapModule` API instead.
   */
  bootstrapModuleFactory<M>(moduleFactory: NgModuleFactory<M>, options?: BootstrapOptions):
      Promise<NgModuleRef<M>> {
    // Note: We need to create the NgZone _before_ we instantiate the module,
    // as instantiating the module creates some providers eagerly.
    // So we create a mini parent injector that just contains the new NgZone and
    // pass that as parent to the NgModuleFactory.
    const ngZone = getNgZone(options?.ngZone, getNgZoneOptions({
                               eventCoalescing: options?.ngZoneEventCoalescing,
                               runCoalescing: options?.ngZoneRunCoalescing
                             }));
    // Note: Create ngZoneInjector within ngZone.run so that all of the instantiated services are
    // created within the Angular zone
    // Do not try to replace ngZone.run with ApplicationRef#run because ApplicationRef would then be
    // created outside of the Angular zone.
    return ngZone.run(() => {
      const moduleRef = createNgModuleRefWithProviders(
          moduleFactory.moduleType, this.injector,
          internalProvideZoneChangeDetection(() => ngZone));

      if ((typeof ngDevMode === 'undefined' || ngDevMode) &&
          moduleRef.injector.get(PROVIDED_NG_ZONE, null) !== null) {
<<<<<<< HEAD
        throw new RuntimeError(
            RuntimeErrorCode.PROVIDER_IN_WRONG_CONTEXT,
            '`bootstrapModule` does not support `provideZoneChangeDetection`. Use `BootstrapOptions` instead.');
      }

      const exceptionHandler = moduleRef.injector.get(ErrorHandler, null);
      if ((typeof ngDevMode === 'undefined' || ngDevMode) && exceptionHandler === null) {
        throw new RuntimeError(
            RuntimeErrorCode.MISSING_REQUIRED_INJECTABLE_IN_BOOTSTRAP,
            'No ErrorHandler. Is platform module (BrowserModule) included?');
      }
=======
        throw new RuntimeError(
            RuntimeErrorCode.PROVIDER_IN_WRONG_CONTEXT,
            '`bootstrapModule` does not support `provideZoneChangeDetection`. Use `BootstrapOptions` instead.');
      }

      const exceptionHandler = moduleRef.injector.get(ErrorHandler, null);
      if ((typeof ngDevMode === 'undefined' || ngDevMode) && exceptionHandler === null) {
        throw new RuntimeError(
            RuntimeErrorCode.MISSING_REQUIRED_INJECTABLE_IN_BOOTSTRAP,
            'No ErrorHandler. Is platform module (BrowserModule) included?');
      }
>>>>>>> 6070c9dd
      ngZone.runOutsideAngular(() => {
        const subscription = ngZone.onError.subscribe({
          next: (error: any) => {
            exceptionHandler!.handleError(error);
          }
        });
        moduleRef.onDestroy(() => {
          remove(this._modules, moduleRef);
          subscription.unsubscribe();
        });
      });
      return _callAndReportToErrorHandler(exceptionHandler!, ngZone, () => {
        const initStatus: ApplicationInitStatus = moduleRef.injector.get(ApplicationInitStatus);
        initStatus.runInitializers();
        return initStatus.donePromise.then(() => {
          // If the `LOCALE_ID` provider is defined at bootstrap then we set the value for ivy
          const localeId = moduleRef.injector.get(LOCALE_ID, DEFAULT_LOCALE_ID);
          setLocaleId(localeId || DEFAULT_LOCALE_ID);
          this._moduleDoBootstrap(moduleRef);
          return moduleRef;
        });
      });
    });
  }

  /**
   * Creates an instance of an `@NgModule` for a given platform.
   *
   * @usageNotes
   * ### Simple Example
   *
   * ```typescript
   * @NgModule({
   *   imports: [BrowserModule]
   * })
   * class MyModule {}
   *
   * let moduleRef = platformBrowser().bootstrapModule(MyModule);
   * ```
   *
   */
  bootstrapModule<M>(
      moduleType: Type<M>,
      compilerOptions: (CompilerOptions&BootstrapOptions)|
      Array<CompilerOptions&BootstrapOptions> = []): Promise<NgModuleRef<M>> {
    const options = optionsReducer({}, compilerOptions);
    return compileNgModuleFactory(this.injector, options, moduleType)
        .then(moduleFactory => this.bootstrapModuleFactory(moduleFactory, options));
  }

  private _moduleDoBootstrap(moduleRef: InternalNgModuleRef<any>): void {
    const appRef = moduleRef.injector.get(ApplicationRef);
    if (moduleRef._bootstrapComponents.length > 0) {
      moduleRef._bootstrapComponents.forEach(f => appRef.bootstrap(f));
    } else if (moduleRef.instance.ngDoBootstrap) {
      moduleRef.instance.ngDoBootstrap(appRef);
    } else {
      throw new RuntimeError(
          RuntimeErrorCode.BOOTSTRAP_COMPONENTS_NOT_FOUND,
          ngDevMode &&
              `The module ${stringify(moduleRef.instance.constructor)} was bootstrapped, ` +
                  `but it does not declare "@NgModule.bootstrap" components nor a "ngDoBootstrap" method. ` +
                  `Please define one of these.`);
    }
    this._modules.push(moduleRef);
  }

  /**
   * Registers a listener to be called when the platform is destroyed.
   */
  onDestroy(callback: () => void): void {
    this._destroyListeners.push(callback);
  }

  /**
   * Retrieves the platform {@link Injector}, which is the parent injector for
   * every Angular application on the page and provides singleton providers.
   */
  get injector(): Injector {
    return this._injector;
  }

  /**
   * Destroys the current Angular platform and all Angular applications on the page.
   * Destroys all modules and listeners registered with the platform.
   */
  destroy() {
    if (this._destroyed) {
      throw new RuntimeError(
          RuntimeErrorCode.PLATFORM_ALREADY_DESTROYED,
          ngDevMode && 'The platform has already been destroyed!');
    }
    this._modules.slice().forEach(module => module.destroy());
    this._destroyListeners.forEach(listener => listener());

    const destroyListeners = this._injector.get(PLATFORM_DESTROY_LISTENERS, null);
    if (destroyListeners) {
      destroyListeners.forEach(listener => listener());
      destroyListeners.clear();
    }

    this._destroyed = true;
  }

  /**
   * Indicates whether this instance was destroyed.
   */
  get destroyed() {
    return this._destroyed;
  }
}

// Set of options recognized by the NgZone.
interface InternalNgZoneOptions {
  enableLongStackTrace: boolean;
  shouldCoalesceEventChangeDetection: boolean;
  shouldCoalesceRunChangeDetection: boolean;
}

// Transforms a set of `BootstrapOptions` (supported by the NgModule-based bootstrap APIs) ->
// `NgZoneOptions` that are recognized by the NgZone constructor. Passing no options will result in
// a set of default options returned.
function getNgZoneOptions(options?: NgZoneOptions): InternalNgZoneOptions {
  return {
    enableLongStackTrace: typeof ngDevMode === 'undefined' ? false : !!ngDevMode,
    shouldCoalesceEventChangeDetection: options?.eventCoalescing ?? false,
    shouldCoalesceRunChangeDetection: options?.runCoalescing ?? false,
  };
}

function getNgZone(
    ngZoneToUse: NgZone|'zone.js'|'noop' = 'zone.js', options: InternalNgZoneOptions): NgZone {
  if (ngZoneToUse === 'noop') {
    return new NoopNgZone();
  }
  if (ngZoneToUse === 'zone.js') {
    return new NgZone(options);
  }
  return ngZoneToUse;
}

function _callAndReportToErrorHandler(
    errorHandler: ErrorHandler, ngZone: NgZone, callback: () => any): any {
  try {
    const result = callback();
    if (isPromise(result)) {
      return result.catch((e: any) => {
        ngZone.runOutsideAngular(() => errorHandler.handleError(e));
        // rethrow as the exception handler might not do it
        throw e;
      });
    }

    return result;
  } catch (e) {
    ngZone.runOutsideAngular(() => errorHandler.handleError(e));
    // rethrow as the exception handler might not do it
    throw e;
  }
}

function optionsReducer<T extends Object>(dst: T, objs: T|T[]): T {
  if (Array.isArray(objs)) {
    return objs.reduce(optionsReducer, dst);
  }
  return {...dst, ...objs};
}

/**
 * A reference to an Angular application running on a page.
 *
 * @usageNotes
 * {@a is-stable-examples}
 * ### isStable examples and caveats
 *
 * Note two important points about `isStable`, demonstrated in the examples below:
 * - the application will never be stable if you start any kind
 * of recurrent asynchronous task when the application starts
 * (for example for a polling process, started with a `setInterval`, a `setTimeout`
 * or using RxJS operators like `interval`);
 * - the `isStable` Observable runs outside of the Angular zone.
 *
 * Let's imagine that you start a recurrent task
 * (here incrementing a counter, using RxJS `interval`),
 * and at the same time subscribe to `isStable`.
 *
 * ```
 * constructor(appRef: ApplicationRef) {
 *   appRef.isStable.pipe(
 *      filter(stable => stable)
 *   ).subscribe(() => console.log('App is stable now');
 *   interval(1000).subscribe(counter => console.log(counter));
 * }
 * ```
 * In this example, `isStable` will never emit `true`,
 * and the trace "App is stable now" will never get logged.
 *
 * If you want to execute something when the app is stable,
 * you have to wait for the application to be stable
 * before starting your polling process.
 *
 * ```
 * constructor(appRef: ApplicationRef) {
 *   appRef.isStable.pipe(
 *     first(stable => stable),
 *     tap(stable => console.log('App is stable now')),
 *     switchMap(() => interval(1000))
 *   ).subscribe(counter => console.log(counter));
 * }
 * ```
 * In this example, the trace "App is stable now" will be logged
 * and then the counter starts incrementing every second.
 *
 * Note also that this Observable runs outside of the Angular zone,
 * which means that the code in the subscription
 * to this Observable will not trigger the change detection.
 *
 * Let's imagine that instead of logging the counter value,
 * you update a field of your component
 * and display it in its template.
 *
 * ```
 * constructor(appRef: ApplicationRef) {
 *   appRef.isStable.pipe(
 *     first(stable => stable),
 *     switchMap(() => interval(1000))
 *   ).subscribe(counter => this.value = counter);
 * }
 * ```
 * As the `isStable` Observable runs outside the zone,
 * the `value` field will be updated properly,
 * but the template will not be refreshed!
 *
 * You'll have to manually trigger the change detection to update the template.
 *
 * ```
 * constructor(appRef: ApplicationRef, cd: ChangeDetectorRef) {
 *   appRef.isStable.pipe(
 *     first(stable => stable),
 *     switchMap(() => interval(1000))
 *   ).subscribe(counter => {
 *     this.value = counter;
 *     cd.detectChanges();
 *   });
 * }
 * ```
 *
 * Or make the subscription callback run inside the zone.
 *
 * ```
 * constructor(appRef: ApplicationRef, zone: NgZone) {
 *   appRef.isStable.pipe(
 *     first(stable => stable),
 *     switchMap(() => interval(1000))
 *   ).subscribe(counter => zone.run(() => this.value = counter));
 * }
 * ```
 *
 * @publicApi
 */
@Injectable({providedIn: 'root'})
export class ApplicationRef {
  /** @internal */
  private _bootstrapListeners: ((compRef: ComponentRef<any>) => void)[] = [];
  private _runningTick: boolean = false;
  private _destroyed = false;
  private _destroyListeners: Array<() => void> = [];
  /** @internal */
  _views: InternalViewRef[] = [];
  private readonly internalErrorHandler = inject(INTERNAL_APPLICATION_ERROR_HANDLER);
  private readonly zoneIsStable = inject(ZONE_IS_STABLE_OBSERVABLE);

  /**
   * Indicates whether this instance was destroyed.
   */
  get destroyed() {
    return this._destroyed;
  }

  /**
   * Get a list of component types registered to this application.
   * This list is populated even before the component is created.
   */
  public readonly componentTypes: Type<any>[] = [];

  /**
   * Get a list of components registered to this application.
   */
  public readonly components: ComponentRef<any>[] = [];

  /**
   * Returns an Observable that indicates when the application is stable or unstable.
   */
  public readonly isStable: Observable<boolean> =
      inject(InitialRenderPendingTasks)
          .hasPendingTasks.pipe(
              switchMap(hasPendingTasks => hasPendingTasks ? of(false) : this.zoneIsStable),
              distinctUntilChanged(),
              share(),
          );

  private readonly _injector = inject(EnvironmentInjector);
  /**
   * The `EnvironmentInjector` used to create this application.
   */
  get injector(): EnvironmentInjector {
    return this._injector;
  }

  /**
   * Bootstrap a component onto the element identified by its selector or, optionally, to a
   * specified element.
   *
   * @usageNotes
   * ### Bootstrap process
   *
   * When bootstrapping a component, Angular mounts it onto a target DOM element
   * and kicks off automatic change detection. The target DOM element can be
   * provided using the `rootSelectorOrNode` argument.
   *
   * If the target DOM element is not provided, Angular tries to find one on a page
   * using the `selector` of the component that is being bootstrapped
   * (first matched element is used).
   *
   * ### Example
   *
   * Generally, we define the component to bootstrap in the `bootstrap` array of `NgModule`,
   * but it requires us to know the component while writing the application code.
   *
   * Imagine a situation where we have to wait for an API call to decide about the component to
   * bootstrap. We can use the `ngDoBootstrap` hook of the `NgModule` and call this method to
   * dynamically bootstrap a component.
   *
   * {@example core/ts/platform/platform.ts region='componentSelector'}
   *
   * Optionally, a component can be mounted onto a DOM element that does not match the
   * selector of the bootstrapped component.
   *
   * In the following example, we are providing a CSS selector to match the target element.
   *
   * {@example core/ts/platform/platform.ts region='cssSelector'}
   *
   * While in this example, we are providing reference to a DOM node.
   *
   * {@example core/ts/platform/platform.ts region='domNode'}
   */
  bootstrap<C>(component: Type<C>, rootSelectorOrNode?: string|any): ComponentRef<C>;

  /**
   * Bootstrap a component onto the element identified by its selector or, optionally, to a
   * specified element.
   *
   * @usageNotes
   * ### Bootstrap process
   *
   * When bootstrapping a component, Angular mounts it onto a target DOM element
   * and kicks off automatic change detection. The target DOM element can be
   * provided using the `rootSelectorOrNode` argument.
   *
   * If the target DOM element is not provided, Angular tries to find one on a page
   * using the `selector` of the component that is being bootstrapped
   * (first matched element is used).
   *
   * ### Example
   *
   * Generally, we define the component to bootstrap in the `bootstrap` array of `NgModule`,
   * but it requires us to know the component while writing the application code.
   *
   * Imagine a situation where we have to wait for an API call to decide about the component to
   * bootstrap. We can use the `ngDoBootstrap` hook of the `NgModule` and call this method to
   * dynamically bootstrap a component.
   *
   * {@example core/ts/platform/platform.ts region='componentSelector'}
   *
   * Optionally, a component can be mounted onto a DOM element that does not match the
   * selector of the bootstrapped component.
   *
   * In the following example, we are providing a CSS selector to match the target element.
   *
   * {@example core/ts/platform/platform.ts region='cssSelector'}
   *
   * While in this example, we are providing reference to a DOM node.
   *
   * {@example core/ts/platform/platform.ts region='domNode'}
   *
   * @deprecated Passing Component factories as the `Application.bootstrap` function argument is
   *     deprecated. Pass Component Types instead.
   */
  bootstrap<C>(componentFactory: ComponentFactory<C>, rootSelectorOrNode?: string|any):
      ComponentRef<C>;

  /**
   * Bootstrap a component onto the element identified by its selector or, optionally, to a
   * specified element.
   *
   * @usageNotes
   * ### Bootstrap process
   *
   * When bootstrapping a component, Angular mounts it onto a target DOM element
   * and kicks off automatic change detection. The target DOM element can be
   * provided using the `rootSelectorOrNode` argument.
   *
   * If the target DOM element is not provided, Angular tries to find one on a page
   * using the `selector` of the component that is being bootstrapped
   * (first matched element is used).
   *
   * ### Example
   *
   * Generally, we define the component to bootstrap in the `bootstrap` array of `NgModule`,
   * but it requires us to know the component while writing the application code.
   *
   * Imagine a situation where we have to wait for an API call to decide about the component to
   * bootstrap. We can use the `ngDoBootstrap` hook of the `NgModule` and call this method to
   * dynamically bootstrap a component.
   *
   * {@example core/ts/platform/platform.ts region='componentSelector'}
   *
   * Optionally, a component can be mounted onto a DOM element that does not match the
   * selector of the bootstrapped component.
   *
   * In the following example, we are providing a CSS selector to match the target element.
   *
   * {@example core/ts/platform/platform.ts region='cssSelector'}
   *
   * While in this example, we are providing reference to a DOM node.
   *
   * {@example core/ts/platform/platform.ts region='domNode'}
   */
  bootstrap<C>(componentOrFactory: ComponentFactory<C>|Type<C>, rootSelectorOrNode?: string|any):
      ComponentRef<C> {
    (typeof ngDevMode === 'undefined' || ngDevMode) && this.warnIfDestroyed();
    const isComponentFactory = componentOrFactory instanceof ComponentFactory;
    const initStatus = this._injector.get(ApplicationInitStatus);

    if (!initStatus.done) {
      const standalone = !isComponentFactory && isStandalone(componentOrFactory);
      const errorMessage =
          'Cannot bootstrap as there are still asynchronous initializers running.' +
          (standalone ? '' :
                        ' Bootstrap components in the `ngDoBootstrap` method of the root module.');
      throw new RuntimeError(
          RuntimeErrorCode.ASYNC_INITIALIZERS_STILL_RUNNING,
          (typeof ngDevMode === 'undefined' || ngDevMode) && errorMessage);
    }

    let componentFactory: ComponentFactory<C>;
    if (isComponentFactory) {
      componentFactory = componentOrFactory;
    } else {
      const resolver = this._injector.get(ComponentFactoryResolver);
      componentFactory = resolver.resolveComponentFactory(componentOrFactory)!;
    }
    this.componentTypes.push(componentFactory.componentType);

    // Create a factory associated with the current module if it's not bound to some other
    const ngModule =
        isBoundToModule(componentFactory) ? undefined : this._injector.get(NgModuleRef);
    const selectorOrNode = rootSelectorOrNode || componentFactory.selector;
    const compRef = componentFactory.create(Injector.NULL, [], selectorOrNode, ngModule);
    const nativeElement = compRef.location.nativeElement;
    const testability = compRef.injector.get(TESTABILITY, null);
    testability?.registerApplication(nativeElement);

    compRef.onDestroy(() => {
      this.detachView(compRef.hostView);
      remove(this.components, compRef);
      testability?.unregisterApplication(nativeElement);
    });

    this._loadComponent(compRef);
    if (typeof ngDevMode === 'undefined' || ngDevMode) {
      const _console = this._injector.get(Console);
      _console.log(`Angular is running in development mode.`);
    }
    return compRef;
  }

  /**
   * Invoke this method to explicitly process change detection and its side-effects.
   *
   * In development mode, `tick()` also performs a second change detection cycle to ensure that no
   * further changes are detected. If additional changes are picked up during this second cycle,
   * bindings in the app have side-effects that cannot be resolved in a single change detection
   * pass.
   * In this case, Angular throws an error, since an Angular application can only have one change
   * detection pass during which all change detection must complete.
   */
  tick(): void {
    (typeof ngDevMode === 'undefined' || ngDevMode) && this.warnIfDestroyed();
    if (this._runningTick) {
      throw new RuntimeError(
          RuntimeErrorCode.RECURSIVE_APPLICATION_REF_TICK,
          ngDevMode && 'ApplicationRef.tick is called recursively');
    }

    try {
      this._runningTick = true;
      for (let view of this._views) {
        view.detectChanges();
      }
      if (typeof ngDevMode === 'undefined' || ngDevMode) {
        for (let view of this._views) {
          view.checkNoChanges();
        }
      }
    } catch (e) {
      // Attention: Don't rethrow as it could cancel subscriptions to Observables!
      this.internalErrorHandler(e);
    } finally {
      this._runningTick = false;
    }
  }

  /**
   * Attaches a view so that it will be dirty checked.
   * The view will be automatically detached when it is destroyed.
   * This will throw if the view is already attached to a ViewContainer.
   */
  attachView(viewRef: ViewRef): void {
    (typeof ngDevMode === 'undefined' || ngDevMode) && this.warnIfDestroyed();
    const view = (viewRef as InternalViewRef);
    this._views.push(view);
    view.attachToAppRef(this);
  }

  /**
   * Detaches a view from dirty checking again.
   */
  detachView(viewRef: ViewRef): void {
    (typeof ngDevMode === 'undefined' || ngDevMode) && this.warnIfDestroyed();
    const view = (viewRef as InternalViewRef);
    remove(this._views, view);
    view.detachFromAppRef();
  }

  private _loadComponent(componentRef: ComponentRef<any>): void {
    this.attachView(componentRef.hostView);
    this.tick();
    this.components.push(componentRef);
    // Get the listeners lazily to prevent DI cycles.
    const listeners = this._injector.get(APP_BOOTSTRAP_LISTENER, []);
    if (ngDevMode && !Array.isArray(listeners)) {
      throw new RuntimeError(
          RuntimeErrorCode.INVALID_MULTI_PROVIDER,
          'Unexpected type of the `APP_BOOTSTRAP_LISTENER` token value ' +
              `(expected an array, but got ${typeof listeners}). ` +
              'Please check that the `APP_BOOTSTRAP_LISTENER` token is configured as a ' +
              '`multi: true` provider.');
    }
    [...this._bootstrapListeners, ...listeners].forEach((listener) => listener(componentRef));
  }

  /** @internal */
  ngOnDestroy() {
    if (this._destroyed) return;

    try {
      // Call all the lifecycle hooks.
      this._destroyListeners.forEach(listener => listener());

      // Destroy all registered views.
      this._views.slice().forEach((view) => view.destroy());
    } finally {
      // Indicate that this instance is destroyed.
      this._destroyed = true;

      // Release all references.
      this._views = [];
      this._bootstrapListeners = [];
      this._destroyListeners = [];
    }
  }

  /**
   * Registers a listener to be called when an instance is destroyed.
   *
   * @param callback A callback function to add as a listener.
   * @returns A function which unregisters a listener.
   */
  onDestroy(callback: () => void): VoidFunction {
    (typeof ngDevMode === 'undefined' || ngDevMode) && this.warnIfDestroyed();
    this._destroyListeners.push(callback);
    return () => remove(this._destroyListeners, callback);
  }

  /**
   * Destroys an Angular application represented by this `ApplicationRef`. Calling this function
   * will destroy the associated environment injectors as well as all the bootstrapped components
   * with their views.
   */
  destroy(): void {
    if (this._destroyed) {
      throw new RuntimeError(
          RuntimeErrorCode.APPLICATION_REF_ALREADY_DESTROYED,
          ngDevMode && 'This instance of the `ApplicationRef` has already been destroyed.');
    }

    // This is a temporary type to represent an instance of an R3Injector, which can be destroyed.
    // The type will be replaced with a different one once destroyable injector type is available.
    type DestroyableInjector = Injector&{destroy?: Function, destroyed?: boolean};

    const injector = this._injector as DestroyableInjector;

    // Check that this injector instance supports destroy operation.
    if (injector.destroy && !injector.destroyed) {
      // Destroying an underlying injector will trigger the `ngOnDestroy` lifecycle
      // hook, which invokes the remaining cleanup actions.
      injector.destroy();
    }
  }

  /**
   * Returns the number of attached views.
   */
  get viewCount() {
    return this._views.length;
  }

  private warnIfDestroyed() {
    if ((typeof ngDevMode === 'undefined' || ngDevMode) && this._destroyed) {
      console.warn(formatRuntimeError(
          RuntimeErrorCode.APPLICATION_REF_ALREADY_DESTROYED,
          'This instance of the `ApplicationRef` has already been destroyed.'));
    }
  }
}

function remove<T>(list: T[], el: T): void {
  const index = list.indexOf(el);
  if (index > -1) {
    list.splice(index, 1);
  }
}

function _lastDefined<T>(args: T[]): T|undefined {
  for (let i = args.length - 1; i >= 0; i--) {
    if (args[i] !== undefined) {
      return args[i];
    }
  }
  return undefined;
}

/**
 * `InjectionToken` used to configure how to call the `ErrorHandler`.
 *
 * `NgZone` is provided by default today so the default (and only) implementation for this
 * is calling `ErrorHandler.handleError` outside of the Angular zone.
 */
const INTERNAL_APPLICATION_ERROR_HANDLER = new InjectionToken<(e: any) => void>(
    (typeof ngDevMode === 'undefined' || ngDevMode) ? 'internal error handler' : '', {
      providedIn: 'root',
      factory: () => {
        const userErrorHandler = inject(ErrorHandler);
        return userErrorHandler.handleError.bind(this);
      }
    });

function ngZoneApplicationErrorHandlerFactory() {
  const zone = inject(NgZone);
  const userErrorHandler = inject(ErrorHandler);
  return (e: unknown) => zone.runOutsideAngular(() => userErrorHandler.handleError(e));
}

@Injectable({providedIn: 'root'})
export class NgZoneChangeDetectionScheduler {
  private readonly zone = inject(NgZone);
  private readonly applicationRef = inject(ApplicationRef);

  private _onMicrotaskEmptySubscription?: Subscription;

  initialize(): void {
    if (this._onMicrotaskEmptySubscription) {
      return;
    }

    this._onMicrotaskEmptySubscription = this.zone.onMicrotaskEmpty.subscribe({
      next: () => {
        this.zone.run(() => {
          this.applicationRef.tick();
        });
      }
    });
  }

  ngOnDestroy() {
    this._onMicrotaskEmptySubscription?.unsubscribe();
  }
}

/**
 * Internal token used to verify that `provideZoneChangeDetection` is not used
 * with the bootstrapModule API.
 */
const PROVIDED_NG_ZONE = new InjectionToken<boolean>(
    (typeof ngDevMode === 'undefined' || ngDevMode) ? 'provideZoneChangeDetection token' : '');

export function internalProvideZoneChangeDetection(ngZoneFactory: () => NgZone): StaticProvider[] {
  return [
    {provide: NgZone, useFactory: ngZoneFactory},
    {
      provide: ENVIRONMENT_INITIALIZER,
      multi: true,
      useFactory: () => {
        const ngZoneChangeDetectionScheduler =
            inject(NgZoneChangeDetectionScheduler, {optional: true});
        if ((typeof ngDevMode === 'undefined' || ngDevMode) &&
            ngZoneChangeDetectionScheduler === null) {
          throw new RuntimeError(
              RuntimeErrorCode.MISSING_REQUIRED_INJECTABLE_IN_BOOTSTRAP,
              `A required Injectable was not found in the dependency injection tree. ` +
                  'If you are bootstrapping an NgModule, make sure that the `BrowserModule` is imported.');
        }
        return () => ngZoneChangeDetectionScheduler!.initialize();
      },
    },
    {provide: INTERNAL_APPLICATION_ERROR_HANDLER, useFactory: ngZoneApplicationErrorHandlerFactory},
    {provide: ZONE_IS_STABLE_OBSERVABLE, useFactory: isStableFactory},
  ];
}

/**
 * Provides `NgZone`-based change detection for the application bootstrapped using
 * `bootstrapApplication`.
 *
 * `NgZone` is already provided in applications by default. This provider allows you to configure
 * options like `eventCoalescing` in the `NgZone`.
 * This provider is not available for `platformBrowser().bootstrapModule`, which uses
 * `BootstrapOptions` instead.
 *
 * @usageNotes
<<<<<<< HEAD
 * ```typescript=
=======
 * ```typescript
>>>>>>> 6070c9dd
 * bootstrapApplication(MyApp, {providers: [
 *   provideZoneChangeDetection({eventCoalescing: true}),
 * ]});
 * ```
 *
 * @publicApi
 * @see {@link bootstrapApplication}
 * @see {@link NgZoneOptions}
 */
export function provideZoneChangeDetection(options?: NgZoneOptions): EnvironmentProviders {
  const zoneProviders =
      internalProvideZoneChangeDetection(() => new NgZone(getNgZoneOptions(options)));
  return makeEnvironmentProviders([
    (typeof ngDevMode === 'undefined' || ngDevMode) ? {provide: PROVIDED_NG_ZONE, useValue: true} :
                                                      [],
    zoneProviders,
  ]);
}

let whenStableStore: WeakMap<ApplicationRef, Promise<void>>|undefined;
/**
 * Returns a Promise that resolves when the application becomes stable after this method is called
 * the first time.
 */
export function whenStable(applicationRef: ApplicationRef): Promise<void> {
  whenStableStore ??= new WeakMap();
  const cachedWhenStable = whenStableStore.get(applicationRef);
  if (cachedWhenStable) {
    return cachedWhenStable;
  }

  const whenStablePromise =
      applicationRef.isStable.pipe(first((isStable) => isStable)).toPromise().then(() => void 0);
  whenStableStore.set(applicationRef, whenStablePromise);

  // Be a good citizen and clean the store `onDestroy` even though we are using `WeakMap`.
  applicationRef.onDestroy(() => whenStableStore?.delete(applicationRef));

  return whenStablePromise;
}<|MERGE_RESOLUTION|>--- conflicted
+++ resolved
@@ -194,10 +194,6 @@
   // Otherwise, setup a new platform injector and run platform initializers.
   const injector = createPlatformInjector(providers);
   _platformInjector = injector;
-<<<<<<< HEAD
-  publishDefaultGlobalUtils();
-=======
->>>>>>> 6070c9dd
   publishSignalConfiguration();
   runPlatformInitializers(injector);
   return injector;
@@ -550,7 +546,6 @@
 
       if ((typeof ngDevMode === 'undefined' || ngDevMode) &&
           moduleRef.injector.get(PROVIDED_NG_ZONE, null) !== null) {
-<<<<<<< HEAD
         throw new RuntimeError(
             RuntimeErrorCode.PROVIDER_IN_WRONG_CONTEXT,
             '`bootstrapModule` does not support `provideZoneChangeDetection`. Use `BootstrapOptions` instead.');
@@ -562,19 +557,6 @@
             RuntimeErrorCode.MISSING_REQUIRED_INJECTABLE_IN_BOOTSTRAP,
             'No ErrorHandler. Is platform module (BrowserModule) included?');
       }
-=======
-        throw new RuntimeError(
-            RuntimeErrorCode.PROVIDER_IN_WRONG_CONTEXT,
-            '`bootstrapModule` does not support `provideZoneChangeDetection`. Use `BootstrapOptions` instead.');
-      }
-
-      const exceptionHandler = moduleRef.injector.get(ErrorHandler, null);
-      if ((typeof ngDevMode === 'undefined' || ngDevMode) && exceptionHandler === null) {
-        throw new RuntimeError(
-            RuntimeErrorCode.MISSING_REQUIRED_INJECTABLE_IN_BOOTSTRAP,
-            'No ErrorHandler. Is platform module (BrowserModule) included?');
-      }
->>>>>>> 6070c9dd
       ngZone.runOutsideAngular(() => {
         const subscription = ngZone.onError.subscribe({
           next: (error: any) => {
@@ -1306,11 +1288,7 @@
  * `BootstrapOptions` instead.
  *
  * @usageNotes
-<<<<<<< HEAD
- * ```typescript=
-=======
  * ```typescript
->>>>>>> 6070c9dd
  * bootstrapApplication(MyApp, {providers: [
  *   provideZoneChangeDetection({eventCoalescing: true}),
  * ]});
