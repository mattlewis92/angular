/**
 * @license
 * Copyright Google LLC All Rights Reserved.
 *
 * Use of this source code is governed by an MIT-style license that can be
 * found in the LICENSE file at https://angular.io/license
 */

import {DOCUMENT, ɵgetDOM as getDOM} from '@angular/common';
import {ResourceLoader} from '@angular/compiler';
import {APP_BOOTSTRAP_LISTENER, APP_INITIALIZER, Compiler, CompilerFactory, Component, EnvironmentInjector, InjectionToken, LOCALE_ID, NgModule, NgZone, PlatformRef, RendererFactory2, TemplateRef, Type, ViewChild, ViewContainerRef} from '@angular/core';
import {ErrorHandler} from '@angular/core/src/error_handler';
import {ComponentRef} from '@angular/core/src/linker/component_factory';
import {createEnvironmentInjector, getLocaleId} from '@angular/core/src/render3';
import {BrowserModule} from '@angular/platform-browser';
import {DomRendererFactory2} from '@angular/platform-browser/src/dom/dom_renderer';
import {createTemplate, dispatchEvent, getContent} from '@angular/platform-browser/testing/src/browser_util';
import {expect} from '@angular/platform-browser/testing/src/matchers';

import {ApplicationRef} from '../src/application_ref';
import {NoopNgZone} from '../src/zone/ng_zone';
import {ComponentFixtureNoNgZone, inject, TestBed, waitForAsync, withModule} from '../testing';

@Component({selector: 'bootstrap-app', template: 'hello'})
class SomeComponent {
}

{
  describe('bootstrap', () => {
    let mockConsole: MockConsole;

    beforeEach(() => {
      mockConsole = new MockConsole();
    });

    function createRootEl(selector = 'bootstrap-app') {
      const doc = TestBed.inject(DOCUMENT);
      const rootEl =
          <HTMLElement>getContent(createTemplate(`<${selector}></${selector}>`)).firstChild;
      const oldRoots = doc.querySelectorAll(selector);
      for (let i = 0; i < oldRoots.length; i++) {
        getDOM().remove(oldRoots[i]);
      }
      doc.body.appendChild(rootEl);
    }

    type CreateModuleOptions =
        {providers?: any[], ngDoBootstrap?: any, bootstrap?: any[], component?: Type<any>};

    function createModule(providers?: any[]): Type<any>;
    function createModule(options: CreateModuleOptions): Type<any>;
    function createModule(providersOrOptions: any[]|CreateModuleOptions|undefined): Type<any> {
      let options: CreateModuleOptions = {};
      if (Array.isArray(providersOrOptions)) {
        options = {providers: providersOrOptions};
      } else {
        options = providersOrOptions || {};
      }
      const errorHandler = new ErrorHandler();
      (errorHandler as any)._console = mockConsole as any;

      const platformModule = getDOM().supportsDOMEvents ?
          BrowserModule :
          require('@angular/platform-server').ServerModule;

      @NgModule({
        providers: [{provide: ErrorHandler, useValue: errorHandler}, options.providers || []],
        imports: [platformModule],
        declarations: [options.component || SomeComponent],
        bootstrap: options.bootstrap || []
      })
      class MyModule {
      }
      if (options.ngDoBootstrap !== false) {
        (<any>MyModule.prototype).ngDoBootstrap = options.ngDoBootstrap || (() => {});
      }
      return MyModule;
    }

    it('should bootstrap a component from a child module',
       waitForAsync(
           inject([ApplicationRef, Compiler], (app: ApplicationRef, compiler: Compiler) => {
             @Component({
               selector: 'bootstrap-app',
               template: '',
             })
             class SomeComponent {
             }

             const helloToken = new InjectionToken<string>('hello');

             @NgModule({
               providers: [{provide: helloToken, useValue: 'component'}],
               declarations: [SomeComponent],
             })
             class SomeModule {
             }

             createRootEl();
             const modFactory = compiler.compileModuleSync(SomeModule);
             const module = modFactory.create(TestBed);
             const cmpFactory =
                 module.componentFactoryResolver.resolveComponentFactory(SomeComponent)!;
             const component = app.bootstrap(cmpFactory);

             // The component should see the child module providers
             expect(component.injector.get(helloToken)).toEqual('component');
           })));

    it('should bootstrap a component with a custom selector',
       waitForAsync(
           inject([ApplicationRef, Compiler], (app: ApplicationRef, compiler: Compiler) => {
             @Component({
               selector: 'bootstrap-app',
               template: '',
             })
             class SomeComponent {
             }

             const helloToken = new InjectionToken<string>('hello');

             @NgModule({
               providers: [{provide: helloToken, useValue: 'component'}],
               declarations: [SomeComponent],
             })
             class SomeModule {
             }

             createRootEl('custom-selector');
             const modFactory = compiler.compileModuleSync(SomeModule);
             const module = modFactory.create(TestBed);
             const cmpFactory =
                 module.componentFactoryResolver.resolveComponentFactory(SomeComponent)!;
             const component = app.bootstrap(cmpFactory, 'custom-selector');

             // The component should see the child module providers
             expect(component.injector.get(helloToken)).toEqual('component');
           })));

    describe('ApplicationRef', () => {
      beforeEach(() => {
        TestBed.configureTestingModule({imports: [createModule()]});
      });

      it('should throw when reentering tick', () => {
        @Component({template: '{{reenter()}}'})
        class ReenteringComponent {
          reenterCount = 1;
          reenterErr: any;

          constructor(private appRef: ApplicationRef) {}

          reenter() {
            if (this.reenterCount--) {
              try {
                this.appRef.tick();
              } catch (e) {
                this.reenterErr = e;
              }
            }
          }
        }

        const fixture = TestBed.configureTestingModule({declarations: [ReenteringComponent]})
                            .createComponent(ReenteringComponent);
        const appRef = TestBed.inject(ApplicationRef);
        appRef.attachView(fixture.componentRef.hostView);
        appRef.tick();
        expect(fixture.componentInstance.reenterErr.message)
            .toBe('NG0101: ApplicationRef.tick is called recursively');
      });

      describe('APP_BOOTSTRAP_LISTENER', () => {
        let capturedCompRefs: ComponentRef<any>[];
        beforeEach(() => {
          capturedCompRefs = [];
          TestBed.configureTestingModule({
            providers: [{
              provide: APP_BOOTSTRAP_LISTENER,
              multi: true,
              useValue: (compRef: any) => {
                capturedCompRefs.push(compRef);
              }
            }]
          });
        });

        it('should be called when a component is bootstrapped',
           inject([ApplicationRef], (ref: ApplicationRef) => {
             createRootEl();
             const compRef = ref.bootstrap(SomeComponent);
             expect(capturedCompRefs).toEqual([compRef]);
           }));
      });

      describe('bootstrap', () => {
        it('should throw if an APP_INITIIALIZER is not yet resolved',
           withModule(
               {
                 providers: [
                   {provide: APP_INITIALIZER, useValue: () => new Promise(() => {}), multi: true}
                 ]
               },
               inject([ApplicationRef], (ref: ApplicationRef) => {
                 createRootEl();
                 expect(() => ref.bootstrap(SomeComponent))
                     .toThrowError(
                         'NG0405: Cannot bootstrap as there are still asynchronous initializers running. Bootstrap components in the `ngDoBootstrap` method of the root module.');
               })));
      });
    });

    describe('destroy', () => {
      const providers = [
        {provide: DOCUMENT, useFactory: () => document, deps: []},
        // Use the `DomRendererFactory2` as a renderer factory instead of the
        // `AnimationRendererFactory` one, which is configured as a part of the `ServerModule`, see
        // platform module setup above. This simplifies the tests (so they are sync vs async when
        // animations are in use) that verify that the DOM has been cleaned up after tests.
        {provide: RendererFactory2, useClass: DomRendererFactory2},
      ];
      // This function creates a new Injector instance with the `ApplicationRef` as a provider, so
      // that the instance of the `ApplicationRef` class is created on that injector (vs in the
      // app-level injector). It is needed to verify `ApplicationRef.destroy` scenarios, which
      // includes destroying an underlying injector.
      function createApplicationRefInjector(parentInjector: EnvironmentInjector) {
        const extraProviders = [{provide: ApplicationRef, useClass: ApplicationRef}];

        return createEnvironmentInjector(extraProviders, parentInjector);
      }

      function createApplicationRef(parentInjector: EnvironmentInjector) {
        const injector = createApplicationRefInjector(parentInjector);
        return injector.get(ApplicationRef);
      }

      it('should cleanup the DOM',
         withModule(
             {providers},
             waitForAsync(inject(
                 [EnvironmentInjector, DOCUMENT],
                 (parentInjector: EnvironmentInjector, doc: Document) => {
                   createRootEl();

                   const appRef = createApplicationRef(parentInjector);
                   appRef.bootstrap(SomeComponent);

                   // The component template content (`hello`) is present in the document body.
                   expect(doc.body.textContent!.indexOf('hello') > -1).toBeTrue();

                   appRef.destroy();

                   // The component template content (`hello`) is *not* present in the document
                   // body, i.e. the DOM has been cleaned up.
                   expect(doc.body.textContent!.indexOf('hello') === -1).toBeTrue();
                 }))));

      it('should throw when trying to call `destroy` method on already destroyed ApplicationRef',
         withModule(
             {providers},
             waitForAsync(inject([EnvironmentInjector], (parentInjector: EnvironmentInjector) => {
               createRootEl();
               const appRef = createApplicationRef(parentInjector);
               appRef.bootstrap(SomeComponent);
               appRef.destroy();

               expect(() => appRef.destroy())
                   .toThrowError(
                       'NG0406: This instance of the `ApplicationRef` has already been destroyed.');
             }))));

      it('should invoke all registered `onDestroy` callbacks (internal API)',
         withModule(
             {providers},
             waitForAsync(inject([EnvironmentInjector], (parentInjector: EnvironmentInjector) => {
               const onDestroyA = jasmine.createSpy('onDestroyA');
               const onDestroyB = jasmine.createSpy('onDestroyB');
               createRootEl();

               const appRef = createApplicationRef(parentInjector) as unknown as ApplicationRef &
                   {onDestroy: Function};
               appRef.bootstrap(SomeComponent);
               appRef.onDestroy(onDestroyA);
               appRef.onDestroy(onDestroyB);
               appRef.destroy();

               expect(onDestroyA).toHaveBeenCalledTimes(1);
               expect(onDestroyB).toHaveBeenCalledTimes(1);
             }))));

      it('should allow to unsubscribe a registered `onDestroy` callback (internal API)',
         withModule(
             {providers},
             waitForAsync(inject([EnvironmentInjector], (parentInjector: EnvironmentInjector) => {
               createRootEl();

               const appRef = createApplicationRef(parentInjector) as unknown as ApplicationRef &
                   {onDestroy: Function};
               appRef.bootstrap(SomeComponent);

               const onDestroyA = jasmine.createSpy('onDestroyA');
               const onDestroyB = jasmine.createSpy('onDestroyB');
               const unsubscribeOnDestroyA = appRef.onDestroy(onDestroyA);
               const unsubscribeOnDestroyB = appRef.onDestroy(onDestroyB);

               // Unsubscribe registered listeners.
               unsubscribeOnDestroyA();
               unsubscribeOnDestroyB();

               appRef.destroy();

               expect(onDestroyA).not.toHaveBeenCalled();
               expect(onDestroyB).not.toHaveBeenCalled();
             }))));

      it('should correctly update the `destroyed` flag',
         withModule(
             {providers},
             waitForAsync(inject([EnvironmentInjector], (parentInjector: EnvironmentInjector) => {
               createRootEl();

               const appRef = createApplicationRef(parentInjector);
               appRef.bootstrap(SomeComponent);

               expect(appRef.destroyed).toBeFalse();

               appRef.destroy();

               expect(appRef.destroyed).toBeTrue();
             }))));

      it('should also destroy underlying injector',
         withModule(
             {providers},
             waitForAsync(inject([EnvironmentInjector], (parentInjector: EnvironmentInjector) => {
               // This is a temporary type to represent an instance of an R3Injector, which
               // can be destroyed.
               // The type will be replaced with a different one once destroyable injector
               // type is available.
               type DestroyableInjector = EnvironmentInjector&{destroyed?: boolean};

               createRootEl();

               const injector = createApplicationRefInjector(parentInjector) as DestroyableInjector;

               const appRef = injector.get(ApplicationRef);
               appRef.bootstrap(SomeComponent);

               expect(appRef.destroyed).toBeFalse();
               expect(injector.destroyed).toBeFalse();

               appRef.destroy();

               expect(appRef.destroyed).toBeTrue();
               expect(injector.destroyed).toBeTrue();
             }))));
    });

    describe('bootstrapModule', () => {
      let defaultPlatform: PlatformRef;
      beforeEach(inject([PlatformRef], (_platform: PlatformRef) => {
        createRootEl();
        defaultPlatform = _platform;
      }));

      it('should wait for asynchronous app initializers', waitForAsync(() => {
           let resolve: (result: any) => void;
           const promise: Promise<any> = new Promise((res) => {
             resolve = res;
           });
           let initializerDone = false;
           setTimeout(() => {
             resolve(true);
             initializerDone = true;
           }, 1);

           defaultPlatform
               .bootstrapModule(
                   createModule([{provide: APP_INITIALIZER, useValue: () => promise, multi: true}]))
               .then(_ => {
                 expect(initializerDone).toBe(true);
               });
         }));

      it('should rethrow sync errors even if the exceptionHandler is not rethrowing',
         waitForAsync(() => {
           defaultPlatform
               .bootstrapModule(createModule([{
                 provide: APP_INITIALIZER,
                 useValue: () => {
                   throw 'Test';
                 },
                 multi: true
               }]))
               .then(() => expect(false).toBe(true), (e) => {
                 expect(e).toBe('Test');
                 // Error rethrown will be seen by the exception handler since it's after
                 // construction.
                 expect(mockConsole.res[0].join('#')).toEqual('ERROR#Test');
               });
         }));

      it('should rethrow promise errors even if the exceptionHandler is not rethrowing',
         waitForAsync(() => {
           defaultPlatform
               .bootstrapModule(createModule([
                 {provide: APP_INITIALIZER, useValue: () => Promise.reject('Test'), multi: true}
               ]))
               .then(() => expect(false).toBe(true), (e) => {
                 expect(e).toBe('Test');
                 expect(mockConsole.res[0].join('#')).toEqual('ERROR#Test');
               });
         }));

      it('should throw useful error when ApplicationRef is not configured', waitForAsync(() => {
           @NgModule()
           class EmptyModule {
           }

           return defaultPlatform.bootstrapModule(EmptyModule)
               .then(() => fail('expecting error'), (error) => {
                 expect(error.message)
                     .toEqual(
                         'NG0402: No ErrorHandler. Is platform module (BrowserModule) included?');
               });
         }));

      it('should call the `ngDoBootstrap` method with `ApplicationRef` on the main module',
         waitForAsync(() => {
           const ngDoBootstrap = jasmine.createSpy('ngDoBootstrap');
           defaultPlatform.bootstrapModule(createModule({ngDoBootstrap: ngDoBootstrap}))
               .then((moduleRef) => {
                 const appRef = moduleRef.injector.get(ApplicationRef);
                 expect(ngDoBootstrap).toHaveBeenCalledWith(appRef);
               });
         }));

      it('should auto bootstrap components listed in @NgModule.bootstrap', waitForAsync(() => {
           defaultPlatform.bootstrapModule(createModule({bootstrap: [SomeComponent]}))
               .then((moduleRef) => {
                 const appRef: ApplicationRef = moduleRef.injector.get(ApplicationRef);
                 expect(appRef.componentTypes).toEqual([SomeComponent]);
               });
         }));

      it('should error if neither `ngDoBootstrap` nor @NgModule.bootstrap was specified',
         waitForAsync(() => {
           defaultPlatform.bootstrapModule(createModule({ngDoBootstrap: false}))
               .then(() => expect(false).toBe(true), (e) => {
                 const expectedErrMsg =
                     `NG0403: The module MyModule was bootstrapped, but it does not declare "@NgModule.bootstrap" components nor a "ngDoBootstrap" method. Please define one of these.`;
                 expect(e.message).toEqual(expectedErrMsg);
                 expect(mockConsole.res[0].join('#')).toEqual('ERROR#Error: ' + expectedErrMsg);
               });
         }));

      it('should add bootstrapped module into platform modules list', waitForAsync(() => {
           defaultPlatform.bootstrapModule(createModule({bootstrap: [SomeComponent]}))
               .then(module => expect((<any>defaultPlatform)._modules).toContain(module));
         }));

      it('should bootstrap with NoopNgZone', waitForAsync(() => {
           defaultPlatform
               .bootstrapModule(createModule({bootstrap: [SomeComponent]}), {ngZone: 'noop'})
               .then((module) => {
                 const ngZone = module.injector.get(NgZone);
                 expect(ngZone instanceof NoopNgZone).toBe(true);
               });
         }));

      it('should resolve component resources when creating module factory', async () => {
        @Component({
          selector: 'with-templates-app',
          templateUrl: '/test-template.html',
        })
        class WithTemplateUrlComponent {
        }

        const loadResourceSpy = jasmine.createSpy('load resource').and.returnValue('fakeContent');
        const testModule = createModule({component: WithTemplateUrlComponent});

        await defaultPlatform.bootstrapModule(testModule, {
          providers: [
            {provide: ResourceLoader, useValue: {get: loadResourceSpy}},
          ]
        });

        expect(loadResourceSpy).toHaveBeenCalledTimes(1);
        expect(loadResourceSpy).toHaveBeenCalledWith('/test-template.html');
      });

      it('should define `LOCALE_ID`', async () => {
        @Component({
          selector: 'i18n-app',
          templateUrl: '',
        })
        class I18nComponent {
        }

        const testModule = createModule(
            {component: I18nComponent, providers: [{provide: LOCALE_ID, useValue: 'ro'}]});
        await defaultPlatform.bootstrapModule(testModule);

<<<<<<< HEAD
            expect(getLocaleId()).toEqual('ro');
          });

      it('should wait for APP_INITIALIZER to set providers for `LOCALE_ID`', async() => {
        let locale: string = '';

        const promise = Promise.resolve().then(() => { locale = 'fr-FR'; });

        const testModule = createModule({
          providers: [
            {provide: APP_INITIALIZER, useValue: () => promise, multi: true},
=======
        expect(getLocaleId()).toEqual('ro');
      });

      it('should wait for APP_INITIALIZER to set providers for `LOCALE_ID`', async () => {
        let locale: string = '';

        const testModule = createModule({
          providers: [
            {provide: APP_INITIALIZER, useValue: () => locale = 'fr-FR', multi: true},
>>>>>>> 6a88bad0
            {provide: LOCALE_ID, useFactory: () => locale}
          ]
        });
        const app = await defaultPlatform.bootstrapModule(testModule);
        expect(app.injector.get(LOCALE_ID)).toEqual('fr-FR');
      });
    });

    describe('bootstrapModuleFactory', () => {
      let defaultPlatform: PlatformRef;
      beforeEach(inject([PlatformRef], (_platform: PlatformRef) => {
        createRootEl();
        defaultPlatform = _platform;
      }));
      it('should wait for asynchronous app initializers', waitForAsync(() => {
           let resolve: (result: any) => void;
           const promise: Promise<any> = new Promise((res) => {
             resolve = res;
           });
           let initializerDone = false;
           setTimeout(() => {
             resolve(true);
             initializerDone = true;
           }, 1);

           const compilerFactory: CompilerFactory =
               defaultPlatform.injector.get(CompilerFactory, null)!;
           const moduleFactory = compilerFactory.createCompiler().compileModuleSync(
               createModule([{provide: APP_INITIALIZER, useValue: () => promise, multi: true}]));
           defaultPlatform.bootstrapModuleFactory(moduleFactory).then(_ => {
             expect(initializerDone).toBe(true);
           });
         }));

      it('should rethrow sync errors even if the exceptionHandler is not rethrowing',
         waitForAsync(() => {
           const compilerFactory: CompilerFactory =
               defaultPlatform.injector.get(CompilerFactory, null)!;
           const moduleFactory = compilerFactory.createCompiler().compileModuleSync(createModule([{
             provide: APP_INITIALIZER,
             useValue: () => {
               throw 'Test';
             },
             multi: true
           }]));
           expect(() => defaultPlatform.bootstrapModuleFactory(moduleFactory)).toThrow('Test');
           // Error rethrown will be seen by the exception handler since it's after
           // construction.
           expect(mockConsole.res[0].join('#')).toEqual('ERROR#Test');
         }));

      it('should rethrow promise errors even if the exceptionHandler is not rethrowing',
         waitForAsync(() => {
           const compilerFactory: CompilerFactory =
               defaultPlatform.injector.get(CompilerFactory, null)!;
           const moduleFactory = compilerFactory.createCompiler().compileModuleSync(createModule(
               [{provide: APP_INITIALIZER, useValue: () => Promise.reject('Test'), multi: true}]));
           defaultPlatform.bootstrapModuleFactory(moduleFactory)
               .then(() => expect(false).toBe(true), (e) => {
                 expect(e).toBe('Test');
                 expect(mockConsole.res[0].join('#')).toEqual('ERROR#Test');
               });
         }));
    });

    describe('attachView / detachView', () => {
      @Component({template: '{{name}}'})
      class MyComp {
        name = 'Initial';
      }

      @Component({template: '<ng-container #vc></ng-container>'})
      class ContainerComp {
        // TODO(issue/24571): remove '!'.
        @ViewChild('vc', {read: ViewContainerRef}) vc!: ViewContainerRef;
      }

      @Component({template: '<ng-template #t>Dynamic content</ng-template>'})
      class EmbeddedViewComp {
        // TODO(issue/24571): remove '!'.
        @ViewChild(TemplateRef, {static: true}) tplRef!: TemplateRef<Object>;
      }

      beforeEach(() => {
        TestBed.configureTestingModule({
          declarations: [MyComp, ContainerComp, EmbeddedViewComp],
          providers: [{provide: ComponentFixtureNoNgZone, useValue: true}]
        });
      });

      it('should dirty check attached views', () => {
        const comp = TestBed.createComponent(MyComp);
        const appRef: ApplicationRef = TestBed.inject(ApplicationRef);
        expect(appRef.viewCount).toBe(0);

        appRef.tick();
        expect(comp.nativeElement).toHaveText('');

        appRef.attachView(comp.componentRef.hostView);
        appRef.tick();
        expect(appRef.viewCount).toBe(1);
        expect(comp.nativeElement).toHaveText('Initial');
      });

      it('should not dirty check detached views', () => {
        const comp = TestBed.createComponent(MyComp);
        const appRef: ApplicationRef = TestBed.inject(ApplicationRef);

        appRef.attachView(comp.componentRef.hostView);
        appRef.tick();
        expect(comp.nativeElement).toHaveText('Initial');

        appRef.detachView(comp.componentRef.hostView);
        comp.componentInstance.name = 'New';
        appRef.tick();
        expect(appRef.viewCount).toBe(0);
        expect(comp.nativeElement).toHaveText('Initial');
      });

      it('should detach attached views if they are destroyed', () => {
        const comp = TestBed.createComponent(MyComp);
        const appRef: ApplicationRef = TestBed.inject(ApplicationRef);

        appRef.attachView(comp.componentRef.hostView);
        comp.destroy();

        expect(appRef.viewCount).toBe(0);
      });

      it('should detach attached embedded views if they are destroyed', () => {
        const comp = TestBed.createComponent(EmbeddedViewComp);
        const appRef: ApplicationRef = TestBed.inject(ApplicationRef);

        const embeddedViewRef = comp.componentInstance.tplRef.createEmbeddedView({});

        appRef.attachView(embeddedViewRef);
        embeddedViewRef.destroy();

        expect(appRef.viewCount).toBe(0);
      });


      it('should not allow to attach a view to both, a view container and the ApplicationRef',
         () => {
           const comp = TestBed.createComponent(MyComp);
           let hostView = comp.componentRef.hostView;
           const containerComp = TestBed.createComponent(ContainerComp);
           containerComp.detectChanges();
           const vc = containerComp.componentInstance.vc;
           const appRef: ApplicationRef = TestBed.inject(ApplicationRef);

           vc.insert(hostView);
           expect(() => appRef.attachView(hostView))
               .toThrowError('NG0902: This view is already attached to a ViewContainer!');
           hostView = vc.detach(0)!;

           appRef.attachView(hostView);
           expect(() => vc.insert(hostView))
               .toThrowError(
                   'NG0902: This view is already attached directly to the ApplicationRef!');
         });
    });
  });

  describe('AppRef', () => {
    @Component({selector: 'sync-comp', template: `<span>{{text}}</span>`})
    class SyncComp {
      text: string = '1';
    }

    @Component({selector: 'click-comp', template: `<span (click)="onClick()">{{text}}</span>`})
    class ClickComp {
      text: string = '1';

      onClick() {
        this.text += '1';
      }
    }

    @Component({selector: 'micro-task-comp', template: `<span>{{text}}</span>`})
    class MicroTaskComp {
      text: string = '1';

      ngOnInit() {
        Promise.resolve(null).then((_) => {
          this.text += '1';
        });
      }
    }

    @Component({selector: 'macro-task-comp', template: `<span>{{text}}</span>`})
    class MacroTaskComp {
      text: string = '1';

      ngOnInit() {
        setTimeout(() => {
          this.text += '1';
        }, 10);
      }
    }

    @Component({selector: 'micro-macro-task-comp', template: `<span>{{text}}</span>`})
    class MicroMacroTaskComp {
      text: string = '1';

      ngOnInit() {
        Promise.resolve(null).then((_) => {
          this.text += '1';
          setTimeout(() => {
            this.text += '1';
          }, 10);
        });
      }
    }

    @Component({selector: 'macro-micro-task-comp', template: `<span>{{text}}</span>`})
    class MacroMicroTaskComp {
      text: string = '1';

      ngOnInit() {
        setTimeout(() => {
          this.text += '1';
          Promise.resolve(null).then((_: any) => {
            this.text += '1';
          });
        }, 10);
      }
    }

    let stableCalled = false;

    beforeEach(() => {
      stableCalled = false;
      TestBed.configureTestingModule({
        declarations: [
          SyncComp, MicroTaskComp, MacroTaskComp, MicroMacroTaskComp, MacroMicroTaskComp, ClickComp
        ],
      });
    });

    afterEach(() => {
      expect(stableCalled).toBe(true, 'isStable did not emit true on stable');
    });

    function expectStableTexts(component: Type<any>, expected: string[]) {
      const fixture = TestBed.createComponent(component);
      const appRef: ApplicationRef = TestBed.inject(ApplicationRef);
      const zone: NgZone = TestBed.inject(NgZone);
      appRef.attachView(fixture.componentRef.hostView);
      zone.run(() => appRef.tick());

      let i = 0;
      appRef.isStable.subscribe({
        next: (stable: boolean) => {
          if (stable) {
            expect(i).toBeLessThan(expected.length);
            expect(fixture.nativeElement).toHaveText(expected[i++]);
            stableCalled = true;
          }
        }
      });
    }

    it('isStable should fire on synchronous component loading', waitForAsync(() => {
         expectStableTexts(SyncComp, ['1']);
       }));

    it('isStable should fire after a microtask on init is completed', waitForAsync(() => {
         expectStableTexts(MicroTaskComp, ['11']);
       }));

    it('isStable should fire after a macrotask on init is completed', waitForAsync(() => {
         expectStableTexts(MacroTaskComp, ['11']);
       }));

    it('isStable should fire only after chain of micro and macrotasks on init are completed',
       waitForAsync(() => {
         expectStableTexts(MicroMacroTaskComp, ['111']);
       }));

    it('isStable should fire only after chain of macro and microtasks on init are completed',
       waitForAsync(() => {
         expectStableTexts(MacroMicroTaskComp, ['111']);
       }));

    describe('unstable', () => {
      let unstableCalled = false;

      afterEach(() => {
        expect(unstableCalled).toBe(true, 'isStable did not emit false on unstable');
      });

      function expectUnstable(appRef: ApplicationRef) {
        appRef.isStable.subscribe({
          next: (stable: boolean) => {
            if (stable) {
              stableCalled = true;
            }
            if (!stable) {
              unstableCalled = true;
            }
          }
        });
      }

      it('should be fired after app becomes unstable', waitForAsync(() => {
           const fixture = TestBed.createComponent(ClickComp);
           const appRef: ApplicationRef = TestBed.inject(ApplicationRef);
           const zone: NgZone = TestBed.inject(NgZone);
           appRef.attachView(fixture.componentRef.hostView);
           zone.run(() => appRef.tick());

           fixture.whenStable().then(() => {
             expectUnstable(appRef);
             const element = fixture.debugElement.children[0];
             dispatchEvent(element.nativeElement, 'click');
           });
         }));
    });
  });

  describe('injector', () => {
    it('should expose an EnvironmentInjector', () => {
      @Component({})
      class TestCmp {
        constructor(readonly envInjector: EnvironmentInjector) {}
      }

      const fixture = TestBed.createComponent(TestCmp);
      const appRef = TestBed.inject(ApplicationRef);

      expect(appRef.injector).toBe(fixture.componentInstance.envInjector);
    });
  });
}

class MockConsole {
  res: any[][] = [];
  log(...args: any[]): void {
    // Logging from ErrorHandler should run outside of the Angular Zone.
    NgZone.assertNotInAngularZone();
    this.res.push(args);
  }
  error(...args: any[]): void {
    // Logging from ErrorHandler should run outside of the Angular Zone.
    NgZone.assertNotInAngularZone();
    this.res.push(args);
  }
}<|MERGE_RESOLUTION|>--- conflicted
+++ resolved
@@ -501,19 +501,6 @@
             {component: I18nComponent, providers: [{provide: LOCALE_ID, useValue: 'ro'}]});
         await defaultPlatform.bootstrapModule(testModule);
 
-<<<<<<< HEAD
-            expect(getLocaleId()).toEqual('ro');
-          });
-
-      it('should wait for APP_INITIALIZER to set providers for `LOCALE_ID`', async() => {
-        let locale: string = '';
-
-        const promise = Promise.resolve().then(() => { locale = 'fr-FR'; });
-
-        const testModule = createModule({
-          providers: [
-            {provide: APP_INITIALIZER, useValue: () => promise, multi: true},
-=======
         expect(getLocaleId()).toEqual('ro');
       });
 
@@ -523,7 +510,6 @@
         const testModule = createModule({
           providers: [
             {provide: APP_INITIALIZER, useValue: () => locale = 'fr-FR', multi: true},
->>>>>>> 6a88bad0
             {provide: LOCALE_ID, useFactory: () => locale}
           ]
         });
