/**
 * @license
 * Copyright Google LLC All Rights Reserved.
 *
 * Use of this source code is governed by an MIT-style license that can be
 * found in the LICENSE file at https://angular.io/license
 */

import {DOCUMENT, ɵgetDOM as getDOM} from '@angular/common';
import {ResourceLoader} from '@angular/compiler';
import {APP_BOOTSTRAP_LISTENER, APP_INITIALIZER, Compiler, CompilerFactory, Component, EnvironmentInjector, InjectionToken, LOCALE_ID, NgModule, NgZone, PlatformRef, RendererFactory2, TemplateRef, Type, ViewChild, ViewContainerRef} from '@angular/core';
import {ErrorHandler} from '@angular/core/src/error_handler';
import {ComponentRef} from '@angular/core/src/linker/component_factory';
import {createEnvironmentInjector, getLocaleId} from '@angular/core/src/render3';
import {BrowserModule} from '@angular/platform-browser';
import {DomRendererFactory2} from '@angular/platform-browser/src/dom/dom_renderer';
import {createTemplate, dispatchEvent, getContent} from '@angular/platform-browser/testing/src/browser_util';
import {expect} from '@angular/platform-browser/testing/src/matchers';
import type {ServerModule} from '@angular/platform-server';

import {ApplicationRef} from '../src/application_ref';
import {NoopNgZone} from '../src/zone/ng_zone';
import {ComponentFixtureNoNgZone, inject, TestBed, waitForAsync, withModule} from '../testing';

let serverPlatformModule: Promise<Type<ServerModule>>|null = null;
if (isNode) {
  // Only when we are in Node, we load the platform-server module. It will
  // be required later in specs for declaring the platform module.
  serverPlatformModule = import('@angular/platform-server').then(m => m.ServerModule);
}

@Component({selector: 'bootstrap-app', template: 'hello'})
class SomeComponent {
}

describe('bootstrap', () => {
  let mockConsole: MockConsole;

  beforeEach(() => {
    mockConsole = new MockConsole();
  });

  function createRootEl(selector = 'bootstrap-app') {
    const doc = TestBed.inject(DOCUMENT);
    const rootEl =
        <HTMLElement>getContent(createTemplate(`<${selector}></${selector}>`)).firstChild;
    const oldRoots = doc.querySelectorAll(selector);
    for (let i = 0; i < oldRoots.length; i++) {
      getDOM().remove(oldRoots[i]);
    }
    doc.body.appendChild(rootEl);
  }

  type CreateModuleOptions =
      {providers?: any[], ngDoBootstrap?: any, bootstrap?: any[], component?: Type<any>};

  async function createModule(providers?: any[]): Promise<Type<any>>;
  async function createModule(options: CreateModuleOptions): Promise<Type<any>>;
  async function createModule(providersOrOptions: any[]|CreateModuleOptions|
                              undefined): Promise<Type<any>> {
    let options: CreateModuleOptions = {};
    if (Array.isArray(providersOrOptions)) {
      options = {providers: providersOrOptions};
    } else {
      options = providersOrOptions || {};
    }
    const errorHandler = new ErrorHandler();
    (errorHandler as any)._console = mockConsole as any;

    const platformModule = getDOM().supportsDOMEvents ? BrowserModule : await serverPlatformModule!;

    @NgModule({
      providers: [{provide: ErrorHandler, useValue: errorHandler}, options.providers || []],
      imports: [platformModule],
      declarations: [options.component || SomeComponent],
      bootstrap: options.bootstrap || []
    })
    class MyModule {
    }
    if (options.ngDoBootstrap !== false) {
      (<any>MyModule.prototype).ngDoBootstrap = options.ngDoBootstrap || (() => {});
    }
    return MyModule;
  }

  it('should bootstrap a component from a child module',
     waitForAsync(inject([ApplicationRef, Compiler], (app: ApplicationRef, compiler: Compiler) => {
       @Component({
         selector: 'bootstrap-app',
         template: '',
       })
       class SomeComponent {
       }

       const helloToken = new InjectionToken<string>('hello');

       @NgModule({
         providers: [{provide: helloToken, useValue: 'component'}],
         declarations: [SomeComponent],
       })
       class SomeModule {
       }

       createRootEl();
       const modFactory = compiler.compileModuleSync(SomeModule);
       const module = modFactory.create(TestBed);
       const cmpFactory = module.componentFactoryResolver.resolveComponentFactory(SomeComponent);
       const component = app.bootstrap(cmpFactory);

       // The component should see the child module providers
       expect(component.injector.get(helloToken)).toEqual('component');
     })));

  it('should bootstrap a component with a custom selector',
     waitForAsync(inject([ApplicationRef, Compiler], (app: ApplicationRef, compiler: Compiler) => {
       @Component({
         selector: 'bootstrap-app',
         template: '',
       })
       class SomeComponent {
       }

       const helloToken = new InjectionToken<string>('hello');

       @NgModule({
         providers: [{provide: helloToken, useValue: 'component'}],
         declarations: [SomeComponent],
       })
       class SomeModule {
       }

       createRootEl('custom-selector');
       const modFactory = compiler.compileModuleSync(SomeModule);
       const module = modFactory.create(TestBed);
       const cmpFactory = module.componentFactoryResolver.resolveComponentFactory(SomeComponent);
       const component = app.bootstrap(cmpFactory, 'custom-selector');

       // The component should see the child module providers
       expect(component.injector.get(helloToken)).toEqual('component');
     })));

  describe('ApplicationRef', () => {
    beforeEach(async () => {
      TestBed.configureTestingModule({imports: [await createModule()]});
    });

<<<<<<< HEAD
             createRootEl();
             const modFactory = compiler.compileModuleSync(SomeModule);
             const module = modFactory.create(TestBed);
             const cmpFactory =
                 module.componentFactoryResolver.resolveComponentFactory(SomeComponent);
             const component = app.bootstrap(cmpFactory);

             // The component should see the child module providers
             expect(component.injector.get(helloToken)).toEqual('component');
           })));

    it('should bootstrap a component with a custom selector',
       waitForAsync(
           inject([ApplicationRef, Compiler], (app: ApplicationRef, compiler: Compiler) => {
             @Component({
               selector: 'bootstrap-app',
               template: '',
             })
             class SomeComponent {
             }

             const helloToken = new InjectionToken<string>('hello');

             @NgModule({
               providers: [{provide: helloToken, useValue: 'component'}],
               declarations: [SomeComponent],
             })
             class SomeModule {
             }

             createRootEl('custom-selector');
             const modFactory = compiler.compileModuleSync(SomeModule);
             const module = modFactory.create(TestBed);
             const cmpFactory =
                 module.componentFactoryResolver.resolveComponentFactory(SomeComponent);
             const component = app.bootstrap(cmpFactory, 'custom-selector');

             // The component should see the child module providers
             expect(component.injector.get(helloToken)).toEqual('component');
           })));

    describe('ApplicationRef', () => {
      beforeEach(async () => {
        TestBed.configureTestingModule({imports: [await createModule()]});
      });
=======
    it('should throw when reentering tick', () => {
      @Component({template: '{{reenter()}}'})
      class ReenteringComponent {
        reenterCount = 1;
        reenterErr: any;
>>>>>>> 6070c9dd

        constructor(private appRef: ApplicationRef) {}

        reenter() {
          if (this.reenterCount--) {
            try {
              this.appRef.tick();
            } catch (e) {
              this.reenterErr = e;
            }
          }
        }
      }

      const fixture = TestBed.configureTestingModule({declarations: [ReenteringComponent]})
                          .createComponent(ReenteringComponent);
      const appRef = TestBed.inject(ApplicationRef);
      appRef.attachView(fixture.componentRef.hostView);
      appRef.tick();
      expect(fixture.componentInstance.reenterErr.message)
          .toBe('NG0101: ApplicationRef.tick is called recursively');
    });

    describe('APP_BOOTSTRAP_LISTENER', () => {
      let capturedCompRefs: ComponentRef<any>[];
      beforeEach(() => {
        capturedCompRefs = [];
        TestBed.configureTestingModule({
          providers: [{
            provide: APP_BOOTSTRAP_LISTENER,
            multi: true,
            useValue: (compRef: any) => {
              capturedCompRefs.push(compRef);
            }
          }]
        });
      });

      it('should be called when a component is bootstrapped',
         inject([ApplicationRef], (ref: ApplicationRef) => {
           createRootEl();
           const compRef = ref.bootstrap(SomeComponent);
           expect(capturedCompRefs).toEqual([compRef]);
         }));
    });

    describe('bootstrap', () => {
      it('should throw if an APP_INITIIALIZER is not yet resolved',
         withModule(
             {
               providers:
                   [{provide: APP_INITIALIZER, useValue: () => new Promise(() => {}), multi: true}]
             },
             inject([ApplicationRef], (ref: ApplicationRef) => {
               createRootEl();
               expect(() => ref.bootstrap(SomeComponent))
                   .toThrowError(
                       'NG0405: Cannot bootstrap as there are still asynchronous initializers running. Bootstrap components in the `ngDoBootstrap` method of the root module.');
             })));
    });
  });

  describe('destroy', () => {
    const providers = [
      {provide: DOCUMENT, useFactory: () => document, deps: []},
      // Use the `DomRendererFactory2` as a renderer factory instead of the
      // `AnimationRendererFactory` one, which is configured as a part of the `ServerModule`, see
      // platform module setup above. This simplifies the tests (so they are sync vs async when
      // animations are in use) that verify that the DOM has been cleaned up after tests.
      {provide: RendererFactory2, useClass: DomRendererFactory2},
    ];
    // This function creates a new Injector instance with the `ApplicationRef` as a provider, so
    // that the instance of the `ApplicationRef` class is created on that injector (vs in the
    // app-level injector). It is needed to verify `ApplicationRef.destroy` scenarios, which
    // includes destroying an underlying injector.
    function createApplicationRefInjector(parentInjector: EnvironmentInjector) {
      const extraProviders = [{provide: ApplicationRef, useClass: ApplicationRef}];

      return createEnvironmentInjector(extraProviders, parentInjector);
    }

    function createApplicationRef(parentInjector: EnvironmentInjector) {
      const injector = createApplicationRefInjector(parentInjector);
      return injector.get(ApplicationRef);
    }

    it('should cleanup the DOM',
       withModule(
           {providers},
           waitForAsync(inject(
               [EnvironmentInjector, DOCUMENT],
               (parentInjector: EnvironmentInjector, doc: Document) => {
                 createRootEl();

                 const appRef = createApplicationRef(parentInjector);
                 appRef.bootstrap(SomeComponent);

                 // The component template content (`hello`) is present in the document body.
                 expect(doc.body.textContent!.indexOf('hello') > -1).toBeTrue();

                 appRef.destroy();

                 // The component template content (`hello`) is *not* present in the document
                 // body, i.e. the DOM has been cleaned up.
                 expect(doc.body.textContent!.indexOf('hello') === -1).toBeTrue();
               }))));

    it('should throw when trying to call `destroy` method on already destroyed ApplicationRef',
       withModule(
           {providers},
           waitForAsync(inject([EnvironmentInjector], (parentInjector: EnvironmentInjector) => {
             createRootEl();
             const appRef = createApplicationRef(parentInjector);
             appRef.bootstrap(SomeComponent);
             appRef.destroy();

             expect(() => appRef.destroy())
                 .toThrowError(
                     'NG0406: This instance of the `ApplicationRef` has already been destroyed.');
           }))));

    it('should invoke all registered `onDestroy` callbacks (internal API)',
       withModule(
           {providers},
           waitForAsync(inject([EnvironmentInjector], (parentInjector: EnvironmentInjector) => {
             const onDestroyA = jasmine.createSpy('onDestroyA');
             const onDestroyB = jasmine.createSpy('onDestroyB');
             createRootEl();

             const appRef = createApplicationRef(parentInjector) as unknown as ApplicationRef &
                 {onDestroy: Function};
             appRef.bootstrap(SomeComponent);
             appRef.onDestroy(onDestroyA);
             appRef.onDestroy(onDestroyB);
             appRef.destroy();

             expect(onDestroyA).toHaveBeenCalledTimes(1);
             expect(onDestroyB).toHaveBeenCalledTimes(1);
           }))));

    it('should allow to unsubscribe a registered `onDestroy` callback (internal API)',
       withModule(
           {providers},
           waitForAsync(inject([EnvironmentInjector], (parentInjector: EnvironmentInjector) => {
             createRootEl();

             const appRef = createApplicationRef(parentInjector) as unknown as ApplicationRef &
                 {onDestroy: Function};
             appRef.bootstrap(SomeComponent);

             const onDestroyA = jasmine.createSpy('onDestroyA');
             const onDestroyB = jasmine.createSpy('onDestroyB');
             const unsubscribeOnDestroyA = appRef.onDestroy(onDestroyA);
             const unsubscribeOnDestroyB = appRef.onDestroy(onDestroyB);

             // Unsubscribe registered listeners.
             unsubscribeOnDestroyA();
             unsubscribeOnDestroyB();

             appRef.destroy();

             expect(onDestroyA).not.toHaveBeenCalled();
             expect(onDestroyB).not.toHaveBeenCalled();
           }))));

    it('should correctly update the `destroyed` flag',
       withModule(
           {providers},
           waitForAsync(inject([EnvironmentInjector], (parentInjector: EnvironmentInjector) => {
             createRootEl();

             const appRef = createApplicationRef(parentInjector);
             appRef.bootstrap(SomeComponent);

             expect(appRef.destroyed).toBeFalse();

             appRef.destroy();

             expect(appRef.destroyed).toBeTrue();
           }))));

    it('should also destroy underlying injector',
       withModule(
           {providers},
           waitForAsync(inject([EnvironmentInjector], (parentInjector: EnvironmentInjector) => {
             // This is a temporary type to represent an instance of an R3Injector, which
             // can be destroyed.
             // The type will be replaced with a different one once destroyable injector
             // type is available.
             type DestroyableInjector = EnvironmentInjector&{destroyed?: boolean};

             createRootEl();

             const injector = createApplicationRefInjector(parentInjector) as DestroyableInjector;

             const appRef = injector.get(ApplicationRef);
             appRef.bootstrap(SomeComponent);

             expect(appRef.destroyed).toBeFalse();
             expect(injector.destroyed).toBeFalse();

             appRef.destroy();

             expect(appRef.destroyed).toBeTrue();
             expect(injector.destroyed).toBeTrue();
           }))));
  });

  describe('bootstrapModule', () => {
    let defaultPlatform: PlatformRef;
    beforeEach(inject([PlatformRef], (_platform: PlatformRef) => {
      createRootEl();
      defaultPlatform = _platform;
    }));

    it('should wait for asynchronous app initializers', waitForAsync(async () => {
         let resolve: (result: any) => void;
         const promise: Promise<any> = new Promise((res) => {
           resolve = res;
         });
         let initializerDone = false;
         setTimeout(() => {
           resolve(true);
           initializerDone = true;
         }, 1);

         defaultPlatform
             .bootstrapModule(await createModule(
                 [{provide: APP_INITIALIZER, useValue: () => promise, multi: true}]))
             .then(_ => {
               expect(initializerDone).toBe(true);
             });
       }));

    it('should rethrow sync errors even if the exceptionHandler is not rethrowing',
       waitForAsync(async () => {
         defaultPlatform
             .bootstrapModule(await createModule([{
               provide: APP_INITIALIZER,
               useValue: () => {
                 throw 'Test';
               },
               multi: true
             }]))
             .then(() => expect(false).toBe(true), (e) => {
               expect(e).toBe('Test');
               // Error rethrown will be seen by the exception handler since it's after
               // construction.
               expect(mockConsole.res[0].join('#')).toEqual('ERROR#Test');
             });
       }));

    it('should rethrow promise errors even if the exceptionHandler is not rethrowing',
       waitForAsync(async () => {
         defaultPlatform
             .bootstrapModule(await createModule(
                 [{provide: APP_INITIALIZER, useValue: () => Promise.reject('Test'), multi: true}]))
             .then(() => expect(false).toBe(true), (e) => {
               expect(e).toBe('Test');
               expect(mockConsole.res[0].join('#')).toEqual('ERROR#Test');
             });
       }));

<<<<<<< HEAD
      it('should throw useful error when ApplicationRef is not configured', waitForAsync(() => {
           @NgModule()
           class EmptyModule {
           }

           return defaultPlatform.bootstrapModule(EmptyModule)
               .then(() => fail('expecting error'), (error) => {
                 expect(error.message).toMatch(/NG0402/);
               });
         }));
=======
    it('should throw useful error when ApplicationRef is not configured', waitForAsync(() => {
         @NgModule()
         class EmptyModule {
         }
>>>>>>> 6070c9dd

         return defaultPlatform.bootstrapModule(EmptyModule)
             .then(() => fail('expecting error'), (error) => {
               expect(error.message).toMatch(/NG0402/);
             });
       }));

    it('should call the `ngDoBootstrap` method with `ApplicationRef` on the main module',
       waitForAsync(async () => {
         const ngDoBootstrap = jasmine.createSpy('ngDoBootstrap');
         defaultPlatform.bootstrapModule(await createModule({ngDoBootstrap: ngDoBootstrap}))
             .then((moduleRef) => {
               const appRef = moduleRef.injector.get(ApplicationRef);
               expect(ngDoBootstrap).toHaveBeenCalledWith(appRef);
             });
       }));

    it('should auto bootstrap components listed in @NgModule.bootstrap', waitForAsync(async () => {
         defaultPlatform.bootstrapModule(await createModule({bootstrap: [SomeComponent]}))
             .then((moduleRef) => {
               const appRef: ApplicationRef = moduleRef.injector.get(ApplicationRef);
               expect(appRef.componentTypes).toEqual([SomeComponent]);
             });
       }));

    it('should error if neither `ngDoBootstrap` nor @NgModule.bootstrap was specified',
       waitForAsync(async () => {
         defaultPlatform.bootstrapModule(await createModule({ngDoBootstrap: false}))
             .then(() => expect(false).toBe(true), (e) => {
               const expectedErrMsg = `NG0403: The module MyModule was bootstrapped, ` +
                   `but it does not declare "@NgModule.bootstrap" components nor a "ngDoBootstrap" method. ` +
                   `Please define one of these. ` +
                   `Find more at https://angular.io/errors/NG0403`;
               expect(e.message).toEqual(expectedErrMsg);
               expect(mockConsole.res[0].join('#')).toEqual('ERROR#Error: ' + expectedErrMsg);
             });
       }));

    it('should add bootstrapped module into platform modules list', waitForAsync(async () => {
         defaultPlatform.bootstrapModule(await createModule({bootstrap: [SomeComponent]}))
             .then(module => expect((<any>defaultPlatform)._modules).toContain(module));
       }));

    it('should bootstrap with NoopNgZone', waitForAsync(async () => {
         defaultPlatform
             .bootstrapModule(await createModule({bootstrap: [SomeComponent]}), {ngZone: 'noop'})
             .then((module) => {
               const ngZone = module.injector.get(NgZone);
               expect(ngZone instanceof NoopNgZone).toBe(true);
             });
       }));

    it('should resolve component resources when creating module factory', async () => {
      @Component({
        selector: 'with-templates-app',
        templateUrl: '/test-template.html',
      })
      class WithTemplateUrlComponent {
      }

      const loadResourceSpy = jasmine.createSpy('load resource').and.returnValue('fakeContent');
      const testModule = await createModule({component: WithTemplateUrlComponent});

      await defaultPlatform.bootstrapModule(testModule, {
        providers: [
          {provide: ResourceLoader, useValue: {get: loadResourceSpy}},
        ]
      });

      expect(loadResourceSpy).toHaveBeenCalledTimes(1);
      expect(loadResourceSpy).toHaveBeenCalledWith('/test-template.html');
    });

    it('should define `LOCALE_ID`', async () => {
      @Component({
        selector: 'i18n-app',
        templateUrl: '',
      })
      class I18nComponent {
      }

      const testModule = await createModule(
          {component: I18nComponent, providers: [{provide: LOCALE_ID, useValue: 'ro'}]});
      await defaultPlatform.bootstrapModule(testModule);

      expect(getLocaleId()).toEqual('ro');
    });

    it('should wait for APP_INITIALIZER to set providers for `LOCALE_ID`', async () => {
      let locale: string = '';

      const testModule = await createModule({
        providers: [
          {provide: APP_INITIALIZER, useValue: () => locale = 'fr-FR', multi: true},
          {provide: LOCALE_ID, useFactory: () => locale}
        ]
      });
      const app = await defaultPlatform.bootstrapModule(testModule);
      expect(app.injector.get(LOCALE_ID)).toEqual('fr-FR');
    });
  });

  describe('bootstrapModuleFactory', () => {
    let defaultPlatform: PlatformRef;
    beforeEach(inject([PlatformRef], (_platform: PlatformRef) => {
      createRootEl();
      defaultPlatform = _platform;
    }));
    it('should wait for asynchronous app initializers', waitForAsync(async () => {
         let resolve: (result: any) => void;
         const promise: Promise<any> = new Promise((res) => {
           resolve = res;
         });
         let initializerDone = false;
         setTimeout(() => {
           resolve(true);
           initializerDone = true;
         }, 1);

         const compilerFactory: CompilerFactory =
             defaultPlatform.injector.get(CompilerFactory, null)!;
         const moduleFactory =
             compilerFactory.createCompiler().compileModuleSync(await createModule(
                 [{provide: APP_INITIALIZER, useValue: () => promise, multi: true}]));
         defaultPlatform.bootstrapModuleFactory(moduleFactory).then(_ => {
           expect(initializerDone).toBe(true);
         });
       }));

    it('should rethrow sync errors even if the exceptionHandler is not rethrowing',
       waitForAsync(async () => {
         const compilerFactory: CompilerFactory =
             defaultPlatform.injector.get(CompilerFactory, null)!;
         const moduleFactory =
             compilerFactory.createCompiler().compileModuleSync(await createModule([{
               provide: APP_INITIALIZER,
               useValue: () => {
                 throw 'Test';
               },
               multi: true
             }]));
         expect(() => defaultPlatform.bootstrapModuleFactory(moduleFactory)).toThrow('Test');
         // Error rethrown will be seen by the exception handler since it's after
         // construction.
         expect(mockConsole.res[0].join('#')).toEqual('ERROR#Test');
       }));

    it('should rethrow promise errors even if the exceptionHandler is not rethrowing',
       waitForAsync(async () => {
         const compilerFactory: CompilerFactory =
             defaultPlatform.injector.get(CompilerFactory, null)!;
         const moduleFactory =
             compilerFactory.createCompiler().compileModuleSync(await createModule([
               {provide: APP_INITIALIZER, useValue: () => Promise.reject('Test'), multi: true}
             ]));
         defaultPlatform.bootstrapModuleFactory(moduleFactory)
             .then(() => expect(false).toBe(true), (e) => {
               expect(e).toBe('Test');
               expect(mockConsole.res[0].join('#')).toEqual('ERROR#Test');
             });
       }));
  });

  describe('attachView / detachView', () => {
    @Component({template: '{{name}}'})
    class MyComp {
      name = 'Initial';
    }

<<<<<<< HEAD
      @Component({template: '<ng-container #vc></ng-container>'})
      class ContainerComp {
        @ViewChild('vc', {read: ViewContainerRef}) vc!: ViewContainerRef;
      }

      @Component({template: '<ng-template #t>Dynamic content</ng-template>'})
      class EmbeddedViewComp {
        @ViewChild(TemplateRef, {static: true}) tplRef!: TemplateRef<Object>;
      }
=======
    @Component({template: '<ng-container #vc></ng-container>'})
    class ContainerComp {
      @ViewChild('vc', {read: ViewContainerRef}) vc!: ViewContainerRef;
    }

    @Component({template: '<ng-template #t>Dynamic content</ng-template>'})
    class EmbeddedViewComp {
      @ViewChild(TemplateRef, {static: true}) tplRef!: TemplateRef<Object>;
    }
>>>>>>> 6070c9dd

    beforeEach(() => {
      TestBed.configureTestingModule({
        declarations: [MyComp, ContainerComp, EmbeddedViewComp],
        providers: [{provide: ComponentFixtureNoNgZone, useValue: true}]
      });
    });

    it('should dirty check attached views', () => {
      const comp = TestBed.createComponent(MyComp);
      const appRef: ApplicationRef = TestBed.inject(ApplicationRef);
      expect(appRef.viewCount).toBe(0);

      appRef.tick();
      expect(comp.nativeElement).toHaveText('');

      appRef.attachView(comp.componentRef.hostView);
      appRef.tick();
      expect(appRef.viewCount).toBe(1);
      expect(comp.nativeElement).toHaveText('Initial');
    });

    it('should not dirty check detached views', () => {
      const comp = TestBed.createComponent(MyComp);
      const appRef: ApplicationRef = TestBed.inject(ApplicationRef);

      appRef.attachView(comp.componentRef.hostView);
      appRef.tick();
      expect(comp.nativeElement).toHaveText('Initial');

      appRef.detachView(comp.componentRef.hostView);
      comp.componentInstance.name = 'New';
      appRef.tick();
      expect(appRef.viewCount).toBe(0);
      expect(comp.nativeElement).toHaveText('Initial');
    });

    it('should detach attached views if they are destroyed', () => {
      const comp = TestBed.createComponent(MyComp);
      const appRef: ApplicationRef = TestBed.inject(ApplicationRef);

      appRef.attachView(comp.componentRef.hostView);
      comp.destroy();

      expect(appRef.viewCount).toBe(0);
    });

    it('should detach attached embedded views if they are destroyed', () => {
      const comp = TestBed.createComponent(EmbeddedViewComp);
      const appRef: ApplicationRef = TestBed.inject(ApplicationRef);

      const embeddedViewRef = comp.componentInstance.tplRef.createEmbeddedView({});

      appRef.attachView(embeddedViewRef);
      embeddedViewRef.destroy();

      expect(appRef.viewCount).toBe(0);
    });


    it('should not allow to attach a view to both, a view container and the ApplicationRef', () => {
      const comp = TestBed.createComponent(MyComp);
      let hostView = comp.componentRef.hostView;
      const containerComp = TestBed.createComponent(ContainerComp);
      containerComp.detectChanges();
      const vc = containerComp.componentInstance.vc;
      const appRef: ApplicationRef = TestBed.inject(ApplicationRef);

      vc.insert(hostView);
      expect(() => appRef.attachView(hostView))
          .toThrowError('NG0902: This view is already attached to a ViewContainer!');
      hostView = vc.detach(0)!;

      appRef.attachView(hostView);
      expect(() => vc.insert(hostView))
          .toThrowError('NG0902: This view is already attached directly to the ApplicationRef!');
    });
  });
});

describe('AppRef', () => {
  @Component({selector: 'sync-comp', template: `<span>{{text}}</span>`})
  class SyncComp {
    text: string = '1';
  }

  @Component({selector: 'click-comp', template: `<span (click)="onClick()">{{text}}</span>`})
  class ClickComp {
    text: string = '1';

    onClick() {
      this.text += '1';
    }
  }

  @Component({selector: 'micro-task-comp', template: `<span>{{text}}</span>`})
  class MicroTaskComp {
    text: string = '1';

    ngOnInit() {
      Promise.resolve(null).then((_) => {
        this.text += '1';
      });
    }
  }

  @Component({selector: 'macro-task-comp', template: `<span>{{text}}</span>`})
  class MacroTaskComp {
    text: string = '1';

    ngOnInit() {
      setTimeout(() => {
        this.text += '1';
      }, 10);
    }
  }

  @Component({selector: 'micro-macro-task-comp', template: `<span>{{text}}</span>`})
  class MicroMacroTaskComp {
    text: string = '1';

    ngOnInit() {
      Promise.resolve(null).then((_) => {
        this.text += '1';
        setTimeout(() => {
          this.text += '1';
        }, 10);
      });
    }
  }

  @Component({selector: 'macro-micro-task-comp', template: `<span>{{text}}</span>`})
  class MacroMicroTaskComp {
    text: string = '1';

    ngOnInit() {
      setTimeout(() => {
        this.text += '1';
        Promise.resolve(null).then((_: any) => {
          this.text += '1';
        });
      }, 10);
    }
  }

  let stableCalled = false;

  beforeEach(() => {
    stableCalled = false;
    TestBed.configureTestingModule({
      declarations: [
        SyncComp, MicroTaskComp, MacroTaskComp, MicroMacroTaskComp, MacroMicroTaskComp, ClickComp
      ],
    });
  });

  afterEach(() => {
    expect(stableCalled).toBe(true, 'isStable did not emit true on stable');
  });

  function expectStableTexts(component: Type<any>, expected: string[]) {
    const fixture = TestBed.createComponent(component);
    const appRef: ApplicationRef = TestBed.inject(ApplicationRef);
    const zone: NgZone = TestBed.inject(NgZone);
    appRef.attachView(fixture.componentRef.hostView);
    zone.run(() => appRef.tick());

    let i = 0;
    appRef.isStable.subscribe({
      next: (stable: boolean) => {
        if (stable) {
          expect(i).toBeLessThan(expected.length);
          expect(fixture.nativeElement).toHaveText(expected[i++]);
          stableCalled = true;
        }
      }
    });
  }

  it('isStable should fire on synchronous component loading', waitForAsync(() => {
       expectStableTexts(SyncComp, ['1']);
     }));

  it('isStable should fire after a microtask on init is completed', waitForAsync(() => {
       expectStableTexts(MicroTaskComp, ['11']);
     }));

  it('isStable should fire after a macrotask on init is completed', waitForAsync(() => {
       expectStableTexts(MacroTaskComp, ['11']);
     }));

  it('isStable should fire only after chain of micro and macrotasks on init are completed',
     waitForAsync(() => {
       expectStableTexts(MicroMacroTaskComp, ['111']);
     }));

  it('isStable should fire only after chain of macro and microtasks on init are completed',
     waitForAsync(() => {
       expectStableTexts(MacroMicroTaskComp, ['111']);
     }));

  describe('unstable', () => {
    let unstableCalled = false;

    afterEach(() => {
      expect(unstableCalled).toBe(true, 'isStable did not emit false on unstable');
    });

    function expectUnstable(appRef: ApplicationRef) {
      appRef.isStable.subscribe({
        next: (stable: boolean) => {
          if (stable) {
            stableCalled = true;
          }
          if (!stable) {
            unstableCalled = true;
          }
        }
      });
    }

    it('should be fired after app becomes unstable', waitForAsync(() => {
         const fixture = TestBed.createComponent(ClickComp);
         const appRef: ApplicationRef = TestBed.inject(ApplicationRef);
         const zone: NgZone = TestBed.inject(NgZone);
         appRef.attachView(fixture.componentRef.hostView);
         zone.run(() => appRef.tick());

         fixture.whenStable().then(() => {
           expectUnstable(appRef);
           const element = fixture.debugElement.children[0];
           dispatchEvent(element.nativeElement, 'click');
         });
       }));
  });
});

describe('injector', () => {
  it('should expose an EnvironmentInjector', () => {
    @Component({})
    class TestCmp {
      constructor(readonly envInjector: EnvironmentInjector) {}
    }

    const fixture = TestBed.createComponent(TestCmp);
    const appRef = TestBed.inject(ApplicationRef);

    expect(appRef.injector).toBe(fixture.componentInstance.envInjector);
  });
});

class MockConsole {
  res: any[][] = [];
  log(...args: any[]): void {
    // Logging from ErrorHandler should run outside of the Angular Zone.
    NgZone.assertNotInAngularZone();
    this.res.push(args);
  }
  error(...args: any[]): void {
    // Logging from ErrorHandler should run outside of the Angular Zone.
    NgZone.assertNotInAngularZone();
    this.res.push(args);
  }
}<|MERGE_RESOLUTION|>--- conflicted
+++ resolved
@@ -144,59 +144,11 @@
       TestBed.configureTestingModule({imports: [await createModule()]});
     });
 
-<<<<<<< HEAD
-             createRootEl();
-             const modFactory = compiler.compileModuleSync(SomeModule);
-             const module = modFactory.create(TestBed);
-             const cmpFactory =
-                 module.componentFactoryResolver.resolveComponentFactory(SomeComponent);
-             const component = app.bootstrap(cmpFactory);
-
-             // The component should see the child module providers
-             expect(component.injector.get(helloToken)).toEqual('component');
-           })));
-
-    it('should bootstrap a component with a custom selector',
-       waitForAsync(
-           inject([ApplicationRef, Compiler], (app: ApplicationRef, compiler: Compiler) => {
-             @Component({
-               selector: 'bootstrap-app',
-               template: '',
-             })
-             class SomeComponent {
-             }
-
-             const helloToken = new InjectionToken<string>('hello');
-
-             @NgModule({
-               providers: [{provide: helloToken, useValue: 'component'}],
-               declarations: [SomeComponent],
-             })
-             class SomeModule {
-             }
-
-             createRootEl('custom-selector');
-             const modFactory = compiler.compileModuleSync(SomeModule);
-             const module = modFactory.create(TestBed);
-             const cmpFactory =
-                 module.componentFactoryResolver.resolveComponentFactory(SomeComponent);
-             const component = app.bootstrap(cmpFactory, 'custom-selector');
-
-             // The component should see the child module providers
-             expect(component.injector.get(helloToken)).toEqual('component');
-           })));
-
-    describe('ApplicationRef', () => {
-      beforeEach(async () => {
-        TestBed.configureTestingModule({imports: [await createModule()]});
-      });
-=======
     it('should throw when reentering tick', () => {
       @Component({template: '{{reenter()}}'})
       class ReenteringComponent {
         reenterCount = 1;
         reenterErr: any;
->>>>>>> 6070c9dd
 
         constructor(private appRef: ApplicationRef) {}
 
@@ -460,23 +412,10 @@
              });
        }));
 
-<<<<<<< HEAD
-      it('should throw useful error when ApplicationRef is not configured', waitForAsync(() => {
-           @NgModule()
-           class EmptyModule {
-           }
-
-           return defaultPlatform.bootstrapModule(EmptyModule)
-               .then(() => fail('expecting error'), (error) => {
-                 expect(error.message).toMatch(/NG0402/);
-               });
-         }));
-=======
     it('should throw useful error when ApplicationRef is not configured', waitForAsync(() => {
          @NgModule()
          class EmptyModule {
          }
->>>>>>> 6070c9dd
 
          return defaultPlatform.bootstrapModule(EmptyModule)
              .then(() => fail('expecting error'), (error) => {
@@ -646,17 +585,6 @@
       name = 'Initial';
     }
 
-<<<<<<< HEAD
-      @Component({template: '<ng-container #vc></ng-container>'})
-      class ContainerComp {
-        @ViewChild('vc', {read: ViewContainerRef}) vc!: ViewContainerRef;
-      }
-
-      @Component({template: '<ng-template #t>Dynamic content</ng-template>'})
-      class EmbeddedViewComp {
-        @ViewChild(TemplateRef, {static: true}) tplRef!: TemplateRef<Object>;
-      }
-=======
     @Component({template: '<ng-container #vc></ng-container>'})
     class ContainerComp {
       @ViewChild('vc', {read: ViewContainerRef}) vc!: ViewContainerRef;
@@ -666,7 +594,6 @@
     class EmbeddedViewComp {
       @ViewChild(TemplateRef, {static: true}) tplRef!: TemplateRef<Object>;
     }
->>>>>>> 6070c9dd
 
     beforeEach(() => {
       TestBed.configureTestingModule({
