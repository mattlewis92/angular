/**
 * @license
 * Copyright Google LLC All Rights Reserved.
 *
 * Use of this source code is governed by an MIT-style license that can be
 * found in the LICENSE file at https://angular.io/license
 */

import {discardPeriodicTasks, fakeAsync, flush, flushMicrotasks, inject, tick} from '@angular/core/testing';
import {Log} from '@angular/core/testing/src/testing_internal';
import {EventManager} from '@angular/platform-browser';

const resolvedPromise = Promise.resolve(null);
const ProxyZoneSpec: {assertPresent: () => void} = (Zone as any)['ProxyZoneSpec'];

describe('fake async', () => {
  it('should run synchronous code', () => {
    let ran = false;
    fakeAsync(() => {
      ran = true;
    })();

<<<<<<< HEAD
    it('should work with inject()',
       fakeAsync(inject([EventManager], (eventManager: EventManager) => {
         expect(eventManager).toBeInstanceOf(EventManager);
       })));
=======
    expect(ran).toEqual(true);
  });
>>>>>>> 6070c9dd

  it('should pass arguments to the wrapped function', () => {
    fakeAsync((foo: string, bar: string) => {
      expect(foo).toEqual('foo');
      expect(bar).toEqual('bar');
    })('foo', 'bar');
  });

  it('should work with inject()', fakeAsync(inject([EventManager], (eventManager: EventManager) => {
       expect(eventManager).toBeInstanceOf(EventManager);
     })));

  it('should throw on nested calls', () => {
    expect(() => {
      fakeAsync(() => {
        fakeAsync((): null => null)();
      })();
    }).toThrowError('fakeAsync() calls can not be nested');
  });

  it('should flush microtasks before returning', () => {
    let thenRan = false;

    fakeAsync(() => {
      resolvedPromise.then(_ => {
        thenRan = true;
      });
    })();

    expect(thenRan).toEqual(true);
  });


  it('should propagate the return value', () => {
    expect(fakeAsync(() => 'foo')()).toEqual('foo');
  });

  describe('Promise', () => {
    it('should run asynchronous code', fakeAsync(() => {
         let thenRan = false;
         resolvedPromise.then((_) => {
           thenRan = true;
         });

         expect(thenRan).toEqual(false);

         flushMicrotasks();
         expect(thenRan).toEqual(true);
       }));

    it('should run chained thens', fakeAsync(() => {
         const log = new Log<number>();

         resolvedPromise.then((_) => log.add(1)).then((_) => log.add(2));

         expect(log.result()).toEqual('');

         flushMicrotasks();
         expect(log.result()).toEqual('1; 2');
       }));

    it('should run Promise created in Promise', fakeAsync(() => {
         const log = new Log<number>();

         resolvedPromise.then((_) => {
           log.add(1);
           resolvedPromise.then((_) => log.add(2));
         });

         expect(log.result()).toEqual('');

         flushMicrotasks();
         expect(log.result()).toEqual('1; 2');
       }));

    it('should complain if the test throws an exception during async calls', () => {
      expect(() => {
        fakeAsync(() => {
          resolvedPromise.then((_) => {
            throw new Error('async');
          });
          flushMicrotasks();
        })();
      }).toThrow();
    });

    it('should complain if a test throws an exception', () => {
      expect(() => {
        fakeAsync(() => {
          throw new Error('sync');
        })();
      }).toThrowError('sync');
    });
  });

  describe('timers', () => {
    it('should run queued zero duration timer on zero tick', fakeAsync(() => {
         let ran = false;
         setTimeout(() => {
           ran = true;
         }, 0);

         expect(ran).toEqual(false);

         tick();
         expect(ran).toEqual(true);
       }));


    it('should run queued timer after sufficient clock ticks', fakeAsync(() => {
         let ran = false;
         setTimeout(() => {
           ran = true;
         }, 10);

         tick(6);
         expect(ran).toEqual(false);

         tick(6);
         expect(ran).toEqual(true);
       }));

    it('should run new macro tasks created by timer callback', fakeAsync(() => {
         function nestedTimer(callback: () => any): void {
           setTimeout(() => setTimeout(() => callback()));
         }
         const callback = jasmine.createSpy('callback');
         nestedTimer(callback);
         expect(callback).not.toHaveBeenCalled();
         tick(0);
         expect(callback).toHaveBeenCalled();
       }));

    it('should not queue nested timer on tick with processNewMacroTasksSynchronously=false',
       fakeAsync(() => {
         function nestedTimer(callback: () => any): void {
           setTimeout(() => setTimeout(() => callback()));
         }
         const callback = jasmine.createSpy('callback');
         nestedTimer(callback);
         expect(callback).not.toHaveBeenCalled();
         tick(0, {processNewMacroTasksSynchronously: false});
         expect(callback).not.toHaveBeenCalled();
         flush();
         expect(callback).toHaveBeenCalled();
       }));

    it('should run queued timer only once', fakeAsync(() => {
         let cycles = 0;
         setTimeout(() => {
           cycles++;
         }, 10);

         tick(10);
         expect(cycles).toEqual(1);

         tick(10);
         expect(cycles).toEqual(1);

         tick(10);
         expect(cycles).toEqual(1);
       }));

    it('should not run cancelled timer', fakeAsync(() => {
         let ran = false;
         const id = setTimeout(() => {
           ran = true;
         }, 10);
         clearTimeout(id);

         tick(10);
         expect(ran).toEqual(false);
       }));

    it('should throw an error on dangling timers', () => {
      expect(() => {
        fakeAsync(() => {
          setTimeout(() => {}, 10);
        })();
      }).toThrowError('1 timer(s) still in the queue.');
    });

    it('should throw an error on dangling periodic timers', () => {
      expect(() => {
        fakeAsync(() => {
          setInterval(() => {}, 10);
        })();
      }).toThrowError('1 periodic timer(s) still in the queue.');
    });

    it('should run periodic timers', fakeAsync(() => {
         let cycles = 0;
         const id = setInterval(() => {
           cycles++;
         }, 10);

         tick(10);
         expect(cycles).toEqual(1);

         tick(10);
         expect(cycles).toEqual(2);

         tick(10);
         expect(cycles).toEqual(3);
         clearInterval(id);
       }));

    it('should not run cancelled periodic timer', fakeAsync(() => {
         let ran = false;
         const id = setInterval(() => {
           ran = true;
         }, 10);
         clearInterval(id);

         tick(10);
         expect(ran).toEqual(false);
       }));

    it('should be able to cancel periodic timers from a callback', fakeAsync(() => {
         let cycles = 0;
         const id = setInterval(() => {
           cycles++;
           clearInterval(id);
         }, 10);

         tick(10);
         expect(cycles).toEqual(1);

         tick(10);
         expect(cycles).toEqual(1);
       }));

    it('should clear periodic timers', fakeAsync(() => {
         let cycles = 0;
         setInterval(() => {
           cycles++;
         }, 10);

         tick(10);
         expect(cycles).toEqual(1);

         discardPeriodicTasks();

         // Tick once to clear out the timer which already started.
         tick(10);
         expect(cycles).toEqual(2);

         tick(10);
         // Nothing should change
         expect(cycles).toEqual(2);
       }));

    it('should process microtasks before timers', fakeAsync(() => {
         const log = new Log();

         resolvedPromise.then((_) => log.add('microtask'));

         setTimeout(() => log.add('timer'), 9);

         const id = setInterval(() => log.add('periodic timer'), 10);

         expect(log.result()).toEqual('');

         tick(10);
         expect(log.result()).toEqual('microtask; timer; periodic timer');
         clearInterval(id);
       }));

    it('should process micro-tasks created in timers before next timers', fakeAsync(() => {
         const log = new Log();

         resolvedPromise.then((_) => log.add('microtask'));

         setTimeout(() => {
           log.add('timer');
           resolvedPromise.then((_) => log.add('t microtask'));
         }, 9);

         const id = setInterval(() => {
           log.add('periodic timer');
           resolvedPromise.then((_) => log.add('pt microtask'));
         }, 10);

         tick(10);
         expect(log.result())
             .toEqual('microtask; timer; t microtask; periodic timer; pt microtask');

         tick(10);
         expect(log.result())
             .toEqual(
                 'microtask; timer; t microtask; periodic timer; pt microtask; periodic timer; pt microtask');
         clearInterval(id);
       }));

    it('should flush tasks', fakeAsync(() => {
         let ran = false;
         setTimeout(() => {
           ran = true;
         }, 10);

         flush();
         expect(ran).toEqual(true);
       }));

    it('should flush multiple tasks', fakeAsync(() => {
         let ran = false;
         let ran2 = false;
         setTimeout(() => {
           ran = true;
         }, 10);
         setTimeout(() => {
           ran2 = true;
         }, 30);

         let elapsed = flush();

         expect(ran).toEqual(true);
         expect(ran2).toEqual(true);
         expect(elapsed).toEqual(30);
       }));

    it('should move periodic tasks', fakeAsync(() => {
         let ran = false;
         let count = 0;
         setInterval(() => {
           count++;
         }, 10);
         setTimeout(() => {
           ran = true;
         }, 35);

         let elapsed = flush();

         expect(count).toEqual(3);
         expect(ran).toEqual(true);
         expect(elapsed).toEqual(35);

         discardPeriodicTasks();
       }));
  });

  describe('outside of the fakeAsync zone', () => {
    it('calling flushMicrotasks should throw', () => {
      expect(() => {
        flushMicrotasks();
      }).toThrowError('The code should be running in the fakeAsync zone to call this function');
    });

    it('calling tick should throw', () => {
      expect(() => {
        tick();
      }).toThrowError('The code should be running in the fakeAsync zone to call this function');
    });

    it('calling flush should throw', () => {
      expect(() => {
        flush();
      }).toThrowError('The code should be running in the fakeAsync zone to call this function');
    });

    it('calling discardPeriodicTasks should throw', () => {
      expect(() => {
        discardPeriodicTasks();
      }).toThrowError('The code should be running in the fakeAsync zone to call this function');
    });
  });

  describe('only one `fakeAsync` zone per test', () => {
    let zoneInBeforeEach: Zone;
    let zoneInTest1: Zone;
    beforeEach(fakeAsync(() => {
      zoneInBeforeEach = Zone.current;
    }));

    it('should use the same zone as in beforeEach', fakeAsync(() => {
         zoneInTest1 = Zone.current;
         expect(zoneInTest1).toBe(zoneInBeforeEach);
       }));
  });
});

describe('ProxyZone', () => {
  beforeEach(() => {
    ProxyZoneSpec.assertPresent();
  });

  afterEach(() => {
    ProxyZoneSpec.assertPresent();
  });

  it('should allow fakeAsync zone to retroactively set a zoneSpec outside of fakeAsync', () => {
    ProxyZoneSpec.assertPresent();
    let state: string = 'not run';
    const testZone = Zone.current.fork({name: 'test-zone'});
    (fakeAsync(() => {
      testZone.run(() => {
        Promise.resolve('works').then((v) => state = v);
        expect(state).toEqual('not run');
        flushMicrotasks();
        expect(state).toEqual('works');
      });
    }))();
    expect(state).toEqual('works');
  });
});<|MERGE_RESOLUTION|>--- conflicted
+++ resolved
@@ -20,15 +20,8 @@
       ran = true;
     })();
 
-<<<<<<< HEAD
-    it('should work with inject()',
-       fakeAsync(inject([EventManager], (eventManager: EventManager) => {
-         expect(eventManager).toBeInstanceOf(EventManager);
-       })));
-=======
     expect(ran).toEqual(true);
   });
->>>>>>> 6070c9dd
 
   it('should pass arguments to the wrapped function', () => {
     fakeAsync((foo: string, bar: string) => {
