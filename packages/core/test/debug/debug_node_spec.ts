--- conflicted
+++ resolved
@@ -7,15 +7,9 @@
  */
 
 
-<<<<<<< HEAD
-import {CommonModule, NgIfContext} from '@angular/common';
-import {Component, DebugNode, Directive, ElementRef, EmbeddedViewRef, EventEmitter, HostBinding, Injectable, Input, NO_ERRORS_SCHEMA, Output, Renderer2, TemplateRef, ViewChild, ViewContainerRef} from '@angular/core';
-import {ComponentFixture, TestBed, async} from '@angular/core/testing';
-=======
 import {CommonModule, NgIfContext, ɵgetDOM as getDOM} from '@angular/common';
 import {Component, DebugElement, DebugNode, Directive, ElementRef, EmbeddedViewRef, EventEmitter, HostBinding, Injectable, Input, NgZone, NO_ERRORS_SCHEMA, OnInit, Output, Renderer2, TemplateRef, ViewChild, ViewContainerRef} from '@angular/core';
 import {ComponentFixture, TestBed, waitForAsync} from '@angular/core/testing';
->>>>>>> 6a88bad0
 import {By} from '@angular/platform-browser/src/dom/debug/by';
 import {createMouseEvent, hasClass} from '@angular/platform-browser/testing/src/browser_util';
 import {expect} from '@angular/platform-browser/testing/src/matchers';
@@ -1249,13 +1243,9 @@
       })
       class App {
         visible = true;
-<<<<<<< HEAD
-        cancel() { calls++; }
-=======
         cancel() {
           calls++;
         }
->>>>>>> 6a88bad0
       }
 
       TestBed.configureTestingModule({declarations: [App, CancelButton]});
@@ -1274,9 +1264,6 @@
 
       expect(calls).toBe(1, 'Expected calls to stay 1 after destroying the node.');
     });
-<<<<<<< HEAD
-
-=======
   });
 
   it('should not error when accessing node name', () => {
@@ -1332,6 +1319,5 @@
     fixture.detectChanges();
     fixture.debugElement.triggerEventHandler('mouseenter', eventToTrigger);
     expect(listenerCalled).toBe(false);
->>>>>>> 6a88bad0
   });
 }