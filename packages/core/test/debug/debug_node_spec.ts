/**
 * @license
 * Copyright Google LLC All Rights Reserved.
 *
 * Use of this source code is governed by an MIT-style license that can be
 * found in the LICENSE file at https://angular.io/license
 */


import {CommonModule, NgIfContext, ɵgetDOM as getDOM} from '@angular/common';
import {Component, DebugElement, DebugNode, Directive, ElementRef, EmbeddedViewRef, EventEmitter, HostBinding, Injectable, Input, NgZone, NO_ERRORS_SCHEMA, OnInit, Output, Renderer2, TemplateRef, ViewChild, ViewContainerRef} from '@angular/core';
import {ComponentFixture, TestBed, waitForAsync} from '@angular/core/testing';
import {By} from '@angular/platform-browser/src/dom/debug/by';
import {createMouseEvent, hasClass} from '@angular/platform-browser/testing/src/browser_util';
import {expect} from '@angular/platform-browser/testing/src/matchers';

@Injectable()
class Logger {
  logs: string[];

  constructor() {
    this.logs = [];
  }

  add(thing: string) {
    this.logs.push(thing);
  }
}

@Directive({selector: '[message]', inputs: ['message']})
class MessageDir {
  logger: Logger;

  constructor(logger: Logger) {
    this.logger = logger;
  }

  set message(newMessage: string) {
    this.logger.add(newMessage);
  }
}

@Directive({selector: '[with-title]', inputs: ['title']})
class WithTitleDir {
  title = '';
}

@Component({
  selector: 'child-comp',
  template: `<div class="child" message="child">
               <span class="childnested" message="nestedchild">Child</span>
             </div>
             <span class="child" [innerHtml]="childBinding"></span>`,
})
class ChildComp {
  childBinding: string;

  constructor() {
    this.childBinding = 'Original';
  }
}

@Component({
  selector: 'parent-comp',
  viewProviders: [Logger],
  template: `<div class="parent" message="parent">
               <span class="parentnested" message="nestedparent">Parent</span>
             </div>
             <span class="parent" [innerHtml]="parentBinding"></span>
             <child-comp class="child-comp-class"></child-comp>`,
})
class ParentComp {
  parentBinding: string;
  constructor() {
    this.parentBinding = 'OriginalParent';
  }
}

@Directive({selector: 'custom-emitter', outputs: ['myevent']})
class CustomEmitter {
  myevent: EventEmitter<any>;

  constructor() {
    this.myevent = new EventEmitter();
  }
}

@Component({
  selector: 'events-comp',
  template: `<button (click)="handleClick()"></button>
             <custom-emitter (myevent)="handleCustom()"></custom-emitter>`,
})
class EventsComp {
  clicked: boolean;
  customed: boolean;

  constructor() {
    this.clicked = false;
    this.customed = false;
  }

  handleClick() {
    this.clicked = true;
  }

  handleCustom() {
    this.customed = true;
  }
}

@Component({
  selector: 'cond-content-comp',
  viewProviders: [Logger],
  template: `<div class="child" message="child" *ngIf="myBool"><ng-content></ng-content></div>`,
})
class ConditionalContentComp {
  myBool: boolean = false;
}

@Component({
  selector: 'conditional-parent-comp',
  viewProviders: [Logger],
  template: `<span class="parent" [innerHtml]="parentBinding"></span>
            <cond-content-comp class="cond-content-comp-class">
              <span class="from-parent"></span>
            </cond-content-comp>`,
})
class ConditionalParentComp {
  parentBinding: string;
  constructor() {
    this.parentBinding = 'OriginalParent';
  }
}

@Component({
  selector: 'using-for',
  viewProviders: [Logger],
  template: `<span *ngFor="let thing of stuff" [innerHtml]="thing"></span>
            <ul message="list">
              <li *ngFor="let item of stuff" [innerHtml]="item"></li>
            </ul>`,
})
class UsingFor {
  stuff: string[];
  constructor() {
    this.stuff = ['one', 'two', 'three'];
  }
}

@Directive({selector: '[mydir]', exportAs: 'mydir'})
class MyDir {
}

@Component({
  selector: 'locals-comp',
  template: `
   <div mydir #alice="mydir"></div>
 `,
})
class LocalsComp {
}

@Component({
  selector: 'bank-account',
  template: `
   Bank Name: {{bank}}
   Account Id: {{id}}
 `,
  host: {
    'class': 'static-class',
    '[class.absent-class]': 'false',
    '[class.present-class]': 'true',
  },
})
class BankAccount {
  @Input() bank: string|undefined;
  @Input('account') id: string|undefined;

  normalizedBankName: string|undefined;
}

@Component({
  template: `
    <div class="content" #content>Some content</div>
 `
})
class SimpleContentComp {
  @ViewChild('content') content!: ElementRef;
}

@Component({
  selector: 'test-app',
  template: `
   <bank-account bank="RBC"
                 account="4747"
                 [style.width.px]="width"
                 [style.color]="color"
                 [class.closed]="isClosed"
                 [class.open]="!isClosed"></bank-account>
 `,
})
class TestApp {
  width = 200;
  color = 'red';
  isClosed = true;
  constructor(public renderer: Renderer2) {}
}

@Component({selector: 'test-cmpt', template: ``})
class TestCmpt {
}

@Component({selector: 'test-cmpt-renderer', template: ``})
class TestCmptWithRenderer {
  constructor(public renderer: Renderer2) {}
}

@Component({selector: 'host-class-binding', template: ''})
class HostClassBindingCmp {
  @HostBinding('class') hostClasses = 'class-one class-two';
}

@Component({selector: 'test-cmpt-vcref', template: `<div></div>`})
class TestCmptWithViewContainerRef {
  constructor(private vcref: ViewContainerRef) {}
}

@Component({
  template: `
  <button
    [disabled]="disabled"
    [tabIndex]="tabIndex"
    [title]="title">Click me</button>
`
})
class TestCmptWithPropBindings {
  disabled = true;
  tabIndex = 1337;
  title = 'hello';
}

@Component({
  template: `
  <button title="{{0}}"></button>
  <button title="a{{1}}b"></button>
  <button title="a{{1}}b{{2}}c"></button>
  <button title="a{{1}}b{{2}}c{{3}}d"></button>
  <button title="a{{1}}b{{2}}c{{3}}d{{4}}e"></button>
  <button title="a{{1}}b{{2}}c{{3}}d{{4}}e{{5}}f"></button>
  <button title="a{{1}}b{{2}}c{{3}}d{{4}}e{{5}}f{{6}}g"></button>
  <button title="a{{1}}b{{2}}c{{3}}d{{4}}e{{5}}f{{6}}g{{7}}h"></button>
  <button title="a{{1}}b{{2}}c{{3}}d{{4}}e{{5}}f{{6}}g{{7}}h{{8}}i"></button>
  <button title="a{{1}}b{{2}}c{{3}}d{{4}}e{{5}}f{{6}}g{{7}}h{{8}}i{{9}}j"></button>
`
})
class TestCmptWithPropInterpolation {
}

describe('debug element', () => {
  let fixture: ComponentFixture<any>;

  beforeEach(waitForAsync(() => {
    TestBed.configureTestingModule({
      declarations: [
        ChildComp,
        ConditionalContentComp,
        ConditionalParentComp,
        CustomEmitter,
        EventsComp,
        LocalsComp,
        MessageDir,
        MyDir,
        ParentComp,
        TestApp,
        UsingFor,
        BankAccount,
        TestCmpt,
        HostClassBindingCmp,
        TestCmptWithViewContainerRef,
        SimpleContentComp,
        TestCmptWithPropBindings,
        TestCmptWithPropInterpolation,
        TestCmptWithRenderer,
        WithTitleDir,
      ],
      providers: [Logger],
      schemas: [NO_ERRORS_SCHEMA],
    });
  }));

  it('should list all child nodes', () => {
    fixture = TestBed.createComponent(ParentComp);
    fixture.detectChanges();
    expect(fixture.debugElement.childNodes.length).toEqual(3);
  });

  it('should list all component child elements', () => {
    fixture = TestBed.createComponent(ParentComp);
    fixture.detectChanges();
    const childEls = fixture.debugElement.children;

    // The root component has 3 elements in its view.
    expect(childEls.length).toEqual(3);
    expect(hasClass(childEls[0].nativeElement, 'parent')).toBe(true);
    expect(hasClass(childEls[1].nativeElement, 'parent')).toBe(true);
    expect(hasClass(childEls[2].nativeElement, 'child-comp-class')).toBe(true);

    const nested = childEls[0].children;
    expect(nested.length).toEqual(1);
    expect(hasClass(nested[0].nativeElement, 'parentnested')).toBe(true);

    const childComponent = childEls[2];

    const childCompChildren = childComponent.children;
    expect(childCompChildren.length).toEqual(2);
    expect(hasClass(childCompChildren[0].nativeElement, 'child')).toBe(true);
    expect(hasClass(childCompChildren[1].nativeElement, 'child')).toBe(true);

    const childNested = childCompChildren[0].children;
    expect(childNested.length).toEqual(1);
    expect(hasClass(childNested[0].nativeElement, 'childnested')).toBe(true);
  });

  it('should list conditional component child elements', () => {
    fixture = TestBed.createComponent(ConditionalParentComp);
    fixture.detectChanges();

    const childEls = fixture.debugElement.children;

    // The root component has 2 elements in its view.
    expect(childEls.length).toEqual(2);
    expect(hasClass(childEls[0].nativeElement, 'parent')).toBe(true);
    expect(hasClass(childEls[1].nativeElement, 'cond-content-comp-class')).toBe(true);

    const conditionalContentComp = childEls[1];

    expect(conditionalContentComp.children.length).toEqual(0);

    conditionalContentComp.componentInstance.myBool = true;
    fixture.detectChanges();

    expect(conditionalContentComp.children.length).toEqual(1);
  });

  it('should list child elements within viewports', () => {
    fixture = TestBed.createComponent(UsingFor);
    fixture.detectChanges();

    const childEls = fixture.debugElement.children;
    expect(childEls.length).toEqual(4);

    // The 4th child is the <ul>
    const list = childEls[3];

    expect(list.children.length).toEqual(3);
  });

  it('should list element attributes', () => {
    fixture = TestBed.createComponent(TestApp);
    fixture.detectChanges();
    const bankElem = fixture.debugElement.children[0];

    expect(bankElem.attributes['bank']).toEqual('RBC');
    expect(bankElem.attributes['account']).toEqual('4747');
  });

  it('should list element classes', () => {
    fixture = TestBed.createComponent(TestApp);
    fixture.detectChanges();
    const bankElem = fixture.debugElement.children[0];

    expect(bankElem.classes['closed']).toBe(true);
    expect(bankElem.classes['open']).toBeFalsy();
  });

  it('should get element classes from host bindings', () => {
    fixture = TestBed.createComponent(TestApp);
    fixture.detectChanges();
    const debugElement = fixture.debugElement.children[0];

    expect(debugElement.classes['present-class'])
        .toBe(true, 'Expected bound host CSS class "present-class" to be present');
    expect(debugElement.classes['absent-class'])
        .toBeFalsy('Expected bound host CSS class "absent-class" to be absent');
  });

  it('should list classes on SVG nodes', () => {
    // Class bindings on SVG elements require a polyfill
    // on IE which we don't include when running tests.
    if (typeof SVGElement !== 'undefined' && !('classList' in SVGElement.prototype)) {
      return;
    }

    TestBed.overrideTemplate(TestApp, `<svg [class.foo]="true" [class.bar]="true"></svg>`);
    fixture = TestBed.createComponent(TestApp);
    fixture.detectChanges();
    const classes = fixture.debugElement.children[0].classes;

    expect(classes['foo']).toBe(true);
    expect(classes['bar']).toBe(true);
  });

  it('should list element styles', () => {
    fixture = TestBed.createComponent(TestApp);
    fixture.detectChanges();
    const bankElem = fixture.debugElement.children[0];

    expect(bankElem.styles['width']).toEqual('200px');
    expect(bankElem.styles['color']).toEqual('red');
  });

  it('should query child elements by css', () => {
    fixture = TestBed.createComponent(ParentComp);
    fixture.detectChanges();

    const childTestEls = fixture.debugElement.queryAll(By.css('child-comp'));

    expect(childTestEls.length).toBe(1);
    expect(hasClass(childTestEls[0].nativeElement, 'child-comp-class')).toBe(true);
  });

  it('should query child elements by directive', () => {
    fixture = TestBed.createComponent(ParentComp);
    fixture.detectChanges();

    const childTestEls = fixture.debugElement.queryAll(By.directive(MessageDir));

    expect(childTestEls.length).toBe(4);
    expect(hasClass(childTestEls[0].nativeElement, 'parent')).toBe(true);
    expect(hasClass(childTestEls[1].nativeElement, 'parentnested')).toBe(true);
    expect(hasClass(childTestEls[2].nativeElement, 'child')).toBe(true);
    expect(hasClass(childTestEls[3].nativeElement, 'childnested')).toBe(true);
  });

  it('should query projected child elements by directive', () => {
    @Directive({selector: 'example-directive-a'})
    class ExampleDirectiveA {
    }

    @Component({
      selector: 'wrapper-component',
      template: `
          <ng-content select="example-directive-a"></ng-content>
        `
    })
    class WrapperComponent {
    }

    TestBed.configureTestingModule({
      declarations: [
        WrapperComponent,
        ExampleDirectiveA,
      ]
    });

    TestBed.overrideTemplate(TestApp, `<wrapper-component>
        <div></div>
        <example-directive-a></example-directive-a>
       </wrapper-component>`);

    const fixture = TestBed.createComponent(TestApp);
    fixture.detectChanges();

    const debugElement = fixture.debugElement.query(By.directive(ExampleDirectiveA));
    expect(debugElement).toBeTruthy();
  });

  it('should query re-projected child elements by directive', () => {
    @Directive({selector: 'example-directive-a'})
    class ExampleDirectiveA {
    }

    @Component({
      selector: 'proxy-component',
      template: `
          <ng-content></ng-content>
        `
    })
    class ProxyComponent {
    }

    @Component({
      selector: 'wrapper-component',
      template: `
          <proxy-component>
            <ng-content select="div"></ng-content>
            <ng-content select="example-directive-a"></ng-content>
          </proxy-component>
        `
    })
    class WrapperComponent {
    }

    TestBed.configureTestingModule({
      declarations: [
        ProxyComponent,
        WrapperComponent,
        ExampleDirectiveA,
      ]
    });

    TestBed.overrideTemplate(TestApp, `<wrapper-component>
        <div></div>
        <example-directive-a></example-directive-a>
       </wrapper-component>`);

    const fixture = TestBed.createComponent(TestApp);
    fixture.detectChanges();

    const debugElements = fixture.debugElement.queryAll(By.directive(ExampleDirectiveA));
    expect(debugElements.length).toBe(1);
  });

  it('should query directives on containers before directives in a view', () => {
    @Directive({selector: '[text]'})
    class TextDirective {
      @Input() text: string|undefined;
    }

    TestBed.configureTestingModule({declarations: [TextDirective]});
    TestBed.overrideTemplate(
        TestApp, `<ng-template text="first" [ngIf]="true"><div text="second"></div></ng-template>`);

    const fixture = TestBed.createComponent(TestApp);
    fixture.detectChanges();

    const debugNodes = fixture.debugElement.queryAllNodes(By.directive(TextDirective));
    expect(debugNodes.length).toBe(2);
    expect(debugNodes[0].injector.get(TextDirective).text).toBe('first');
    expect(debugNodes[1].injector.get(TextDirective).text).toBe('second');
  });

  it('should query directives on views moved in the DOM', () => {
    @Directive({selector: '[text]'})
    class TextDirective {
      @Input() text: string|undefined;
    }

    @Directive({selector: '[moveView]'})
    class ViewManipulatingDirective {
      constructor(private _vcRef: ViewContainerRef, private _tplRef: TemplateRef<any>) {}

      insert() {
        this._vcRef.createEmbeddedView(this._tplRef);
      }

      removeFromTheDom() {
        const viewRef = this._vcRef.get(0) as EmbeddedViewRef<any>;
        viewRef.rootNodes.forEach(rootNode => {
          getDOM().remove(rootNode);
        });
      }
    }

    TestBed.configureTestingModule({declarations: [TextDirective, ViewManipulatingDirective]});
    TestBed.overrideTemplate(
        TestApp, `<ng-template text="first" moveView><div text="second"></div></ng-template>`);

    const fixture = TestBed.createComponent(TestApp);
    fixture.detectChanges();

    const viewMover =
        fixture.debugElement.queryAllNodes(By.directive(ViewManipulatingDirective))[0].injector.get(
            ViewManipulatingDirective);

    let debugNodes = fixture.debugElement.queryAllNodes(By.directive(TextDirective));

    // we've got just one directive on <ng-template>
    expect(debugNodes.length).toBe(1);
    expect(debugNodes[0].injector.get(TextDirective).text).toBe('first');

    // insert a view - now we expect to find 2 directive instances
    viewMover.insert();
    fixture.detectChanges();
    debugNodes = fixture.debugElement.queryAllNodes(By.directive(TextDirective));
    expect(debugNodes.length).toBe(2);

    // remove a view from the DOM (equivalent to moving it around)
    // the logical tree is the same but DOM has changed
    viewMover.removeFromTheDom();
    debugNodes = fixture.debugElement.queryAllNodes(By.directive(TextDirective));
    expect(debugNodes.length).toBe(2);
    expect(debugNodes[0].injector.get(TextDirective).text).toBe('first');
    expect(debugNodes[1].injector.get(TextDirective).text).toBe('second');
  });

  it('DebugElement.query should work with dynamically created elements', () => {
    @Directive({
      selector: '[dir]',
    })
    class MyDir {
      @Input('dir') dir: number|undefined;

      constructor(renderer: Renderer2, element: ElementRef) {
        const div = renderer.createElement('div');
        div.classList.add('myclass');
        renderer.appendChild(element.nativeElement, div);
      }
    }

    @Component({
      selector: 'app-test',
      template: '<div dir></div>',
    })
    class MyComponent {
    }

    TestBed.configureTestingModule({declarations: [MyComponent, MyDir]});
    const fixture = TestBed.createComponent(MyComponent);
    fixture.detectChanges();

    expect(fixture.debugElement.query(By.css('.myclass'))).toBeTruthy();
  });

  it('should not throw when calling DebugRenderer2.destroyNode twice in a row', () => {
    const fixture = TestBed.createComponent(TestApp);
    fixture.detectChanges();
    const firstChild = fixture.debugElement.children[0];
    const renderer = fixture.componentInstance.renderer;

    expect(firstChild).toBeTruthy();
    expect(() => {
      // `destroyNode` needs to be null checked, because only ViewEngine provides a
      // `DebugRenderer2` which has the behavior we're testing for. Ivy provides
      // `BaseAnimationRenderer` which doesn't have the issue.
      renderer.destroyNode?.(firstChild);
      renderer.destroyNode?.(firstChild);
    }).not.toThrow();
  });

  describe('DebugElement.query with dynamically created descendant elements', () => {
    let fixture: ComponentFixture<{}>;
    beforeEach(() => {
      @Directive({
        selector: '[dir]',
      })
      class MyDir {
        @Input('dir') dir: number|undefined;

        constructor(renderer: Renderer2, element: ElementRef) {
          const outerDiv = renderer.createElement('div');
          const innerDiv = renderer.createElement('div');
          innerDiv.classList.add('inner');
          const div = renderer.createElement('div');

          div.classList.add('myclass');

          renderer.appendChild(innerDiv, div);
          renderer.appendChild(outerDiv, innerDiv);
          renderer.appendChild(element.nativeElement, outerDiv);
        }
      }

      @Component({
        selector: 'app-test',
        template: '<div dir></div>',
      })
      class MyComponent {
      }

      TestBed.configureTestingModule({declarations: [MyComponent, MyDir]});
      fixture = TestBed.createComponent(MyComponent);
      fixture.detectChanges();
    });

    it('should find the dynamic elements from fixture root', () => {
      expect(fixture.debugElement.query(By.css('.myclass'))).toBeTruthy();
    });

    it('can use a dynamic element as root for another query', () => {
      const inner = fixture.debugElement.query(By.css('.inner'));
      expect(inner).toBeTruthy();
      expect(inner.query(By.css('.myclass'))).toBeTruthy();
    });
  });

  describe('DebugElement.query doesn\'t fail on elements outside Angular context', () => {
    @Component({template: '<div></div>'})
    class NativeEl {
      constructor(private elementRef: ElementRef) {}

      ngAfterViewInit() {
        const ul = document.createElement('ul');
        ul.appendChild(document.createElement('li'));
        this.elementRef.nativeElement.children[0].appendChild(ul);
      }
    }

    let el: DebugElement;
    beforeEach(() => {
      const fixture =
          TestBed.configureTestingModule({declarations: [NativeEl]}).createComponent(NativeEl);
      fixture.detectChanges();
      el = fixture.debugElement;
    });

    it('when searching for elements by name', () => {
      expect(() => el.query(e => e.name === 'any search text')).not.toThrow();
    });

    it('when searching for elements by their attributes', () => {
      expect(() => el.query(e => e.attributes!['name'] === 'any attribute')).not.toThrow();
    });

    it('when searching for elements by their classes', () => {
      expect(() => el.query(e => e.classes['any class'] === true)).not.toThrow();
    });

    it('when searching for elements by their styles', () => {
      expect(() => el.query(e => e.styles['any style'] === 'any value')).not.toThrow();
    });

    it('when searching for elements by their properties', () => {
      expect(() => el.query(e => e.properties['any prop'] === 'any value')).not.toThrow();
    });

    it('when searching by componentInstance', () => {
      expect(() => el.query(e => e.componentInstance === null)).not.toThrow();
    });

    it('when searching by context', () => {
      expect(() => el.query(e => e.context === null)).not.toThrow();
    });

    it('when searching by listeners', () => {
      expect(() => el.query(e => e.listeners.length === 0)).not.toThrow();
    });

    it('when searching by references', () => {
      expect(() => el.query(e => e.references === null)).not.toThrow();
    });

    it('when searching by providerTokens', () => {
      expect(() => el.query(e => e.providerTokens.length === 0)).not.toThrow();
    });

    it('when searching by injector', () => {
      expect(() => el.query(e => e.injector === null)).not.toThrow();
    });

    it('when using the out-of-context element as the DebugElement query root', () => {
      const debugElOutsideAngularContext = el.query(By.css('ul'));
      expect(debugElOutsideAngularContext.queryAll(By.css('li')).length).toBe(1);
      expect(debugElOutsideAngularContext.query(By.css('li'))).toBeDefined();
    });
  });

  it('DebugElement.queryAll should pick up both elements inserted via the view and through Renderer2',
     () => {
       @Directive({
         selector: '[dir]',
       })
       class MyDir {
         @Input('dir') dir: number|undefined;

         constructor(renderer: Renderer2, element: ElementRef) {
           const div = renderer.createElement('div');
           div.classList.add('myclass');
           renderer.appendChild(element.nativeElement, div);
         }
       }

       @Component({
         selector: 'app-test',
         template: '<div dir></div><span class="myclass"></span>',
       })
       class MyComponent {
       }

       TestBed.configureTestingModule({declarations: [MyComponent, MyDir]});
       const fixture = TestBed.createComponent(MyComponent);
       fixture.detectChanges();

       const results = fixture.debugElement.queryAll(By.css('.myclass'));

       expect(results.map(r => r.nativeElement.nodeName.toLowerCase())).toEqual(['div', 'span']);
     });

  it('should list providerTokens', () => {
    fixture = TestBed.createComponent(ParentComp);
    fixture.detectChanges();

    expect(fixture.debugElement.providerTokens).toContain(Logger);
  });

  it('should list locals', () => {
    fixture = TestBed.createComponent(LocalsComp);
    fixture.detectChanges();

    expect(fixture.debugElement.children[0].references['alice']).toBeInstanceOf(MyDir);
  });

  it('should allow injecting from the element injector', () => {
    fixture = TestBed.createComponent(ParentComp);
    fixture.detectChanges();

    expect((<Logger>(fixture.debugElement.children[0].injector.get(Logger))).logs).toEqual([
      'parent', 'nestedparent', 'child', 'nestedchild'
    ]);
  });

  it('should list event listeners', () => {
    fixture = TestBed.createComponent(EventsComp);
    fixture.detectChanges();

    expect(fixture.debugElement.children[0].listeners.length).toEqual(1);
    expect(fixture.debugElement.children[1].listeners.length).toEqual(1);
  });

  it('should trigger event handlers', () => {
    fixture = TestBed.createComponent(EventsComp);
    fixture.detectChanges();

    expect(fixture.componentInstance.clicked).toBe(false);
    expect(fixture.componentInstance.customed).toBe(false);

    fixture.debugElement.children[0].triggerEventHandler('click', <Event>{});
    expect(fixture.componentInstance.clicked).toBe(true);

    fixture.debugElement.children[1].triggerEventHandler('myevent', <Event>{});
    expect(fixture.componentInstance.customed).toBe(true);
  });

  describe('properties', () => {
    it('should include classes in properties.className', () => {
      fixture = TestBed.createComponent(HostClassBindingCmp);
      fixture.detectChanges();

      const debugElement = fixture.debugElement;

      expect(debugElement.properties['className']).toBe('class-one class-two');

      fixture.componentInstance.hostClasses = 'class-three';
      fixture.detectChanges();

<<<<<<< HEAD
      expect(fixture.debugElement.children[0].references['alice']).toBeInstanceOf(MyDir);
=======
      expect(debugElement.properties['className']).toBe('class-three');

      fixture.componentInstance.hostClasses = '';
      fixture.detectChanges();

      expect(debugElement.properties['className']).toBeFalsy();
>>>>>>> 6070c9dd
    });

    it('should preserve the type of the property values', () => {
      const fixture = TestBed.createComponent(TestCmptWithPropBindings);
      fixture.detectChanges();

      const button = fixture.debugElement.query(By.css('button'));
      expect(button.properties['disabled']).toEqual(true);
      expect(button.properties['tabIndex']).toEqual(1337);
      expect(button.properties['title']).toEqual('hello');
    });

    it('should include interpolated properties in the properties map', () => {
      const fixture = TestBed.createComponent(TestCmptWithPropInterpolation);
      fixture.detectChanges();

      const buttons = fixture.debugElement.children;

      expect(buttons.length).toBe(10);
      expect(buttons[0].properties['title']).toBe('0');
      expect(buttons[1].properties['title']).toBe('a1b');
      expect(buttons[2].properties['title']).toBe('a1b2c');
      expect(buttons[3].properties['title']).toBe('a1b2c3d');
      expect(buttons[4].properties['title']).toBe('a1b2c3d4e');
      expect(buttons[5].properties['title']).toBe('a1b2c3d4e5f');
      expect(buttons[6].properties['title']).toBe('a1b2c3d4e5f6g');
      expect(buttons[7].properties['title']).toBe('a1b2c3d4e5f6g7h');
      expect(buttons[8].properties['title']).toBe('a1b2c3d4e5f6g7h8i');
      expect(buttons[9].properties['title']).toBe('a1b2c3d4e5f6g7h8i9j');
    });

    it('should not include directive-shadowed properties in the properties map', () => {
      TestBed.overrideTemplate(
          TestCmptWithPropInterpolation, `<button with-title [title]="'goes to input'"></button>`);
      const fixture = TestBed.createComponent(TestCmptWithPropInterpolation);
      fixture.detectChanges();

      const button = fixture.debugElement.query(By.css('button'));
      expect(button.properties['title']).not.toEqual('goes to input');
    });

    it('should return native properties from DOM element even if no binding present', () => {
      TestBed.overrideTemplate(TestCmptWithRenderer, `<button></button>`);
      const fixture = TestBed.createComponent(TestCmptWithRenderer);
      fixture.detectChanges();
      const button = fixture.debugElement.query(By.css('button'));
      fixture.componentInstance.renderer.setProperty(button.nativeElement, 'title', 'myTitle');
      expect(button.properties['title']).toBe('myTitle');
    });

    it('should not include patched properties (starting with __) and on* properties', () => {
      TestBed.overrideTemplate(
          TestCmptWithPropInterpolation, `<button title="myTitle" (click)="true;"></button>`);
      const fixture = TestBed.createComponent(TestCmptWithPropInterpolation);
      fixture.detectChanges();

      const host = fixture.debugElement;
      const button = fixture.debugElement.query(By.css('button'));
      expect(Object.keys(host.properties).filter(key => key.startsWith('__'))).toEqual([]);
      expect(Object.keys(host.properties).filter(key => key.startsWith('on'))).toEqual([]);
      expect(Object.keys(button.properties).filter(key => key.startsWith('__'))).toEqual([]);
      expect(Object.keys(button.properties).filter(key => key.startsWith('on'))).toEqual([]);
    });

<<<<<<< HEAD
    describe('properties', () => {
      it('should include classes in properties.className', () => {
        fixture = TestBed.createComponent(HostClassBindingCmp);
        fixture.detectChanges();

        const debugElement = fixture.debugElement;

        expect(debugElement.properties['className']).toBe('class-one class-two');

        fixture.componentInstance.hostClasses = 'class-three';
        fixture.detectChanges();

        expect(debugElement.properties['className']).toBe('class-three');

        fixture.componentInstance.hostClasses = '';
        fixture.detectChanges();

        expect(debugElement.properties['className']).toBeFalsy();
      });

      it('should preserve the type of the property values', () => {
        const fixture = TestBed.createComponent(TestCmptWithPropBindings);
        fixture.detectChanges();

        const button = fixture.debugElement.query(By.css('button'));
        expect(button.properties['disabled']).toEqual(true);
        expect(button.properties['tabIndex']).toEqual(1337);
        expect(button.properties['title']).toEqual('hello');
      });

      it('should include interpolated properties in the properties map', () => {
        const fixture = TestBed.createComponent(TestCmptWithPropInterpolation);
        fixture.detectChanges();

        const buttons = fixture.debugElement.children;

        expect(buttons.length).toBe(10);
        expect(buttons[0].properties['title']).toBe('0');
        expect(buttons[1].properties['title']).toBe('a1b');
        expect(buttons[2].properties['title']).toBe('a1b2c');
        expect(buttons[3].properties['title']).toBe('a1b2c3d');
        expect(buttons[4].properties['title']).toBe('a1b2c3d4e');
        expect(buttons[5].properties['title']).toBe('a1b2c3d4e5f');
        expect(buttons[6].properties['title']).toBe('a1b2c3d4e5f6g');
        expect(buttons[7].properties['title']).toBe('a1b2c3d4e5f6g7h');
        expect(buttons[8].properties['title']).toBe('a1b2c3d4e5f6g7h8i');
        expect(buttons[9].properties['title']).toBe('a1b2c3d4e5f6g7h8i9j');
      });

      it('should not include directive-shadowed properties in the properties map', () => {
        TestBed.overrideTemplate(
            TestCmptWithPropInterpolation,
            `<button with-title [title]="'goes to input'"></button>`);
        const fixture = TestBed.createComponent(TestCmptWithPropInterpolation);
        fixture.detectChanges();

        const button = fixture.debugElement.query(By.css('button'));
        expect(button.properties['title']).not.toEqual('goes to input');
      });

      it('should return native properties from DOM element even if no binding present', () => {
        TestBed.overrideTemplate(TestCmptWithRenderer, `<button></button>`);
        const fixture = TestBed.createComponent(TestCmptWithRenderer);
        fixture.detectChanges();
        const button = fixture.debugElement.query(By.css('button'));
        fixture.componentInstance.renderer.setProperty(button.nativeElement, 'title', 'myTitle');
        expect(button.properties['title']).toBe('myTitle');
      });

      it('should not include patched properties (starting with __) and on* properties', () => {
        TestBed.overrideTemplate(
            TestCmptWithPropInterpolation, `<button title="myTitle" (click)="true;"></button>`);
        const fixture = TestBed.createComponent(TestCmptWithPropInterpolation);
        fixture.detectChanges();

        const host = fixture.debugElement;
        const button = fixture.debugElement.query(By.css('button'));
        expect(Object.keys(host.properties).filter(key => key.startsWith('__'))).toEqual([]);
        expect(Object.keys(host.properties).filter(key => key.startsWith('on'))).toEqual([]);
        expect(Object.keys(button.properties).filter(key => key.startsWith('__'))).toEqual([]);
        expect(Object.keys(button.properties).filter(key => key.startsWith('on'))).toEqual([]);
      });

      it('should pickup all of the element properties', () => {
        TestBed.overrideTemplate(
            TestCmptWithPropInterpolation, `<button title="myTitle"></button>`);
        const fixture = TestBed.createComponent(TestCmptWithPropInterpolation);
        fixture.detectChanges();

        const host = fixture.debugElement;
        const button = fixture.debugElement.query(By.css('button'));

        expect(button.properties['title']).toEqual('myTitle');
      });
=======
    it('should pickup all of the element properties', () => {
      TestBed.overrideTemplate(TestCmptWithPropInterpolation, `<button title="myTitle"></button>`);
      const fixture = TestBed.createComponent(TestCmptWithPropInterpolation);
      fixture.detectChanges();

      const host = fixture.debugElement;
      const button = fixture.debugElement.query(By.css('button'));

      expect(button.properties['title']).toEqual('myTitle');
>>>>>>> 6070c9dd
    });
  });

  it('should trigger events registered via Renderer2', () => {
    @Component({template: ''})
    class TestComponent implements OnInit {
      count = 0;
      eventObj1: any;
      eventObj2: any;
      constructor(
          private renderer: Renderer2, private elementRef: ElementRef, private ngZone: NgZone) {}

      ngOnInit() {
        this.renderer.listen(this.elementRef.nativeElement, 'click', (event: any) => {
          this.count++;
          this.eventObj1 = event;
        });
        this.ngZone.runOutsideAngular(() => {
          this.renderer.listen(this.elementRef.nativeElement, 'click', (event: any) => {
            this.count++;
            this.eventObj2 = event;
          });
        });
      }
    }

    TestBed.configureTestingModule({declarations: [TestComponent]});
    const fixture = TestBed.createComponent(TestComponent);

    // Ivy depends on `eventListeners` to pick up events that haven't been registered through
    // Angular templates. At the time of writing Zone.js doesn't add `eventListeners` in Node
    // environments so we have to skip the test.
    if (typeof fixture.debugElement.nativeElement.eventListeners === 'function') {
      const event = {value: true};
      fixture.detectChanges();
      fixture.debugElement.triggerEventHandler('click', event);
      expect(fixture.componentInstance.count).toBe(2);
      expect(fixture.componentInstance.eventObj2).toBe(event);
    }
  });

  it('should be able to trigger an event with a null value', () => {
    let value = undefined;

    @Component({template: '<button (click)="handleClick($event)"></button>'})
    class TestComponent {
      handleClick(_event: any) {
        value = _event;

        // Returning `false` is what causes the renderer to call `event.preventDefault`.
        return false;
      }
    }

    TestBed.configureTestingModule({declarations: [TestComponent]});
    const fixture = TestBed.createComponent(TestComponent);
    const button = fixture.debugElement.query(By.css('button'));

    expect(() => {
      button.triggerEventHandler('click');
      fixture.detectChanges();
    }).not.toThrow();

    expect(value).toBeUndefined();
  });

  describe('componentInstance on DebugNode', () => {
    it('should return component associated with a node if a node is a component host', () => {
      TestBed.overrideTemplate(TestCmpt, `<parent-comp></parent-comp>`);
      fixture = TestBed.createComponent(TestCmpt);

      const debugEl = fixture.debugElement.children[0];
      expect(debugEl.componentInstance).toBeInstanceOf(ParentComp);
    });

<<<<<<< HEAD
    describe('componentInstance on DebugNode', () => {
      it('should return component associated with a node if a node is a component host', () => {
        TestBed.overrideTemplate(TestCmpt, `<parent-comp></parent-comp>`);
        fixture = TestBed.createComponent(TestCmpt);

        const debugEl = fixture.debugElement.children[0];
        expect(debugEl.componentInstance).toBeInstanceOf(ParentComp);
      });

      it('should return component associated with a node if a node is a component host (content projection)',
         () => {
           TestBed.overrideTemplate(
               TestCmpt, `<parent-comp><child-comp></child-comp></parent-comp>`);
           fixture = TestBed.createComponent(TestCmpt);

           const debugEl = fixture.debugElement.query(By.directive(ChildComp));
           expect(debugEl.componentInstance).toBeInstanceOf(ChildComp);
         });

      it('should return host component instance if a node has no associated component and there is no component projecting this node',
         () => {
           TestBed.overrideTemplate(TestCmpt, `<div></div>`);
           fixture = TestBed.createComponent(TestCmpt);

           const debugEl = fixture.debugElement.children[0];
           expect(debugEl.componentInstance).toBeInstanceOf(TestCmpt);
         });

      it('should return host component instance if a node has no associated component and there is no component projecting this node (nested embedded views)',
         () => {
           TestBed.overrideTemplate(TestCmpt, `
=======
    it('should return component associated with a node if a node is a component host (content projection)',
       () => {
         TestBed.overrideTemplate(TestCmpt, `<parent-comp><child-comp></child-comp></parent-comp>`);
         fixture = TestBed.createComponent(TestCmpt);

         const debugEl = fixture.debugElement.query(By.directive(ChildComp));
         expect(debugEl.componentInstance).toBeInstanceOf(ChildComp);
       });

    it('should return host component instance if a node has no associated component and there is no component projecting this node',
       () => {
         TestBed.overrideTemplate(TestCmpt, `<div></div>`);
         fixture = TestBed.createComponent(TestCmpt);

         const debugEl = fixture.debugElement.children[0];
         expect(debugEl.componentInstance).toBeInstanceOf(TestCmpt);
       });

    it('should return host component instance if a node has no associated component and there is no component projecting this node (nested embedded views)',
       () => {
         TestBed.overrideTemplate(TestCmpt, `
>>>>>>> 6070c9dd
                <ng-template [ngIf]="true">
                  <ng-template [ngIf]="true">
                    <div mydir></div>
                  </ng-template>
                </ng-template>`);
<<<<<<< HEAD
           fixture = TestBed.createComponent(TestCmpt);
           fixture.detectChanges();

           const debugEl = fixture.debugElement.query(By.directive(MyDir));
           expect(debugEl.componentInstance).toBeInstanceOf(TestCmpt);
         });

      it('should return component instance that projects a given node if a node has no associated component',
         () => {
           TestBed.overrideTemplate(
               TestCmpt, `<parent-comp><span><div></div></span></parent-comp>`);
           fixture = TestBed.createComponent(TestCmpt);

           const debugEl = fixture.debugElement.children[0].children[0].children[0];  // <div>
           expect(debugEl.componentInstance).toBeInstanceOf(ParentComp);
         });
    });
=======
         fixture = TestBed.createComponent(TestCmpt);
         fixture.detectChanges();

         const debugEl = fixture.debugElement.query(By.directive(MyDir));
         expect(debugEl.componentInstance).toBeInstanceOf(TestCmpt);
       });

    it('should return component instance that projects a given node if a node has no associated component',
       () => {
         TestBed.overrideTemplate(TestCmpt, `<parent-comp><span><div></div></span></parent-comp>`);
         fixture = TestBed.createComponent(TestCmpt);

         const debugEl = fixture.debugElement.children[0].children[0].children[0];  // <div>
         expect(debugEl.componentInstance).toBeInstanceOf(ParentComp);
       });
  });
>>>>>>> 6070c9dd

  describe('context on DebugNode', () => {
    it('should return component associated with the node if both a structural directive and a component match the node',
       () => {
         @Component({selector: 'example-component', template: ''})
         class ExampleComponent {
         }

         TestBed.configureTestingModule(
             {imports: [CommonModule], declarations: [ExampleComponent]});
         TestBed.overrideTemplate(TestApp, '<example-component *ngIf="true"></example-component>');

         const fixture = TestBed.createComponent(TestApp);
         fixture.detectChanges();
         const debugNode = fixture.debugElement.query(By.directive(ExampleComponent));

         expect(debugNode.context instanceof ExampleComponent).toBe(true);
       });

    it('should return structural directive context if there is a structural directive on the node',
       () => {
         TestBed.configureTestingModule({imports: [CommonModule]});
         TestBed.overrideTemplate(TestApp, '<span *ngIf="true"></span>');

         const fixture = TestBed.createComponent(TestApp);
         fixture.detectChanges();
         const debugNode = fixture.debugElement.query(By.css('span'));

         expect(debugNode.context instanceof NgIfContext).toBe(true);
       });

    it('should return the containing component if there is no structural directive or component on the node',
       () => {
         TestBed.configureTestingModule({declarations: [MyDir]});
         TestBed.overrideTemplate(TestApp, '<span mydir></span>');

         const fixture = TestBed.createComponent(TestApp);
         fixture.detectChanges();
         const debugNode = fixture.debugElement.query(By.directive(MyDir));

         expect(debugNode.context instanceof TestApp).toBe(true);
       });
  });

  it('should be able to query for elements that are not in the same DOM tree anymore', () => {
    fixture = TestBed.createComponent(SimpleContentComp);
    fixture.detectChanges();

    const parent = fixture.nativeElement.parentElement;
    const content = fixture.componentInstance.content.nativeElement;

    // Move the content element outside the component
    // so that it can't be reached via querySelector.
    parent.appendChild(content);

    expect(fixture.debugElement.query(By.css('.content'))).toBeTruthy();

    getDOM().remove(content);
  });

  it('should support components with ViewContainerRef', () => {
    fixture = TestBed.createComponent(TestCmptWithViewContainerRef);

    const divEl = fixture.debugElement.query(By.css('div'));
    expect(divEl).not.toBeNull();
  });

  it('should support querying on any debug element', () => {
    TestBed.overrideTemplate(TestCmpt, `<span><div id="a"><div id="b"></div></div></span>`);
    fixture = TestBed.createComponent(TestCmpt);

    const divA = fixture.debugElement.query(By.css('div'));
    expect(divA.nativeElement.getAttribute('id')).toBe('a');

    const divB = divA.query(By.css('div'));
    expect(divB.nativeElement.getAttribute('id')).toBe('b');
  });

<<<<<<< HEAD
    it('should be an instance of DebugNode', () => {
      fixture = TestBed.createComponent(ParentComp);
      fixture.detectChanges();
      expect(fixture.debugElement).toBeInstanceOf(DebugNode);
    });
=======
  it('should be an instance of DebugNode', () => {
    fixture = TestBed.createComponent(ParentComp);
    fixture.detectChanges();
    expect(fixture.debugElement).toBeInstanceOf(DebugNode);
  });
>>>>>>> 6070c9dd

  it('should return the same element when queried twice', () => {
    fixture = TestBed.createComponent(ParentComp);
    fixture.detectChanges();

    const childTestElsFirst = fixture.debugElement.queryAll(By.css('child-comp'));
    const childTestElsSecond = fixture.debugElement.queryAll(By.css('child-comp'));

    expect(childTestElsFirst.length).toBe(1);
    expect(childTestElsSecond[0]).toBe(childTestElsFirst[0]);
  });

  it('should not query the descendants of a sibling node', () => {
    @Component({
      selector: 'my-comp',
      template: `
          <div class="div.1">
            <p class="p.1">
              <span class="span.1">span.1</span>
              <span class="span.2">span.2</span>
            </p>
            <p class="p.2">
              <span class="span.3">span.3</span>
              <span class="span.4">span.4</span>
            </p>
          </div>
          <div class="div.2">
            <p class="p.3">
              <span class="span.5">span.5</span>
              <span class="span.6">span.6</span>
            </p>
            <p class="p.4">
              <span class="span.7">span.7</span>
              <span class="span.8">span.8</span>
            </p>
          </div>
        `
    })
    class MyComp {
    }

    TestBed.configureTestingModule({declarations: [MyComp]});
    const fixture = TestBed.createComponent(MyComp);
    fixture.detectChanges();

    const firstDiv = fixture.debugElement.query(By.css('div'));
    const firstDivChildren = firstDiv.queryAll(By.css('span'));

    expect(firstDivChildren.map(child => child.nativeNode.textContent.trim())).toEqual([
      'span.1', 'span.2', 'span.3', 'span.4'
    ]);
  });

  it('should preserve the attribute case in DebugNode.attributes', () => {
    @Component({selector: 'my-icon', template: ''})
    class Icon {
      @Input() svgIcon: any = '';
    }
    @Component({template: `<my-icon svgIcon="test"></my-icon>`})
    class App {
    }

    TestBed.configureTestingModule({declarations: [App, Icon]});
    const fixture = TestBed.createComponent(App);
    fixture.detectChanges();
    const element = fixture.debugElement.children[0];

<<<<<<< HEAD
      // Assert that the camel-case attribute is correct.
      expect(element.attributes['svgIcon']).toBe('test');

      // Make sure that we somehow didn't preserve the native lower-cased value.
      expect(element.attributes['svgicon']).toBeFalsy();
    });
=======
    // Assert that the camel-case attribute is correct.
    expect(element.attributes['svgIcon']).toBe('test');

    // Make sure that we somehow didn't preserve the native lower-cased value.
    expect(element.attributes['svgicon']).toBeFalsy();
  });
>>>>>>> 6070c9dd


  it('should include namespaced attributes in DebugNode.attributes', () => {
    @Component({
      template: `<div xlink:href="foo"></div>`,
    })
    class Comp {
    }

    TestBed.configureTestingModule({declarations: [Comp]});
    const fixture = TestBed.createComponent(Comp);
    fixture.detectChanges();

    expect(fixture.debugElement.query(By.css('div')).attributes['xlink:href']).toBe('foo');
  });

  it('should include attributes added via Renderer2 in DebugNode.attributes', () => {
    @Component({
      template: '<div></div>',
    })
    class Comp {
      constructor(public renderer: Renderer2) {}
    }

    TestBed.configureTestingModule({declarations: [Comp]});
    const fixture = TestBed.createComponent(Comp);
    const div = fixture.debugElement.query(By.css('div'));

    fixture.componentInstance.renderer.setAttribute(div.nativeElement, 'foo', 'bar');

<<<<<<< HEAD
      expect(div.attributes['foo']).toBe('bar');
    });
=======
    expect(div.attributes['foo']).toBe('bar');
  });
>>>>>>> 6070c9dd

  it('should clear event listeners when node is destroyed', () => {
    let calls = 0;
    @Component({
      selector: 'cancel-button',
      template: '',
    })
    class CancelButton {
      @Output() cancel = new EventEmitter<void>();
    }

    @Component({
      template: '<cancel-button *ngIf="visible" (cancel)="cancel()"></cancel-button>',
    })
    class App {
      visible = true;
      cancel() {
        calls++;
      }
    }

    TestBed.configureTestingModule({declarations: [App, CancelButton]});
    const fixture = TestBed.createComponent(App);
    fixture.detectChanges();

    const button = fixture.debugElement.query(By.directive(CancelButton));
    button.triggerEventHandler('cancel', {});

    expect(calls).toBe(1, 'Expected calls to be 1 after one event.');

    fixture.componentInstance.visible = false;
    fixture.detectChanges();

    button.triggerEventHandler('cancel', {});

    expect(calls).toBe(1, 'Expected calls to stay 1 after destroying the node.');
  });

  it('should not error when accessing node name', () => {
    @Component({template: ''})
    class EmptyComponent {
    }

    const fixture = TestBed.configureTestingModule({declarations: [EmptyComponent]})
                        .createComponent(EmptyComponent);
    let node = fixture.debugElement;
    let superParentName = '';
    // Traverse upwards, all the way to #document, which is not a
    // Node.ELEMENT_NODE
    while (node) {
      superParentName = node.name;
      node = node.parent!;
    }
    expect(superParentName).not.toEqual('');
  });

  it('should match node name with declared casing', () => {
    @Component({template: `<div></div><myComponent></myComponent>`})
    class Wrapper {
    }

    @Component({selector: 'myComponent', template: ''})
    class MyComponent {
    }

    const fixture = TestBed.configureTestingModule({declarations: [Wrapper, MyComponent]})
                        .createComponent(Wrapper);
    expect(fixture.debugElement.query(e => e.name === 'myComponent')).toBeTruthy();
    expect(fixture.debugElement.query(e => e.name === 'div')).toBeTruthy();
  });

  it('does not call event listeners added outside angular context', () => {
    let listenerCalled = false;
    const eventToTrigger = createMouseEvent('mouseenter');
    function listener() {
      listenerCalled = true;
    }
    @Component({template: ''})
    class MyComp {
      constructor(private readonly zone: NgZone, private readonly element: ElementRef) {}
      ngOnInit() {
        this.zone.runOutsideAngular(() => {
          this.element.nativeElement.addEventListener('mouseenter', listener);
        });
      }
    }
    const fixture =
        TestBed.configureTestingModule({declarations: [MyComp]}).createComponent(MyComp);
    fixture.detectChanges();
    fixture.debugElement.triggerEventHandler('mouseenter', eventToTrigger);
    expect(listenerCalled).toBe(false);
  });
});<|MERGE_RESOLUTION|>--- conflicted
+++ resolved
@@ -833,16 +833,12 @@
       fixture.componentInstance.hostClasses = 'class-three';
       fixture.detectChanges();
 
-<<<<<<< HEAD
-      expect(fixture.debugElement.children[0].references['alice']).toBeInstanceOf(MyDir);
-=======
       expect(debugElement.properties['className']).toBe('class-three');
 
       fixture.componentInstance.hostClasses = '';
       fixture.detectChanges();
 
       expect(debugElement.properties['className']).toBeFalsy();
->>>>>>> 6070c9dd
     });
 
     it('should preserve the type of the property values', () => {
@@ -907,102 +903,6 @@
       expect(Object.keys(button.properties).filter(key => key.startsWith('on'))).toEqual([]);
     });
 
-<<<<<<< HEAD
-    describe('properties', () => {
-      it('should include classes in properties.className', () => {
-        fixture = TestBed.createComponent(HostClassBindingCmp);
-        fixture.detectChanges();
-
-        const debugElement = fixture.debugElement;
-
-        expect(debugElement.properties['className']).toBe('class-one class-two');
-
-        fixture.componentInstance.hostClasses = 'class-three';
-        fixture.detectChanges();
-
-        expect(debugElement.properties['className']).toBe('class-three');
-
-        fixture.componentInstance.hostClasses = '';
-        fixture.detectChanges();
-
-        expect(debugElement.properties['className']).toBeFalsy();
-      });
-
-      it('should preserve the type of the property values', () => {
-        const fixture = TestBed.createComponent(TestCmptWithPropBindings);
-        fixture.detectChanges();
-
-        const button = fixture.debugElement.query(By.css('button'));
-        expect(button.properties['disabled']).toEqual(true);
-        expect(button.properties['tabIndex']).toEqual(1337);
-        expect(button.properties['title']).toEqual('hello');
-      });
-
-      it('should include interpolated properties in the properties map', () => {
-        const fixture = TestBed.createComponent(TestCmptWithPropInterpolation);
-        fixture.detectChanges();
-
-        const buttons = fixture.debugElement.children;
-
-        expect(buttons.length).toBe(10);
-        expect(buttons[0].properties['title']).toBe('0');
-        expect(buttons[1].properties['title']).toBe('a1b');
-        expect(buttons[2].properties['title']).toBe('a1b2c');
-        expect(buttons[3].properties['title']).toBe('a1b2c3d');
-        expect(buttons[4].properties['title']).toBe('a1b2c3d4e');
-        expect(buttons[5].properties['title']).toBe('a1b2c3d4e5f');
-        expect(buttons[6].properties['title']).toBe('a1b2c3d4e5f6g');
-        expect(buttons[7].properties['title']).toBe('a1b2c3d4e5f6g7h');
-        expect(buttons[8].properties['title']).toBe('a1b2c3d4e5f6g7h8i');
-        expect(buttons[9].properties['title']).toBe('a1b2c3d4e5f6g7h8i9j');
-      });
-
-      it('should not include directive-shadowed properties in the properties map', () => {
-        TestBed.overrideTemplate(
-            TestCmptWithPropInterpolation,
-            `<button with-title [title]="'goes to input'"></button>`);
-        const fixture = TestBed.createComponent(TestCmptWithPropInterpolation);
-        fixture.detectChanges();
-
-        const button = fixture.debugElement.query(By.css('button'));
-        expect(button.properties['title']).not.toEqual('goes to input');
-      });
-
-      it('should return native properties from DOM element even if no binding present', () => {
-        TestBed.overrideTemplate(TestCmptWithRenderer, `<button></button>`);
-        const fixture = TestBed.createComponent(TestCmptWithRenderer);
-        fixture.detectChanges();
-        const button = fixture.debugElement.query(By.css('button'));
-        fixture.componentInstance.renderer.setProperty(button.nativeElement, 'title', 'myTitle');
-        expect(button.properties['title']).toBe('myTitle');
-      });
-
-      it('should not include patched properties (starting with __) and on* properties', () => {
-        TestBed.overrideTemplate(
-            TestCmptWithPropInterpolation, `<button title="myTitle" (click)="true;"></button>`);
-        const fixture = TestBed.createComponent(TestCmptWithPropInterpolation);
-        fixture.detectChanges();
-
-        const host = fixture.debugElement;
-        const button = fixture.debugElement.query(By.css('button'));
-        expect(Object.keys(host.properties).filter(key => key.startsWith('__'))).toEqual([]);
-        expect(Object.keys(host.properties).filter(key => key.startsWith('on'))).toEqual([]);
-        expect(Object.keys(button.properties).filter(key => key.startsWith('__'))).toEqual([]);
-        expect(Object.keys(button.properties).filter(key => key.startsWith('on'))).toEqual([]);
-      });
-
-      it('should pickup all of the element properties', () => {
-        TestBed.overrideTemplate(
-            TestCmptWithPropInterpolation, `<button title="myTitle"></button>`);
-        const fixture = TestBed.createComponent(TestCmptWithPropInterpolation);
-        fixture.detectChanges();
-
-        const host = fixture.debugElement;
-        const button = fixture.debugElement.query(By.css('button'));
-
-        expect(button.properties['title']).toEqual('myTitle');
-      });
-=======
     it('should pickup all of the element properties', () => {
       TestBed.overrideTemplate(TestCmptWithPropInterpolation, `<button title="myTitle"></button>`);
       const fixture = TestBed.createComponent(TestCmptWithPropInterpolation);
@@ -1012,7 +912,6 @@
       const button = fixture.debugElement.query(By.css('button'));
 
       expect(button.properties['title']).toEqual('myTitle');
->>>>>>> 6070c9dd
     });
   });
 
@@ -1088,39 +987,6 @@
       expect(debugEl.componentInstance).toBeInstanceOf(ParentComp);
     });
 
-<<<<<<< HEAD
-    describe('componentInstance on DebugNode', () => {
-      it('should return component associated with a node if a node is a component host', () => {
-        TestBed.overrideTemplate(TestCmpt, `<parent-comp></parent-comp>`);
-        fixture = TestBed.createComponent(TestCmpt);
-
-        const debugEl = fixture.debugElement.children[0];
-        expect(debugEl.componentInstance).toBeInstanceOf(ParentComp);
-      });
-
-      it('should return component associated with a node if a node is a component host (content projection)',
-         () => {
-           TestBed.overrideTemplate(
-               TestCmpt, `<parent-comp><child-comp></child-comp></parent-comp>`);
-           fixture = TestBed.createComponent(TestCmpt);
-
-           const debugEl = fixture.debugElement.query(By.directive(ChildComp));
-           expect(debugEl.componentInstance).toBeInstanceOf(ChildComp);
-         });
-
-      it('should return host component instance if a node has no associated component and there is no component projecting this node',
-         () => {
-           TestBed.overrideTemplate(TestCmpt, `<div></div>`);
-           fixture = TestBed.createComponent(TestCmpt);
-
-           const debugEl = fixture.debugElement.children[0];
-           expect(debugEl.componentInstance).toBeInstanceOf(TestCmpt);
-         });
-
-      it('should return host component instance if a node has no associated component and there is no component projecting this node (nested embedded views)',
-         () => {
-           TestBed.overrideTemplate(TestCmpt, `
-=======
     it('should return component associated with a node if a node is a component host (content projection)',
        () => {
          TestBed.overrideTemplate(TestCmpt, `<parent-comp><child-comp></child-comp></parent-comp>`);
@@ -1142,31 +1008,11 @@
     it('should return host component instance if a node has no associated component and there is no component projecting this node (nested embedded views)',
        () => {
          TestBed.overrideTemplate(TestCmpt, `
->>>>>>> 6070c9dd
                 <ng-template [ngIf]="true">
                   <ng-template [ngIf]="true">
                     <div mydir></div>
                   </ng-template>
                 </ng-template>`);
-<<<<<<< HEAD
-           fixture = TestBed.createComponent(TestCmpt);
-           fixture.detectChanges();
-
-           const debugEl = fixture.debugElement.query(By.directive(MyDir));
-           expect(debugEl.componentInstance).toBeInstanceOf(TestCmpt);
-         });
-
-      it('should return component instance that projects a given node if a node has no associated component',
-         () => {
-           TestBed.overrideTemplate(
-               TestCmpt, `<parent-comp><span><div></div></span></parent-comp>`);
-           fixture = TestBed.createComponent(TestCmpt);
-
-           const debugEl = fixture.debugElement.children[0].children[0].children[0];  // <div>
-           expect(debugEl.componentInstance).toBeInstanceOf(ParentComp);
-         });
-    });
-=======
          fixture = TestBed.createComponent(TestCmpt);
          fixture.detectChanges();
 
@@ -1183,7 +1029,6 @@
          expect(debugEl.componentInstance).toBeInstanceOf(ParentComp);
        });
   });
->>>>>>> 6070c9dd
 
   describe('context on DebugNode', () => {
     it('should return component associated with the node if both a structural directive and a component match the node',
@@ -1262,19 +1107,11 @@
     expect(divB.nativeElement.getAttribute('id')).toBe('b');
   });
 
-<<<<<<< HEAD
-    it('should be an instance of DebugNode', () => {
-      fixture = TestBed.createComponent(ParentComp);
-      fixture.detectChanges();
-      expect(fixture.debugElement).toBeInstanceOf(DebugNode);
-    });
-=======
   it('should be an instance of DebugNode', () => {
     fixture = TestBed.createComponent(ParentComp);
     fixture.detectChanges();
     expect(fixture.debugElement).toBeInstanceOf(DebugNode);
   });
->>>>>>> 6070c9dd
 
   it('should return the same element when queried twice', () => {
     fixture = TestBed.createComponent(ParentComp);
@@ -1342,21 +1179,12 @@
     fixture.detectChanges();
     const element = fixture.debugElement.children[0];
 
-<<<<<<< HEAD
-      // Assert that the camel-case attribute is correct.
-      expect(element.attributes['svgIcon']).toBe('test');
-
-      // Make sure that we somehow didn't preserve the native lower-cased value.
-      expect(element.attributes['svgicon']).toBeFalsy();
-    });
-=======
     // Assert that the camel-case attribute is correct.
     expect(element.attributes['svgIcon']).toBe('test');
 
     // Make sure that we somehow didn't preserve the native lower-cased value.
     expect(element.attributes['svgicon']).toBeFalsy();
   });
->>>>>>> 6070c9dd
 
 
   it('should include namespaced attributes in DebugNode.attributes', () => {
@@ -1387,13 +1215,8 @@
 
     fixture.componentInstance.renderer.setAttribute(div.nativeElement, 'foo', 'bar');
 
-<<<<<<< HEAD
-      expect(div.attributes['foo']).toBe('bar');
-    });
-=======
     expect(div.attributes['foo']).toBe('bar');
   });
->>>>>>> 6070c9dd
 
   it('should clear event listeners when node is destroyed', () => {
     let calls = 0;
