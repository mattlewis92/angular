/**
 * @license
 * Copyright Google LLC All Rights Reserved.
 *
 * Use of this source code is governed by an MIT-style license that can be
 * found in the LICENSE file at https://angular.io/license
 */

import {Injector, IterableDiffer, IterableDifferFactory, IterableDiffers, NgModule, TrackByFunction} from '@angular/core';
import {TestBed} from '@angular/core/testing';

<<<<<<< HEAD
{
  describe('IterableDiffers', function() {
    let factory1: jasmine.SpyObj<IterableDifferFactory>;
    let factory2: jasmine.SpyObj<IterableDifferFactory>;
    let factory3: jasmine.SpyObj<IterableDifferFactory>;

    beforeEach(() => {
      const getFactory = () => jasmine.createSpyObj('IterableDifferFactory', ['supports']);
      factory1 = getFactory();
      factory2 = getFactory();
      factory3 = getFactory();
    });
=======
describe('IterableDiffers', function() {
  let factory1: jasmine.SpyObj<IterableDifferFactory>;
  let factory2: jasmine.SpyObj<IterableDifferFactory>;
  let factory3: jasmine.SpyObj<IterableDifferFactory>;
>>>>>>> 6070c9dd

  beforeEach(() => {
    const getFactory = () => jasmine.createSpyObj('IterableDifferFactory', ['supports']);
    factory1 = getFactory();
    factory2 = getFactory();
    factory3 = getFactory();
  });

  it('should throw when no suitable implementation found', () => {
    const differs = new IterableDiffers([]);
    expect(() => differs.find('some object'))
        .toThrowError(/Cannot find a differ supporting object 'some object'/);
  });

<<<<<<< HEAD
      const differs = IterableDiffers.create([factory1, factory2, factory3]);
      expect(differs.find('some object')).toBe(factory2);
    });
=======
  it('should return the first suitable implementation', () => {
    factory1.supports.and.returnValue(false);
    factory2.supports.and.returnValue(true);
    factory3.supports.and.returnValue(true);

    const differs = IterableDiffers.create([factory1, factory2, factory3]);
    expect(differs.find('some object')).toBe(factory2);
  });
>>>>>>> 6070c9dd

  it('should copy over differs from the parent repo', () => {
    factory1.supports.and.returnValue(true);
    factory2.supports.and.returnValue(false);

<<<<<<< HEAD
      const parent = IterableDiffers.create([factory1]);
      const child = IterableDiffers.create([factory2], parent);

      // @ts-expect-error private member
      expect(child.factories).toEqual([factory2, factory1]);
    });

    describe('.extend()', () => {
      it('should extend di-inherited differs', () => {
        const differ = new IterableDiffers([factory1]);
        const injector =
            Injector.create({providers: [{provide: IterableDiffers, useValue: differ}]});
        const childInjector =
            Injector.create({providers: [IterableDiffers.extend([factory2])], parent: injector});

        // @ts-expect-error factories is a private member
        expect(injector.get<IterableDiffers>(IterableDiffers).factories).toEqual([factory1]);

        // @ts-expect-error factories is a private member
        expect(childInjector.get<IterableDiffers>(IterableDiffers).factories).toEqual([
          factory2, factory1
        ]);
      });

      it('should support .extend in root NgModule', () => {
        const DIFFER: IterableDiffer<any> = {} as any;
        const log: string[] = [];
        class MyIterableDifferFactory implements IterableDifferFactory {
          supports(objects: any): boolean {
            log.push('supports', objects);
            return true;
          }
          create<V>(trackByFn?: TrackByFunction<V>): IterableDiffer<V> {
            log.push('create');
            return DIFFER;
          }
=======
    const parent = IterableDiffers.create([factory1]);
    const child = IterableDiffers.create([factory2], parent);

    // @ts-expect-error private member
    expect(child.factories).toEqual([factory2, factory1]);
  });

  describe('.extend()', () => {
    it('should extend di-inherited differs', () => {
      const differ = new IterableDiffers([factory1]);
      const injector = Injector.create({providers: [{provide: IterableDiffers, useValue: differ}]});
      const childInjector =
          Injector.create({providers: [IterableDiffers.extend([factory2])], parent: injector});

      // @ts-expect-error factories is a private member
      expect(injector.get<IterableDiffers>(IterableDiffers).factories).toEqual([factory1]);

      // @ts-expect-error factories is a private member
      expect(childInjector.get<IterableDiffers>(IterableDiffers).factories).toEqual([
        factory2, factory1
      ]);
    });

    it('should support .extend in root NgModule', () => {
      const DIFFER: IterableDiffer<any> = {} as any;
      const log: string[] = [];
      class MyIterableDifferFactory implements IterableDifferFactory {
        supports(objects: any): boolean {
          log.push('supports', objects);
          return true;
        }
        create<V>(trackByFn?: TrackByFunction<V>): IterableDiffer<V> {
          log.push('create');
          return DIFFER;
>>>>>>> 6070c9dd
        }
      }


      @NgModule({providers: [IterableDiffers.extend([new MyIterableDifferFactory()])]})
      class MyModule {
      }

      TestBed.configureTestingModule({imports: [MyModule]});
      const differs = TestBed.inject(IterableDiffers);
      const differ = differs.find('VALUE').create(null!);
      expect(differ).toEqual(DIFFER);
      expect(log).toEqual(['supports', 'VALUE', 'create']);
    });
  });
});<|MERGE_RESOLUTION|>--- conflicted
+++ resolved
@@ -9,25 +9,10 @@
 import {Injector, IterableDiffer, IterableDifferFactory, IterableDiffers, NgModule, TrackByFunction} from '@angular/core';
 import {TestBed} from '@angular/core/testing';
 
-<<<<<<< HEAD
-{
-  describe('IterableDiffers', function() {
-    let factory1: jasmine.SpyObj<IterableDifferFactory>;
-    let factory2: jasmine.SpyObj<IterableDifferFactory>;
-    let factory3: jasmine.SpyObj<IterableDifferFactory>;
-
-    beforeEach(() => {
-      const getFactory = () => jasmine.createSpyObj('IterableDifferFactory', ['supports']);
-      factory1 = getFactory();
-      factory2 = getFactory();
-      factory3 = getFactory();
-    });
-=======
 describe('IterableDiffers', function() {
   let factory1: jasmine.SpyObj<IterableDifferFactory>;
   let factory2: jasmine.SpyObj<IterableDifferFactory>;
   let factory3: jasmine.SpyObj<IterableDifferFactory>;
->>>>>>> 6070c9dd
 
   beforeEach(() => {
     const getFactory = () => jasmine.createSpyObj('IterableDifferFactory', ['supports']);
@@ -42,11 +27,6 @@
         .toThrowError(/Cannot find a differ supporting object 'some object'/);
   });
 
-<<<<<<< HEAD
-      const differs = IterableDiffers.create([factory1, factory2, factory3]);
-      expect(differs.find('some object')).toBe(factory2);
-    });
-=======
   it('should return the first suitable implementation', () => {
     factory1.supports.and.returnValue(false);
     factory2.supports.and.returnValue(true);
@@ -55,50 +35,11 @@
     const differs = IterableDiffers.create([factory1, factory2, factory3]);
     expect(differs.find('some object')).toBe(factory2);
   });
->>>>>>> 6070c9dd
 
   it('should copy over differs from the parent repo', () => {
     factory1.supports.and.returnValue(true);
     factory2.supports.and.returnValue(false);
 
-<<<<<<< HEAD
-      const parent = IterableDiffers.create([factory1]);
-      const child = IterableDiffers.create([factory2], parent);
-
-      // @ts-expect-error private member
-      expect(child.factories).toEqual([factory2, factory1]);
-    });
-
-    describe('.extend()', () => {
-      it('should extend di-inherited differs', () => {
-        const differ = new IterableDiffers([factory1]);
-        const injector =
-            Injector.create({providers: [{provide: IterableDiffers, useValue: differ}]});
-        const childInjector =
-            Injector.create({providers: [IterableDiffers.extend([factory2])], parent: injector});
-
-        // @ts-expect-error factories is a private member
-        expect(injector.get<IterableDiffers>(IterableDiffers).factories).toEqual([factory1]);
-
-        // @ts-expect-error factories is a private member
-        expect(childInjector.get<IterableDiffers>(IterableDiffers).factories).toEqual([
-          factory2, factory1
-        ]);
-      });
-
-      it('should support .extend in root NgModule', () => {
-        const DIFFER: IterableDiffer<any> = {} as any;
-        const log: string[] = [];
-        class MyIterableDifferFactory implements IterableDifferFactory {
-          supports(objects: any): boolean {
-            log.push('supports', objects);
-            return true;
-          }
-          create<V>(trackByFn?: TrackByFunction<V>): IterableDiffer<V> {
-            log.push('create');
-            return DIFFER;
-          }
-=======
     const parent = IterableDiffers.create([factory1]);
     const child = IterableDiffers.create([factory2], parent);
 
@@ -133,7 +74,6 @@
         create<V>(trackByFn?: TrackByFunction<V>): IterableDiffer<V> {
           log.push('create');
           return DIFFER;
->>>>>>> 6070c9dd
         }
       }
 
