/**
 * @license
 * Copyright Google LLC All Rights Reserved.
 *
 * Use of this source code is governed by an MIT-style license that can be
 * found in the LICENSE file at https://angular.io/license
 */

import {forwardRef, Inject, InjectFlags, Injector, Self, SkipSelf} from '@angular/core';

import {stringify} from '../../src/util/stringify';

class Engine {
  static PROVIDER = {provide: Engine, useClass: Engine, deps: []};
}

class BrokenEngine {
  static PROVIDER = {provide: Engine, useClass: BrokenEngine, deps: []};
  constructor() {
    throw new Error('Broken Engine');
  }
}

class TurboEngine extends Engine {
  static override PROVIDER = {provide: Engine, useClass: TurboEngine, deps: []};
}

class Car {
  static PROVIDER = {provide: Car, useClass: Car, deps: [Engine]};
  constructor(public engine: Engine) {}
}

class SportsCar extends Car {
  static override PROVIDER = {provide: Car, useClass: SportsCar, deps: [Engine]};
}

<<<<<<< HEAD
{
  describe('child', () => {
    it('should load instances from parent injector', () => {
      const parent = Injector.create({providers: [Engine.PROVIDER]});
      const child = Injector.create({providers: [], parent});
=======
describe('child', () => {
  it('should load instances from parent injector', () => {
    const parent = Injector.create({providers: [Engine.PROVIDER]});
    const child = Injector.create({providers: [], parent});
>>>>>>> 6070c9dd

    const engineFromParent = parent.get(Engine);
    const engineFromChild = child.get(Engine);

    expect(engineFromChild).toBe(engineFromParent);
  });

<<<<<<< HEAD
    it('should not use the child providers when resolving the dependencies of a parent provider',
       () => {
         const parent = Injector.create({providers: [Car.PROVIDER, Engine.PROVIDER]});
         const child = Injector.create({providers: [TurboEngine.PROVIDER], parent});

         const carFromChild = child.get<Car>(Car);
         expect(carFromChild.engine).toBeInstanceOf(Engine);
       });

    it('should create new instance in a child injector', () => {
      const parent = Injector.create({providers: [Engine.PROVIDER]});
      const child = Injector.create({providers: [TurboEngine.PROVIDER], parent});
=======
  it('should not use the child providers when resolving the dependencies of a parent provider',
     () => {
       const parent = Injector.create({providers: [Car.PROVIDER, Engine.PROVIDER]});
       const child = Injector.create({providers: [TurboEngine.PROVIDER], parent});

       const carFromChild = child.get<Car>(Car);
       expect(carFromChild.engine).toBeInstanceOf(Engine);
     });

  it('should create new instance in a child injector', () => {
    const parent = Injector.create({providers: [Engine.PROVIDER]});
    const child = Injector.create({providers: [TurboEngine.PROVIDER], parent});
>>>>>>> 6070c9dd

    const engineFromParent = parent.get(Engine);
    const engineFromChild = child.get(Engine);

<<<<<<< HEAD
      expect(engineFromParent).not.toBe(engineFromChild);
      expect(engineFromChild).toBeInstanceOf(TurboEngine);
    });

    it('should give access to parent', () => {
      const parent = Injector.create({providers: []});
      const child = Injector.create({providers: [], parent});
      expect((child as any).parent).toBe(parent);
    });
=======
    expect(engineFromParent).not.toBe(engineFromChild);
    expect(engineFromChild).toBeInstanceOf(TurboEngine);
  });

  it('should give access to parent', () => {
    const parent = Injector.create({providers: []});
    const child = Injector.create({providers: [], parent});
    expect((child as any).parent).toBe(parent);
>>>>>>> 6070c9dd
  });
});


<<<<<<< HEAD
  describe('instantiate', () => {
    it('should instantiate an object in the context of the injector', () => {
      const inj = Injector.create({providers: [Engine.PROVIDER]});
      const childInj = Injector.create({providers: [Car.PROVIDER], parent: inj});
      const car = childInj.get<Car>(Car);
      expect(car).toBeInstanceOf(Car);
      expect(car.engine).toBe(inj.get(Engine));
    });
=======
describe('instantiate', () => {
  it('should instantiate an object in the context of the injector', () => {
    const inj = Injector.create({providers: [Engine.PROVIDER]});
    const childInj = Injector.create({providers: [Car.PROVIDER], parent: inj});
    const car = childInj.get<Car>(Car);
    expect(car).toBeInstanceOf(Car);
    expect(car.engine).toBe(inj.get(Engine));
>>>>>>> 6070c9dd
  });
});

<<<<<<< HEAD
  describe('dependency resolution', () => {
    describe('@Self()', () => {
      it('should return a dependency from self', () => {
        const inj = Injector.create({
          providers: [
            Engine.PROVIDER,
            {provide: Car, useFactory: (e: Engine) => new Car(e), deps: [[Engine, new Self()]]}
          ]
        });

        expect(inj.get(Car)).toBeInstanceOf(Car);
      });

      it('should throw when not requested provider on self', () => {
        const parent = Injector.create({providers: [Engine.PROVIDER]});
        const child = Injector.create({
          providers:
              [{provide: Car, useFactory: (e: Engine) => new Car(e), deps: [[Engine, new Self()]]}],
          parent
        });
=======
describe('dependency resolution', () => {
  describe('@Self()', () => {
    it('should return a dependency from self', () => {
      const inj = Injector.create({
        providers: [
          Engine.PROVIDER,
          {provide: Car, useFactory: (e: Engine) => new Car(e), deps: [[Engine, new Self()]]}
        ]
      });

      expect(inj.get(Car)).toBeInstanceOf(Car);
    });
>>>>>>> 6070c9dd

    it('should throw when not requested provider on self', () => {
      const parent = Injector.create({providers: [Engine.PROVIDER]});
      const child = Injector.create({
        providers:
            [{provide: Car, useFactory: (e: Engine) => new Car(e), deps: [[Engine, new Self()]]}],
        parent
      });

<<<<<<< HEAD
      it('should return a default value when not requested provider on self', () => {
        const car = new SportsCar(new Engine());
        const injector = Injector.create({providers: []});
        expect(injector.get<Car|null>(Car, null, InjectFlags.Self)).toBeNull();
        expect(injector.get<Car>(Car, car, InjectFlags.Self)).toBe(car);
      });

      it('should return a default value when not requested provider on self and optional', () => {
        const flags = InjectFlags.Self | InjectFlags.Optional;
        const injector = Injector.create({providers: []});
        expect(injector.get<Car|null>(Car, null, InjectFlags.Self)).toBeNull();
        expect(injector.get<Car|number>(Car, 0, flags)).toBe(0);
      });

      it(`should return null when not requested provider on self and optional`, () => {
        const flags = InjectFlags.Self | InjectFlags.Optional;
        const injector = Injector.create({providers: []});
        expect(injector.get<Car|null>(Car, undefined, flags)).toBeNull();
      });

      it('should throw error when not requested provider on self', () => {
        const injector = Injector.create({providers: []});
        expect(() => injector.get(Car, undefined, InjectFlags.Self))
            .toThrowError(
                `R3InjectorError[${stringify(Car)}]: \n` +
                `  NullInjectorError: No provider for ${stringify(Car)}!`);
      });
    });

    describe('default', () => {
      it('should skip self', () => {
        const parent = Injector.create({providers: [Engine.PROVIDER]});
        const child = Injector.create({
          providers: [
            TurboEngine.PROVIDER,
            {provide: Car, useFactory: (e: Engine) => new Car(e), deps: [[SkipSelf, Engine]]}
          ],
          parent
        });

        expect(child.get<Car>(Car).engine).toBeInstanceOf(Engine);
      });
=======
      expect(() => child.get(Car))
          .toThrowError(
              `R3InjectorError[${stringify(Car)} -> ${stringify(Engine)}]: \n` +
              '  NullInjectorError: No provider for Engine!');
    });

    it('should return a default value when not requested provider on self', () => {
      const car = new SportsCar(new Engine());
      const injector = Injector.create({providers: []});
      expect(injector.get<Car|null>(Car, null, InjectFlags.Self)).toBeNull();
      expect(injector.get<Car>(Car, car, InjectFlags.Self)).toBe(car);
    });

    it('should return a default value when not requested provider on self and optional', () => {
      const flags = InjectFlags.Self | InjectFlags.Optional;
      const injector = Injector.create({providers: []});
      expect(injector.get<Car|null>(Car, null, InjectFlags.Self)).toBeNull();
      expect(injector.get<Car|number>(Car, 0, flags)).toBe(0);
    });

    it(`should return null when not requested provider on self and optional`, () => {
      const flags = InjectFlags.Self | InjectFlags.Optional;
      const injector = Injector.create({providers: []});
      expect(injector.get<Car|null>(Car, undefined, flags)).toBeNull();
    });

    it('should throw error when not requested provider on self', () => {
      const injector = Injector.create({providers: []});
      expect(() => injector.get(Car, undefined, InjectFlags.Self))
          .toThrowError(
              `R3InjectorError[${stringify(Car)}]: \n` +
              `  NullInjectorError: No provider for ${stringify(Car)}!`);
>>>>>>> 6070c9dd
    });
  });

  describe('default', () => {
    it('should skip self', () => {
      const parent = Injector.create({providers: [Engine.PROVIDER]});
      const child = Injector.create({
        providers: [
          TurboEngine.PROVIDER,
          {provide: Car, useFactory: (e: Engine) => new Car(e), deps: [[SkipSelf, Engine]]}
        ],
        parent
      });

      expect(child.get<Car>(Car).engine).toBeInstanceOf(Engine);
    });
  });
});

describe('resolve', () => {
  it('should throw when mixing multi providers with regular providers', () => {
    expect(() => {
      Injector.create(
          [{provide: Engine, useClass: BrokenEngine, deps: [], multi: true}, Engine.PROVIDER]);
    }).toThrowError(/Cannot mix multi providers and regular providers/);

    expect(() => {
      Injector.create(
          [Engine.PROVIDER, {provide: Engine, useClass: BrokenEngine, deps: [], multi: true}]);
    }).toThrowError(/Cannot mix multi providers and regular providers/);
  });

<<<<<<< HEAD
    it('should resolve forward references', () => {
      const injector = Injector.create({
        providers: [
          [{provide: forwardRef(() => BrokenEngine), useClass: forwardRef(() => Engine), deps: []}],
          {
            provide: forwardRef(() => String),
            useFactory: (e: any) => e,
            deps: [forwardRef(() => BrokenEngine)]
          }
        ]
      });
      expect(injector.get(String)).toBeInstanceOf(Engine);
      expect(injector.get(BrokenEngine)).toBeInstanceOf(Engine);
=======
  it('should resolve forward references', () => {
    const injector = Injector.create({
      providers: [
        [{provide: forwardRef(() => BrokenEngine), useClass: forwardRef(() => Engine), deps: []}], {
          provide: forwardRef(() => String),
          useFactory: (e: any) => e,
          deps: [forwardRef(() => BrokenEngine)]
        }
      ]
>>>>>>> 6070c9dd
    });
    expect(injector.get(String)).toBeInstanceOf(Engine);
    expect(injector.get(BrokenEngine)).toBeInstanceOf(Engine);
  });

<<<<<<< HEAD
    it('should support overriding factory dependencies with dependency annotations', () => {
      const injector = Injector.create({
        providers: [
          Engine.PROVIDER,
          {provide: 'token', useFactory: (e: any) => e, deps: [[new Inject(Engine)]]}
        ]
      });

      expect(injector.get('token')).toBeInstanceOf(Engine);
=======
  it('should support overriding factory dependencies with dependency annotations', () => {
    const injector = Injector.create({
      providers: [
        Engine.PROVIDER, {provide: 'token', useFactory: (e: any) => e, deps: [[new Inject(Engine)]]}
      ]
>>>>>>> 6070c9dd
    });

<<<<<<< HEAD
  describe('displayName', () => {
    it('should work', () => {
      expect(
          Injector.create({providers: [Engine.PROVIDER, {provide: BrokenEngine, useValue: null}]})
              .toString())
          .toEqual(
              'R3Injector[Engine, BrokenEngine, InjectionToken INJECTOR, InjectionToken INJECTOR_DEF_TYPES, InjectionToken ENVIRONMENT_INITIALIZER]');
    });
=======
    expect(injector.get('token')).toBeInstanceOf(Engine);
  });
});

describe('displayName', () => {
  it('should work', () => {
    expect(Injector.create({providers: [Engine.PROVIDER, {provide: BrokenEngine, useValue: null}]})
               .toString())
        .toEqual(
            'R3Injector[Engine, BrokenEngine, InjectionToken INJECTOR, InjectionToken INJECTOR_DEF_TYPES, InjectionToken ENVIRONMENT_INITIALIZER]');
>>>>>>> 6070c9dd
  });
});<|MERGE_RESOLUTION|>--- conflicted
+++ resolved
@@ -34,18 +34,10 @@
   static override PROVIDER = {provide: Car, useClass: SportsCar, deps: [Engine]};
 }
 
-<<<<<<< HEAD
-{
-  describe('child', () => {
-    it('should load instances from parent injector', () => {
-      const parent = Injector.create({providers: [Engine.PROVIDER]});
-      const child = Injector.create({providers: [], parent});
-=======
 describe('child', () => {
   it('should load instances from parent injector', () => {
     const parent = Injector.create({providers: [Engine.PROVIDER]});
     const child = Injector.create({providers: [], parent});
->>>>>>> 6070c9dd
 
     const engineFromParent = parent.get(Engine);
     const engineFromChild = child.get(Engine);
@@ -53,20 +45,6 @@
     expect(engineFromChild).toBe(engineFromParent);
   });
 
-<<<<<<< HEAD
-    it('should not use the child providers when resolving the dependencies of a parent provider',
-       () => {
-         const parent = Injector.create({providers: [Car.PROVIDER, Engine.PROVIDER]});
-         const child = Injector.create({providers: [TurboEngine.PROVIDER], parent});
-
-         const carFromChild = child.get<Car>(Car);
-         expect(carFromChild.engine).toBeInstanceOf(Engine);
-       });
-
-    it('should create new instance in a child injector', () => {
-      const parent = Injector.create({providers: [Engine.PROVIDER]});
-      const child = Injector.create({providers: [TurboEngine.PROVIDER], parent});
-=======
   it('should not use the child providers when resolving the dependencies of a parent provider',
      () => {
        const parent = Injector.create({providers: [Car.PROVIDER, Engine.PROVIDER]});
@@ -79,22 +57,10 @@
   it('should create new instance in a child injector', () => {
     const parent = Injector.create({providers: [Engine.PROVIDER]});
     const child = Injector.create({providers: [TurboEngine.PROVIDER], parent});
->>>>>>> 6070c9dd
 
     const engineFromParent = parent.get(Engine);
     const engineFromChild = child.get(Engine);
 
-<<<<<<< HEAD
-      expect(engineFromParent).not.toBe(engineFromChild);
-      expect(engineFromChild).toBeInstanceOf(TurboEngine);
-    });
-
-    it('should give access to parent', () => {
-      const parent = Injector.create({providers: []});
-      const child = Injector.create({providers: [], parent});
-      expect((child as any).parent).toBe(parent);
-    });
-=======
     expect(engineFromParent).not.toBe(engineFromChild);
     expect(engineFromChild).toBeInstanceOf(TurboEngine);
   });
@@ -103,21 +69,10 @@
     const parent = Injector.create({providers: []});
     const child = Injector.create({providers: [], parent});
     expect((child as any).parent).toBe(parent);
->>>>>>> 6070c9dd
-  });
-});
-
-
-<<<<<<< HEAD
-  describe('instantiate', () => {
-    it('should instantiate an object in the context of the injector', () => {
-      const inj = Injector.create({providers: [Engine.PROVIDER]});
-      const childInj = Injector.create({providers: [Car.PROVIDER], parent: inj});
-      const car = childInj.get<Car>(Car);
-      expect(car).toBeInstanceOf(Car);
-      expect(car.engine).toBe(inj.get(Engine));
-    });
-=======
+  });
+});
+
+
 describe('instantiate', () => {
   it('should instantiate an object in the context of the injector', () => {
     const inj = Injector.create({providers: [Engine.PROVIDER]});
@@ -125,32 +80,9 @@
     const car = childInj.get<Car>(Car);
     expect(car).toBeInstanceOf(Car);
     expect(car.engine).toBe(inj.get(Engine));
->>>>>>> 6070c9dd
-  });
-});
-
-<<<<<<< HEAD
-  describe('dependency resolution', () => {
-    describe('@Self()', () => {
-      it('should return a dependency from self', () => {
-        const inj = Injector.create({
-          providers: [
-            Engine.PROVIDER,
-            {provide: Car, useFactory: (e: Engine) => new Car(e), deps: [[Engine, new Self()]]}
-          ]
-        });
-
-        expect(inj.get(Car)).toBeInstanceOf(Car);
-      });
-
-      it('should throw when not requested provider on self', () => {
-        const parent = Injector.create({providers: [Engine.PROVIDER]});
-        const child = Injector.create({
-          providers:
-              [{provide: Car, useFactory: (e: Engine) => new Car(e), deps: [[Engine, new Self()]]}],
-          parent
-        });
-=======
+  });
+});
+
 describe('dependency resolution', () => {
   describe('@Self()', () => {
     it('should return a dependency from self', () => {
@@ -163,7 +95,6 @@
 
       expect(inj.get(Car)).toBeInstanceOf(Car);
     });
->>>>>>> 6070c9dd
 
     it('should throw when not requested provider on self', () => {
       const parent = Injector.create({providers: [Engine.PROVIDER]});
@@ -173,50 +104,6 @@
         parent
       });
 
-<<<<<<< HEAD
-      it('should return a default value when not requested provider on self', () => {
-        const car = new SportsCar(new Engine());
-        const injector = Injector.create({providers: []});
-        expect(injector.get<Car|null>(Car, null, InjectFlags.Self)).toBeNull();
-        expect(injector.get<Car>(Car, car, InjectFlags.Self)).toBe(car);
-      });
-
-      it('should return a default value when not requested provider on self and optional', () => {
-        const flags = InjectFlags.Self | InjectFlags.Optional;
-        const injector = Injector.create({providers: []});
-        expect(injector.get<Car|null>(Car, null, InjectFlags.Self)).toBeNull();
-        expect(injector.get<Car|number>(Car, 0, flags)).toBe(0);
-      });
-
-      it(`should return null when not requested provider on self and optional`, () => {
-        const flags = InjectFlags.Self | InjectFlags.Optional;
-        const injector = Injector.create({providers: []});
-        expect(injector.get<Car|null>(Car, undefined, flags)).toBeNull();
-      });
-
-      it('should throw error when not requested provider on self', () => {
-        const injector = Injector.create({providers: []});
-        expect(() => injector.get(Car, undefined, InjectFlags.Self))
-            .toThrowError(
-                `R3InjectorError[${stringify(Car)}]: \n` +
-                `  NullInjectorError: No provider for ${stringify(Car)}!`);
-      });
-    });
-
-    describe('default', () => {
-      it('should skip self', () => {
-        const parent = Injector.create({providers: [Engine.PROVIDER]});
-        const child = Injector.create({
-          providers: [
-            TurboEngine.PROVIDER,
-            {provide: Car, useFactory: (e: Engine) => new Car(e), deps: [[SkipSelf, Engine]]}
-          ],
-          parent
-        });
-
-        expect(child.get<Car>(Car).engine).toBeInstanceOf(Engine);
-      });
-=======
       expect(() => child.get(Car))
           .toThrowError(
               `R3InjectorError[${stringify(Car)} -> ${stringify(Engine)}]: \n` +
@@ -249,7 +136,6 @@
           .toThrowError(
               `R3InjectorError[${stringify(Car)}]: \n` +
               `  NullInjectorError: No provider for ${stringify(Car)}!`);
->>>>>>> 6070c9dd
     });
   });
 
@@ -282,21 +168,6 @@
     }).toThrowError(/Cannot mix multi providers and regular providers/);
   });
 
-<<<<<<< HEAD
-    it('should resolve forward references', () => {
-      const injector = Injector.create({
-        providers: [
-          [{provide: forwardRef(() => BrokenEngine), useClass: forwardRef(() => Engine), deps: []}],
-          {
-            provide: forwardRef(() => String),
-            useFactory: (e: any) => e,
-            deps: [forwardRef(() => BrokenEngine)]
-          }
-        ]
-      });
-      expect(injector.get(String)).toBeInstanceOf(Engine);
-      expect(injector.get(BrokenEngine)).toBeInstanceOf(Engine);
-=======
   it('should resolve forward references', () => {
     const injector = Injector.create({
       providers: [
@@ -306,41 +177,18 @@
           deps: [forwardRef(() => BrokenEngine)]
         }
       ]
->>>>>>> 6070c9dd
     });
     expect(injector.get(String)).toBeInstanceOf(Engine);
     expect(injector.get(BrokenEngine)).toBeInstanceOf(Engine);
   });
 
-<<<<<<< HEAD
-    it('should support overriding factory dependencies with dependency annotations', () => {
-      const injector = Injector.create({
-        providers: [
-          Engine.PROVIDER,
-          {provide: 'token', useFactory: (e: any) => e, deps: [[new Inject(Engine)]]}
-        ]
-      });
-
-      expect(injector.get('token')).toBeInstanceOf(Engine);
-=======
   it('should support overriding factory dependencies with dependency annotations', () => {
     const injector = Injector.create({
       providers: [
         Engine.PROVIDER, {provide: 'token', useFactory: (e: any) => e, deps: [[new Inject(Engine)]]}
       ]
->>>>>>> 6070c9dd
-    });
-
-<<<<<<< HEAD
-  describe('displayName', () => {
-    it('should work', () => {
-      expect(
-          Injector.create({providers: [Engine.PROVIDER, {provide: BrokenEngine, useValue: null}]})
-              .toString())
-          .toEqual(
-              'R3Injector[Engine, BrokenEngine, InjectionToken INJECTOR, InjectionToken INJECTOR_DEF_TYPES, InjectionToken ENVIRONMENT_INITIALIZER]');
-    });
-=======
+    });
+
     expect(injector.get('token')).toBeInstanceOf(Engine);
   });
 });
@@ -351,6 +199,5 @@
                .toString())
         .toEqual(
             'R3Injector[Engine, BrokenEngine, InjectionToken INJECTOR, InjectionToken INJECTOR_DEF_TYPES, InjectionToken ENVIRONMENT_INITIALIZER]');
->>>>>>> 6070c9dd
   });
 });