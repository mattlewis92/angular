--- conflicted
+++ resolved
@@ -193,19 +193,11 @@
   },
   {
     "name": "DistinctUntilChangedSubscriber"
-<<<<<<< HEAD
   },
   {
     "name": "DomAdapter"
   },
   {
-=======
-  },
-  {
-    "name": "DomAdapter"
-  },
-  {
->>>>>>> 6070c9dd
     "name": "DomEventsPlugin"
   },
   {
@@ -783,12 +775,6 @@
   },
   {
     "name": "collectNativeNodesInLContainer"
-<<<<<<< HEAD
-  },
-  {
-    "name": "commitLViewConsumerIfHasProducers"
-=======
->>>>>>> 6070c9dd
   },
   {
     "name": "computeStaticStyling"
@@ -857,9 +843,6 @@
     "name": "createLView"
   },
   {
-    "name": "createLViewConsumer"
-  },
-  {
     "name": "createNodeInjector"
   },
   {
@@ -899,12 +882,9 @@
     "name": "detectChangesInEmbeddedViews"
   },
   {
-<<<<<<< HEAD
-=======
     "name": "detectChangesInView"
   },
   {
->>>>>>> 6070c9dd
     "name": "detectChangesInViewIfAttached"
   },
   {
@@ -914,12 +894,6 @@
     "name": "diPublicInInjector"
   },
   {
-<<<<<<< HEAD
-    "name": "disableStylesheet"
-  },
-  {
-=======
->>>>>>> 6070c9dd
     "name": "documentElement"
   },
   {
@@ -1058,9 +1032,6 @@
     "name": "getOrCreateComponentTView"
   },
   {
-    "name": "getOrCreateCurrentLViewConsumer"
-  },
-  {
     "name": "getOrCreateInjectable"
   },
   {
@@ -1353,9 +1324,6 @@
   },
   {
     "name": "noSideEffects"
-  },
-  {
-    "name": "nonNegativeNumber"
   },
   {
     "name": "nonNull"
