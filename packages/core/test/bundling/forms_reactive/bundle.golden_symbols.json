--- conflicted
+++ resolved
@@ -787,22 +787,12 @@
   },
   {
     "name": "collectNativeNodesInLContainer"
-<<<<<<< HEAD
   },
   {
     "name": "collectStylingFromDirectives"
-=======
->>>>>>> 6070c9dd
-  },
-  {
-    "name": "collectStylingFromDirectives"
-  },
-  {
-<<<<<<< HEAD
-    "name": "commitLViewConsumerIfHasProducers"
-=======
+  },
+  {
     "name": "collectStylingFromTAttrs"
->>>>>>> 6070c9dd
   },
   {
     "name": "compose"
@@ -877,9 +867,6 @@
     "name": "createLView"
   },
   {
-    "name": "createLViewConsumer"
-  },
-  {
     "name": "createNodeInjector"
   },
   {
@@ -919,12 +906,9 @@
     "name": "detectChangesInEmbeddedViews"
   },
   {
-<<<<<<< HEAD
-=======
     "name": "detectChangesInView"
   },
   {
->>>>>>> 6070c9dd
     "name": "detectChangesInViewIfAttached"
   },
   {
@@ -934,9 +918,6 @@
     "name": "diPublicInInjector"
   },
   {
-    "name": "disableStylesheet"
-  },
-  {
     "name": "empty"
   },
   {
@@ -1105,15 +1086,9 @@
     "name": "getOrCreateComponentTView"
   },
   {
-    "name": "getOrCreateCurrentLViewConsumer"
-  },
-  {
-<<<<<<< HEAD
     "name": "getOrCreateInjectable"
   },
   {
-=======
->>>>>>> 6070c9dd
     "name": "getOrCreateNodeInjectorForNode"
   },
   {
@@ -1499,9 +1474,6 @@
   },
   {
     "name": "noSideEffects"
-  },
-  {
-    "name": "nonNegativeNumber"
   },
   {
     "name": "nonNull"
