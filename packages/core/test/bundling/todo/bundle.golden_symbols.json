[
  {
    "name": "ALLOW_MULTIPLE_PLATFORMS"
  },
  {
    "name": "APP_BOOTSTRAP_LISTENER"
  },
  {
    "name": "APP_ID"
  },
  {
    "name": "APP_INITIALIZER"
  },
  {
    "name": "AfterRenderEventManager"
  },
  {
    "name": "AnonymousSubject"
  },
  {
    "name": "ApplicationInitStatus"
  },
  {
    "name": "ApplicationModule"
  },
  {
    "name": "ApplicationRef"
  },
  {
    "name": "BLOOM_BUCKET_BITS"
  },
  {
    "name": "BLOOM_MASK"
  },
  {
    "name": "BROWSER_MODULE_PROVIDERS"
  },
  {
    "name": "BROWSER_MODULE_PROVIDERS_MARKER"
  },
  {
    "name": "BehaviorSubject"
  },
  {
    "name": "BrowserDomAdapter"
  },
  {
    "name": "BrowserModule"
  },
  {
    "name": "BrowserXhr"
  },
  {
    "name": "CIRCULAR"
  },
  {
    "name": "COMPONENT_REGEX"
  },
  {
    "name": "CONTAINER_HEADER_OFFSET"
  },
  {
    "name": "CSP_NONCE"
  },
  {
    "name": "ChainedInjector"
  },
  {
    "name": "ChangeDetectionStrategy"
  },
  {
    "name": "CommonModule"
  },
  {
    "name": "ComponentFactory"
  },
  {
    "name": "ComponentFactory2"
  },
  {
    "name": "ComponentFactoryResolver"
  },
  {
    "name": "ComponentFactoryResolver2"
  },
  {
    "name": "ComponentRef"
  },
  {
    "name": "ComponentRef2"
  },
  {
    "name": "ConnectableObservable"
  },
  {
    "name": "ConnectableSubscriber"
  },
  {
    "name": "DEFAULT_APP_ID"
  },
  {
    "name": "DOCUMENT"
  },
  {
    "name": "DOCUMENT2"
  },
  {
    "name": "DefaultDomRenderer2"
  },
  {
    "name": "DefaultIterableDiffer"
  },
  {
    "name": "DefaultIterableDifferFactory"
  },
  {
    "name": "DistinctUntilChangedOperator"
  },
  {
    "name": "DistinctUntilChangedSubscriber"
  },
  {
    "name": "DomAdapter"
<<<<<<< HEAD
  },
  {
    "name": "DomEventsPlugin"
  },
  {
=======
  },
  {
    "name": "DomEventsPlugin"
  },
  {
>>>>>>> 6070c9dd
    "name": "DomRendererFactory2"
  },
  {
    "name": "EMPTY_ARRAY"
  },
  {
    "name": "EMPTY_OBJ"
  },
  {
    "name": "EMPTY_PAYLOAD"
  },
  {
    "name": "ENVIRONMENT_INITIALIZER"
  },
  {
    "name": "EVENT_MANAGER_PLUGINS"
  },
  {
    "name": "ElementRef"
  },
  {
    "name": "EmulatedEncapsulationDomRenderer2"
  },
  {
    "name": "EnvironmentInjector"
  },
  {
    "name": "ErrorHandler"
  },
  {
    "name": "EventEmitter"
  },
  {
    "name": "EventManager"
  },
  {
    "name": "EventManagerPlugin"
  },
  {
    "name": "GenericBrowserDomAdapter"
  },
  {
    "name": "HAS_CHILD_VIEWS_TO_REFRESH"
  },
  {
    "name": "HAS_TRANSPLANTED_VIEWS"
  },
  {
    "name": "INJECTOR2"
  },
  {
    "name": "INJECTOR_DEF_TYPES"
  },
  {
    "name": "INJECTOR_SCOPE"
  },
  {
    "name": "INTERNAL_APPLICATION_ERROR_HANDLER"
  },
  {
    "name": "InitialRenderPendingTasks"
  },
  {
    "name": "InjectFlags"
  },
  {
    "name": "InjectionToken"
  },
  {
    "name": "Injector"
  },
  {
    "name": "IterableChangeRecord_"
  },
  {
    "name": "IterableDiffers"
  },
  {
    "name": "KeyEventsPlugin"
  },
  {
    "name": "LOCALE_ID2"
  },
  {
    "name": "LifecycleHooksFeature"
  },
  {
    "name": "MODIFIER_KEYS"
  },
  {
    "name": "MODIFIER_KEY_GETTERS"
  },
  {
    "name": "MONKEY_PATCH_KEY_NAME"
  },
  {
    "name": "MOVED_VIEWS"
  },
  {
    "name": "MapOperator"
  },
  {
    "name": "MapSubscriber"
  },
  {
    "name": "MergeMapOperator"
  },
  {
    "name": "MergeMapSubscriber"
  },
  {
    "name": "NAMESPACE_URIS"
  },
  {
    "name": "NATIVE"
  },
  {
    "name": "NEW_LINE"
  },
  {
    "name": "NG_COMP_DEF"
  },
  {
    "name": "NG_DIR_DEF"
  },
  {
    "name": "NG_ELEMENT_ID"
  },
  {
    "name": "NG_ENV_ID"
  },
  {
    "name": "NG_FACTORY_DEF"
  },
  {
    "name": "NG_INJECTABLE_DEF"
  },
  {
    "name": "NG_INJECTOR_DEF"
  },
  {
    "name": "NG_INJ_DEF"
  },
  {
    "name": "NG_MOD_DEF"
  },
  {
    "name": "NG_PIPE_DEF"
  },
  {
    "name": "NG_PROV_DEF"
  },
  {
    "name": "NG_TEMPLATE_SELECTOR"
  },
  {
    "name": "NOT_FOUND"
  },
  {
    "name": "NOT_FOUND_CHECK_ONLY_ELEMENT_INJECTOR"
  },
  {
    "name": "NOT_YET"
  },
  {
    "name": "NO_CHANGE"
  },
  {
    "name": "NO_PARENT_INJECTOR"
  },
  {
    "name": "NULL_INJECTOR"
  },
  {
    "name": "NgForOf"
  },
  {
    "name": "NgForOfContext"
  },
  {
    "name": "NgIf"
  },
  {
    "name": "NgIfContext"
  },
  {
    "name": "NgModuleFactory"
  },
  {
    "name": "NgModuleFactory2"
  },
  {
    "name": "NgModuleRef"
  },
  {
    "name": "NgModuleRef2"
  },
  {
    "name": "NgZone"
  },
  {
    "name": "NgZoneChangeDetectionScheduler"
  },
  {
    "name": "NodeInjector"
  },
  {
    "name": "NodeInjectorFactory"
  },
  {
    "name": "NoneEncapsulationDomRenderer"
  },
  {
    "name": "NoopNgZone"
  },
  {
    "name": "NullInjector"
  },
  {
    "name": "ObjectUnsubscribedError"
  },
  {
    "name": "Observable"
  },
  {
    "name": "Optional"
  },
  {
    "name": "PLATFORM_DESTROY_LISTENERS"
  },
  {
    "name": "PLATFORM_ID"
  },
  {
    "name": "PLATFORM_INITIALIZER"
  },
  {
    "name": "PRESERVE_HOST_CONTENT"
  },
  {
    "name": "PlatformRef"
  },
  {
    "name": "R3Injector"
  },
  {
    "name": "R3TemplateRef"
  },
  {
    "name": "R3ViewContainerRef"
  },
  {
    "name": "REACTIVE_LVIEW_CONSUMER_NODE"
  },
  {
    "name": "REMOVE_STYLES_ON_COMPONENT_DESTROY"
  },
  {
    "name": "RefCountOperator"
  },
  {
    "name": "RefCountSubscriber"
  },
  {
    "name": "RendererFactory2"
  },
  {
    "name": "RendererStyleFlags2"
  },
  {
    "name": "RootViewRef"
  },
  {
    "name": "RuntimeError"
  },
  {
    "name": "SIMPLE_CHANGES_STORE"
  },
  {
    "name": "SafeSubscriber"
  },
  {
    "name": "SafeValueImpl"
  },
  {
    "name": "Sanitizer"
  },
  {
    "name": "ShadowDomRenderer"
  },
  {
    "name": "SharedStylesHost"
  },
  {
    "name": "SimpleChange"
  },
  {
    "name": "SimpleInnerSubscriber"
  },
  {
    "name": "SimpleOuterSubscriber"
  },
  {
    "name": "SkipSelf"
  },
  {
    "name": "Subject"
  },
  {
    "name": "SubjectSubscriber"
  },
  {
    "name": "SubjectSubscription"
  },
  {
    "name": "Subscriber"
  },
  {
    "name": "Subscription"
  },
  {
    "name": "SwitchMapOperator"
  },
  {
    "name": "SwitchMapSubscriber"
  },
  {
    "name": "TESTABILITY"
  },
  {
    "name": "TESTABILITY_GETTER"
  },
  {
    "name": "TESTABILITY_PROVIDERS"
  },
  {
    "name": "THROW_IF_NOT_FOUND"
  },
  {
    "name": "TRACKED_LVIEWS"
  },
  {
    "name": "TYPE"
  },
  {
    "name": "TemplateRef"
  },
  {
    "name": "Testability"
  },
  {
    "name": "TestabilityRegistry"
  },
  {
    "name": "ToDoAppComponent"
  },
  {
    "name": "ToDoAppComponent_footer_6_Template"
  },
  {
    "name": "ToDoAppComponent_footer_6_button_5_Template"
  },
  {
    "name": "ToDoAppComponent_section_5_Template"
  },
  {
    "name": "ToDoAppComponent_section_5_input_1_Template"
  },
  {
    "name": "ToDoAppComponent_section_5_li_3_Template"
  },
  {
    "name": "ToDoAppComponent_section_5_li_3_input_6_Template"
  },
  {
    "name": "ToDoAppModule"
  },
  {
    "name": "Todo"
  },
  {
    "name": "TodoStore"
  },
  {
    "name": "USE_VALUE"
  },
  {
    "name": "UnsubscriptionError"
  },
  {
    "name": "VERSION"
  },
  {
    "name": "VE_ViewContainerRef"
  },
  {
    "name": "ViewContainerRef"
  },
  {
    "name": "ViewEncapsulation"
  },
  {
    "name": "ViewEngineTemplateRef"
  },
  {
    "name": "ViewRef"
  },
  {
    "name": "ZONE_IS_STABLE_OBSERVABLE"
  },
  {
    "name": "_DOM"
  },
  {
    "name": "_DuplicateItemRecordList"
  },
  {
    "name": "_DuplicateMap"
  },
  {
    "name": "_NullComponentFactoryResolver"
  },
  {
    "name": "__forward_ref__"
  },
  {
    "name": "_applyRootElementTransformImpl"
  },
  {
    "name": "_currentInjector"
  },
  {
    "name": "_enable_super_gross_mode_that_will_cause_bad_things"
  },
  {
    "name": "_getInsertInFrontOfRNodeWithI18n"
  },
  {
    "name": "_global"
  },
  {
    "name": "_icuContainerIterate"
  },
  {
    "name": "_injectImplementation"
  },
  {
    "name": "_keyMap"
  },
  {
    "name": "_locateOrCreateAnchorNode"
  },
  {
    "name": "_locateOrCreateContainerAnchor"
  },
  {
    "name": "_locateOrCreateElementNode"
  },
  {
    "name": "_locateOrCreateTextNode"
  },
  {
    "name": "_platformInjector"
  },
  {
    "name": "_populateDehydratedViewsInLContainer"
  },
  {
    "name": "_processI18nInsertBefore"
  },
  {
    "name": "_retrieveHydrationInfoImpl"
  },
  {
    "name": "_testabilityGetter"
  },
  {
    "name": "_wasLastNodeCreated"
  },
  {
    "name": "_wrapInTimeout"
  },
  {
    "name": "activeConsumer"
  },
  {
    "name": "addLViewToLContainer"
  },
  {
    "name": "addPropertyAlias"
  },
  {
    "name": "addToArray"
  },
  {
    "name": "addToViewTree"
  },
  {
    "name": "allocExpando"
  },
  {
    "name": "allocLFrame"
  },
  {
    "name": "appendChild"
  },
  {
    "name": "applyNodes"
  },
  {
    "name": "applyProjectionRecursive"
  },
  {
    "name": "applyToElementOrContainer"
  },
  {
    "name": "applyView"
  },
  {
    "name": "applyViewChange"
  },
  {
    "name": "assertConsumerNode"
  },
  {
    "name": "assertTemplate"
  },
  {
    "name": "attachInjectFlag"
  },
  {
    "name": "attachPatchData"
  },
  {
    "name": "baseElement"
  },
  {
    "name": "bindingUpdated"
  },
  {
    "name": "bloomHasToken"
  },
  {
    "name": "callHook"
  },
  {
    "name": "callHookInternal"
  },
  {
    "name": "callHooks"
  },
  {
    "name": "checkStable"
  },
  {
    "name": "classIndexOf"
  },
  {
    "name": "cleanUpView"
  },
  {
    "name": "collectNativeNodes"
  },
  {
    "name": "collectNativeNodesInLContainer"
<<<<<<< HEAD
  },
  {
    "name": "collectStylingFromDirectives"
=======
>>>>>>> 6070c9dd
  },
  {
    "name": "collectStylingFromDirectives"
  },
  {
<<<<<<< HEAD
    "name": "commitLViewConsumerIfHasProducers"
=======
    "name": "collectStylingFromTAttrs"
>>>>>>> 6070c9dd
  },
  {
    "name": "computeStaticStyling"
  },
  {
    "name": "concatStringsWithSpace"
  },
  {
    "name": "config"
  },
  {
    "name": "configureViewWithDirective"
  },
  {
    "name": "connectableObservableDescriptor"
  },
  {
    "name": "consumerAfterComputation"
  },
  {
    "name": "consumerBeforeComputation"
  },
  {
    "name": "consumerDestroy"
  },
  {
    "name": "consumerIsLive"
  },
  {
    "name": "convertToBitFlags"
  },
  {
    "name": "createDirectivesInstances"
  },
  {
    "name": "createElementNode"
  },
  {
    "name": "createElementRef"
  },
  {
    "name": "createInjector"
  },
  {
    "name": "createInjectorWithoutInjectorInstances"
  },
  {
    "name": "createLContainer"
  },
  {
    "name": "createLFrame"
  },
  {
    "name": "createLView"
  },
  {
    "name": "createLViewConsumer"
  },
  {
    "name": "createNodeInjector"
  },
  {
    "name": "createPlatformFactory"
  },
  {
    "name": "createTView"
  },
  {
    "name": "currentConsumer"
  },
  {
    "name": "deepForEach"
  },
  {
    "name": "deepForEachProvider"
  },
  {
    "name": "defaultIterableDiffersFactory"
  },
  {
    "name": "destroyLView"
  },
  {
    "name": "detachMovedView"
  },
  {
    "name": "detachView"
  },
  {
    "name": "detectChangesInChildComponents"
  },
  {
    "name": "detectChangesInComponent"
  },
  {
    "name": "detectChangesInEmbeddedViews"
  },
  {
<<<<<<< HEAD
=======
    "name": "detectChangesInView"
  },
  {
>>>>>>> 6070c9dd
    "name": "detectChangesInViewIfAttached"
  },
  {
    "name": "detectChangesInternal"
  },
  {
    "name": "diPublicInInjector"
  },
  {
    "name": "disableStylesheet"
  },
  {
    "name": "empty"
  },
  {
    "name": "empty2"
  },
  {
    "name": "enterDI"
  },
  {
    "name": "enterView"
  },
  {
    "name": "executeCheckHooks"
  },
  {
    "name": "executeContentQueries"
  },
  {
    "name": "executeInitAndCheckHooks"
  },
  {
    "name": "executeListenerWithErrorHandling"
  },
  {
    "name": "executeTemplate"
  },
  {
    "name": "executeViewQueryFn"
  },
  {
    "name": "extractDefListOrFactory"
  },
  {
    "name": "extractDirectiveDef"
  },
  {
    "name": "findAttrIndexInNode"
  },
  {
    "name": "findStylingValue"
  },
  {
    "name": "flattenUnsubscriptionErrors"
  },
  {
    "name": "forEachSingleProvider"
  },
  {
    "name": "forwardRef"
  },
  {
    "name": "from"
  },
  {
    "name": "fromArray"
  },
  {
    "name": "generateInitialInputs"
  },
  {
    "name": "generatePropertyAliases"
  },
  {
    "name": "getBeforeNodeForView"
  },
  {
    "name": "getBindingsEnabled"
  },
  {
    "name": "getClosureSafeProperty"
  },
  {
    "name": "getComponentDef"
  },
  {
    "name": "getComponentLViewByIndex"
  },
  {
    "name": "getConstant"
  },
  {
    "name": "getCurrentTNode"
  },
  {
    "name": "getCurrentTNodePlaceholderOk"
  },
  {
    "name": "getDOM"
  },
  {
    "name": "getDeclarationTNode"
  },
  {
    "name": "getDirectiveDef"
  },
  {
    "name": "getFactoryDef"
  },
  {
    "name": "getFirstLContainer"
  },
  {
    "name": "getFirstNativeNode"
  },
  {
    "name": "getInjectableDef"
  },
  {
    "name": "getInjectorDef"
  },
  {
    "name": "getInjectorIndex"
  },
  {
    "name": "getLView"
  },
  {
    "name": "getLViewParent"
  },
  {
    "name": "getNativeByIndex"
  },
  {
    "name": "getNativeByTNode"
  },
  {
    "name": "getNearestLContainer"
  },
  {
    "name": "getNextLContainer"
  },
  {
    "name": "getNgDirectiveDef"
  },
  {
    "name": "getNodeInjectable"
  },
  {
    "name": "getNullInjector"
  },
  {
    "name": "getOrCreateComponentTView"
  },
  {
    "name": "getOrCreateCurrentLViewConsumer"
  },
  {
<<<<<<< HEAD
    "name": "getOrCreateInjectable"
  },
  {
=======
>>>>>>> 6070c9dd
    "name": "getOrCreateNodeInjectorForNode"
  },
  {
    "name": "getOrCreateTNode"
  },
  {
    "name": "getOrCreateViewRefs"
  },
  {
    "name": "getOriginalError"
  },
  {
    "name": "getOwnDefinition"
  },
  {
    "name": "getParentInjectorIndex"
  },
  {
    "name": "getParentInjectorLocation"
  },
  {
    "name": "getParentInjectorView"
  },
  {
    "name": "getPipeDef"
  },
  {
    "name": "getPlatform"
  },
  {
    "name": "getPreviousIndex"
  },
  {
    "name": "getProjectionNodes"
  },
  {
    "name": "getPromiseCtor"
  },
  {
    "name": "getReactiveLViewConsumer"
  },
  {
    "name": "getSelectedIndex"
  },
  {
    "name": "getSimpleChangesStore"
  },
  {
    "name": "getSymbolIterator"
  },
  {
    "name": "getTNode"
  },
  {
    "name": "getTNodeFromLView"
  },
  {
    "name": "getTStylingRangeNext"
  },
  {
    "name": "getTStylingRangePrev"
  },
  {
    "name": "getTView"
  },
  {
    "name": "getViewRefs"
  },
  {
    "name": "handleError"
  },
  {
    "name": "hasInSkipHydrationBlockFlag"
  },
  {
    "name": "hasParentInjector"
  },
  {
    "name": "hasTagAndTypeMatch"
  },
  {
    "name": "hostReportError"
  },
  {
    "name": "icuContainerIterate"
  },
  {
    "name": "identity"
  },
  {
    "name": "importProvidersFrom"
  },
  {
    "name": "includeViewProviders"
  },
  {
    "name": "incrementInitPhaseFlags"
  },
  {
    "name": "initFeatures"
  },
  {
    "name": "initializeDirectives"
  },
  {
    "name": "inject"
  },
  {
    "name": "injectArgs"
  },
  {
    "name": "injectElementRef"
  },
  {
    "name": "injectInjectorOnly"
  },
  {
    "name": "injectRootLimpMode"
  },
  {
    "name": "injectTemplateRef"
  },
  {
    "name": "injectViewContainerRef"
  },
  {
    "name": "injectableDefOrInjectorDefFactory"
  },
  {
    "name": "innerSubscribe"
  },
  {
    "name": "insertBloom"
  },
  {
    "name": "instructionState"
  },
  {
    "name": "internalImportProvidersFrom"
  },
  {
    "name": "invertObject"
  },
  {
    "name": "invokeDirectivesHostBindings"
  },
  {
    "name": "invokeHostBindingsInCreationMode"
  },
  {
    "name": "isArray"
  },
  {
    "name": "isArrayLike"
  },
  {
    "name": "isComponentDef"
  },
  {
    "name": "isComponentHost"
  },
  {
    "name": "isContentQueryHost"
  },
  {
    "name": "isCssClassMatching"
  },
  {
    "name": "isCurrentTNodeParent"
  },
  {
    "name": "isDirectiveHost"
  },
  {
    "name": "isEnvironmentProviders"
  },
  {
    "name": "isFunction"
  },
  {
    "name": "isInlineTemplate"
  },
  {
    "name": "isLContainer"
  },
  {
    "name": "isLView"
  },
  {
    "name": "isListLikeIterable"
  },
  {
    "name": "isNodeMatchingSelector"
  },
  {
    "name": "isNodeMatchingSelectorList"
  },
  {
    "name": "isObject"
  },
  {
    "name": "isPlatformServer"
  },
  {
    "name": "isPositive"
  },
  {
    "name": "isPromise"
  },
  {
    "name": "isPromise2"
  },
  {
    "name": "isScheduler"
  },
  {
    "name": "isStableFactory"
  },
  {
    "name": "isStylingMatch"
  },
  {
    "name": "isStylingValuePresent"
  },
  {
    "name": "isTemplateNode"
  },
  {
    "name": "isTypeProvider"
  },
  {
    "name": "isValueProvider"
  },
  {
    "name": "iterator"
  },
  {
    "name": "keyValueArrayGet"
  },
  {
    "name": "keyValueArrayIndexOf"
  },
  {
    "name": "keyValueArraySet"
  },
  {
    "name": "lastNodeWasCreated"
  },
  {
    "name": "leaveDI"
  },
  {
    "name": "leaveView"
  },
  {
    "name": "leaveViewLight"
  },
  {
    "name": "lookupTokenUsingModuleInjector"
  },
  {
    "name": "lookupTokenUsingNodeInjector"
  },
  {
    "name": "makeParamDecorator"
  },
  {
    "name": "makeRecord"
  },
  {
    "name": "map"
<<<<<<< HEAD
  },
  {
    "name": "markAncestorsForTraversal"
  },
  {
=======
  },
  {
    "name": "markAncestorsForTraversal"
  },
  {
>>>>>>> 6070c9dd
    "name": "markAsComponentHost"
  },
  {
    "name": "markDuplicates"
  },
  {
    "name": "markViewDirty"
  },
  {
    "name": "markViewForRefresh"
  },
  {
    "name": "maybeWrapInNotSelector"
  },
  {
    "name": "mergeAll"
  },
  {
    "name": "mergeHostAttribute"
  },
  {
    "name": "mergeHostAttrs"
  },
  {
    "name": "mergeMap"
  },
  {
    "name": "nativeAppendChild"
  },
  {
    "name": "nativeAppendOrInsertBefore"
  },
  {
    "name": "nativeInsertBefore"
  },
  {
    "name": "nativeParentNode"
  },
  {
    "name": "nextBindingIndex"
  },
  {
    "name": "nextNgElementId"
  },
  {
    "name": "ngOnChangesSetInput"
  },
  {
    "name": "ngZoneApplicationErrorHandlerFactory"
  },
  {
    "name": "noSideEffects"
  },
  {
    "name": "nonNegativeNumber"
  },
  {
    "name": "nonNull"
  },
  {
    "name": "noop"
  },
  {
    "name": "notFoundValueOrThrow"
  },
  {
    "name": "observable"
  },
  {
    "name": "onEnter"
  },
  {
    "name": "onLeave"
  },
  {
    "name": "optionsReducer"
  },
  {
    "name": "platformBrowser"
  },
  {
    "name": "platformCore"
  },
  {
    "name": "processInjectorTypesWithProviders"
  },
  {
    "name": "producerRemoveLiveConsumerAtIndex"
  },
  {
    "name": "profiler"
  },
  {
    "name": "refCount"
  },
  {
    "name": "refreshContentQueries"
  },
  {
    "name": "refreshView"
  },
  {
    "name": "registerPostOrderHooks"
  },
  {
    "name": "rememberChangeHistoryAndInvokeOnChangesHook"
  },
  {
    "name": "remove"
  },
  {
    "name": "removeFromArray"
  },
  {
    "name": "renderComponent"
  },
  {
    "name": "renderStringify"
  },
  {
    "name": "renderView"
  },
  {
    "name": "resetPreOrderHookFlags"
  },
  {
    "name": "resolveDirectives"
  },
  {
    "name": "resolveForwardRef"
  },
  {
    "name": "retrieveHydrationInfo"
  },
  {
    "name": "rxSubscriber"
  },
  {
    "name": "saveNameToExportMap"
  },
  {
    "name": "saveResolvedLocalsInData"
  },
  {
    "name": "scheduleArray"
  },
  {
    "name": "searchTokensOnInjector"
  },
  {
    "name": "selectIndexInternal"
  },
  {
    "name": "setActiveConsumer"
  },
  {
    "name": "setBindingRootForHostBindings"
  },
  {
    "name": "setCurrentDirectiveIndex"
  },
  {
    "name": "setCurrentInjector"
  },
  {
    "name": "setCurrentQueryIndex"
  },
  {
    "name": "setCurrentTNode"
  },
  {
    "name": "setDirectiveInputsWhichShadowsStyling"
  },
  {
    "name": "setIncludeViewProviders"
  },
  {
    "name": "setInjectImplementation"
  },
  {
    "name": "setInputsForProperty"
  },
  {
    "name": "setInputsFromAttrs"
  },
  {
    "name": "setSelectedIndex"
  },
  {
    "name": "setTStylingRangeNext"
  },
  {
    "name": "setTStylingRangeNextDuplicate"
  },
  {
    "name": "setTStylingRangePrevDuplicate"
  },
  {
    "name": "setUpAttributes"
  },
  {
    "name": "setupStaticAttributes"
  },
  {
    "name": "share"
  },
  {
    "name": "shareSubjectFactory"
  },
  {
    "name": "shimStylesContent"
  },
  {
    "name": "shouldAddViewToDom"
  },
  {
    "name": "shouldSearchParent"
  },
  {
    "name": "stringify"
  },
  {
    "name": "stringifyCSSSelector"
  },
  {
    "name": "subscribeTo"
  },
  {
    "name": "subscribeToArray"
  },
  {
    "name": "switchMap"
  },
  {
    "name": "throwProviderNotFoundError"
  },
  {
    "name": "toRefArray"
  },
  {
    "name": "toTStylingRange"
  },
  {
    "name": "trackByIdentity"
  },
  {
    "name": "uniqueIdCounter"
  },
  {
    "name": "unwrapRNode"
  },
  {
    "name": "updateAncestorTraversalFlagsOnAttach"
  },
  {
    "name": "updateMicroTaskStatus"
  },
  {
    "name": "urlParsingNode"
  },
  {
    "name": "viewAttachedToChangeDetector"
  },
  {
    "name": "walkProviderTree"
  },
  {
    "name": "wasLastNodeCreated"
  },
  {
    "name": "wrapListener"
  },
  {
    "name": "writeDirectClass"
  },
  {
    "name": "writeToDirectiveInput"
  },
  {
    "name": "ɵɵadvance"
  },
  {
    "name": "ɵɵclassProp"
  },
  {
    "name": "ɵɵdefineComponent"
  },
  {
    "name": "ɵɵdefineDirective"
  },
  {
    "name": "ɵɵdefineInjectable"
  },
  {
    "name": "ɵɵdefineInjector"
  },
  {
    "name": "ɵɵdefineNgModule"
  },
  {
    "name": "ɵɵdirectiveInject"
  },
  {
    "name": "ɵɵelementEnd"
  },
  {
    "name": "ɵɵelementStart"
  },
  {
    "name": "ɵɵgetCurrentView"
  },
  {
    "name": "ɵɵinject"
  },
  {
    "name": "ɵɵlistener"
  },
  {
    "name": "ɵɵnextContext"
  },
  {
    "name": "ɵɵproperty"
  },
  {
    "name": "ɵɵreference"
  },
  {
    "name": "ɵɵresetView"
  },
  {
    "name": "ɵɵrestoreView"
  },
  {
    "name": "ɵɵtemplate"
  },
  {
    "name": "ɵɵtext"
  },
  {
    "name": "ɵɵtextInterpolate"
  },
  {
    "name": "ɵɵtextInterpolate1"
  }
]<|MERGE_RESOLUTION|>--- conflicted
+++ resolved
@@ -121,19 +121,11 @@
   },
   {
     "name": "DomAdapter"
-<<<<<<< HEAD
   },
   {
     "name": "DomEventsPlugin"
   },
   {
-=======
-  },
-  {
-    "name": "DomEventsPlugin"
-  },
-  {
->>>>>>> 6070c9dd
     "name": "DomRendererFactory2"
   },
   {
@@ -699,22 +691,12 @@
   },
   {
     "name": "collectNativeNodesInLContainer"
-<<<<<<< HEAD
   },
   {
     "name": "collectStylingFromDirectives"
-=======
->>>>>>> 6070c9dd
-  },
-  {
-    "name": "collectStylingFromDirectives"
-  },
-  {
-<<<<<<< HEAD
-    "name": "commitLViewConsumerIfHasProducers"
-=======
+  },
+  {
     "name": "collectStylingFromTAttrs"
->>>>>>> 6070c9dd
   },
   {
     "name": "computeStaticStyling"
@@ -771,9 +753,6 @@
     "name": "createLView"
   },
   {
-    "name": "createLViewConsumer"
-  },
-  {
     "name": "createNodeInjector"
   },
   {
@@ -813,12 +792,9 @@
     "name": "detectChangesInEmbeddedViews"
   },
   {
-<<<<<<< HEAD
-=======
     "name": "detectChangesInView"
   },
   {
->>>>>>> 6070c9dd
     "name": "detectChangesInViewIfAttached"
   },
   {
@@ -828,9 +804,6 @@
     "name": "diPublicInInjector"
   },
   {
-    "name": "disableStylesheet"
-  },
-  {
     "name": "empty"
   },
   {
@@ -975,15 +948,9 @@
     "name": "getOrCreateComponentTView"
   },
   {
-    "name": "getOrCreateCurrentLViewConsumer"
-  },
-  {
-<<<<<<< HEAD
     "name": "getOrCreateInjectable"
   },
   {
-=======
->>>>>>> 6070c9dd
     "name": "getOrCreateNodeInjectorForNode"
   },
   {
@@ -1255,19 +1222,11 @@
   },
   {
     "name": "map"
-<<<<<<< HEAD
   },
   {
     "name": "markAncestorsForTraversal"
   },
   {
-=======
-  },
-  {
-    "name": "markAncestorsForTraversal"
-  },
-  {
->>>>>>> 6070c9dd
     "name": "markAsComponentHost"
   },
   {
@@ -1320,9 +1279,6 @@
   },
   {
     "name": "noSideEffects"
-  },
-  {
-    "name": "nonNegativeNumber"
   },
   {
     "name": "nonNull"
