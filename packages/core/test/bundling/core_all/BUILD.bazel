load("//tools:defaults.bzl", "app_bundle", "ts_library")
load("@npm//@angular/build-tooling/bazel/map-size-tracking:index.bzl", "js_mapping_size_test")

package(default_visibility = ["//visibility:public"])

ts_library(
    name = "core_all",
    srcs = ["index.ts"],
    tags = [],
    deps = [
        "//packages/core",
    ],
)

app_bundle(
    name = "bundle",
    entry_point = ":index.ts",
    deps = [
        ":core_all",
        "//packages/core",
        "@npm//rxjs",
    ],
)

js_mapping_size_test(
    name = "size_test",
<<<<<<< HEAD
    src = "angular/packages/core/test/bundling/core_all/bundle.min.js",
    data = [
        ":bundle",
        ":bundle.golden_size_map.json",
    ],
    golden_file = "angular/packages/core/test/bundling/core_all/bundle.golden_size_map.json",
    max_byte_diff = 250,
    max_percentage_diff = 15,
    # Ensures that this target runs with "--define=compile=aot" (aka Ivy). This is necessary
    # because we don't run this test on CI currently, but if we run it manually, we need to
    # ensure that it runs with Ivy for proper size comparisons.
    required_compile_mode = "aot",
    source_map = "angular/packages/core/test/bundling/core_all/bundle.min.js.map",
=======
    src = ":bundle.min.js",
    golden_file = ":bundle.golden_size_map.json",
    max_byte_diff = 250,
    max_percentage_diff = 15,
    source_map = ":bundle.min.js.map",
>>>>>>> 6a88bad0
    tags = [
        "manual",
    ],
)<|MERGE_RESOLUTION|>--- conflicted
+++ resolved
@@ -24,27 +24,11 @@
 
 js_mapping_size_test(
     name = "size_test",
-<<<<<<< HEAD
-    src = "angular/packages/core/test/bundling/core_all/bundle.min.js",
-    data = [
-        ":bundle",
-        ":bundle.golden_size_map.json",
-    ],
-    golden_file = "angular/packages/core/test/bundling/core_all/bundle.golden_size_map.json",
-    max_byte_diff = 250,
-    max_percentage_diff = 15,
-    # Ensures that this target runs with "--define=compile=aot" (aka Ivy). This is necessary
-    # because we don't run this test on CI currently, but if we run it manually, we need to
-    # ensure that it runs with Ivy for proper size comparisons.
-    required_compile_mode = "aot",
-    source_map = "angular/packages/core/test/bundling/core_all/bundle.min.js.map",
-=======
     src = ":bundle.min.js",
     golden_file = ":bundle.golden_size_map.json",
     max_byte_diff = 250,
     max_percentage_diff = 15,
     source_map = ":bundle.min.js.map",
->>>>>>> 6a88bad0
     tags = [
         "manual",
     ],
