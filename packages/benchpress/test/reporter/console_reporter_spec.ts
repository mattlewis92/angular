/**
 * @license
 * Copyright Google LLC All Rights Reserved.
 *
 * Use of this source code is governed by an MIT-style license that can be
 * found in the LICENSE file at https://angular.io/license
 */

import {COLUMN_WIDTH} from '@angular/benchpress/src/reporter/text_reporter_base';
import {StaticProvider} from '@angular/core';

import {ConsoleReporter, Injector, MeasureValues, SampleDescription} from '../../index';


<<<<<<< HEAD
    function createReporter(
        {columnWidth = null, sampleId = null, descriptions = null, metrics = null}: {
          columnWidth?: number|null,
          sampleId?: string|null,
          descriptions?: {[key: string]: any}[]|null,
          metrics?: {[key: string]: any}|null
        }) {
      log = [];
      if (!descriptions) {
        descriptions = [];
      }
      if (sampleId == null) {
        sampleId = 'null';
      }
      const providers: StaticProvider[] = [
        ConsoleReporter.PROVIDERS, {
          provide: SampleDescription,
          useValue: new SampleDescription(sampleId, descriptions, metrics!)
        },
        {provide: ConsoleReporter.PRINT, useValue: (line: string) => log.push(line)}
      ];
      if (columnWidth != null) {
        providers.push({provide: COLUMN_WIDTH, useValue: columnWidth});
      }
      reporter = Injector.create(providers).get(ConsoleReporter);
=======
describe('console reporter', () => {
  let reporter: ConsoleReporter;
  let log: string[];

  function createReporter(
      {columnWidth = null, sampleId = null, descriptions = null, metrics = null}: {
        columnWidth?: number|null,
        sampleId?: string|null,
        descriptions?: {[key: string]: any}[]|null,
        metrics?: {[key: string]: any}|null
      }) {
    log = [];
    if (!descriptions) {
      descriptions = [];
    }
    if (sampleId == null) {
      sampleId = 'null';
    }
    const providers: StaticProvider[] = [
      ConsoleReporter.PROVIDERS, {
        provide: SampleDescription,
        useValue: new SampleDescription(sampleId, descriptions, metrics!)
      },
      {provide: ConsoleReporter.PRINT, useValue: (line: string) => log.push(line)}
    ];
    if (columnWidth != null) {
      providers.push({provide: COLUMN_WIDTH, useValue: columnWidth});
>>>>>>> 6070c9dd
    }
    reporter = Injector.create(providers).get(ConsoleReporter);
  }

<<<<<<< HEAD
    it('should print the sample id, description and table header', () => {
      createReporter({
        columnWidth: 8,
        sampleId: 'someSample',
        descriptions: [{'a': 1, 'b': 2}],
        metrics: {'m1': 'some desc', 'm2': 'some other desc'}
      });
      expect(log).toEqual([[
        'BENCHMARK someSample',
        'Description:',
        '- a: 1',
        '- b: 2',
        'Metrics:',
        '- m1: some desc',
        '- m2: some other desc',
        '',
        '      m1 |       m2',
        '-------- | --------',
        '',
      ].join('\n')]);
=======
  it('should print the sample id, description and table header', () => {
    createReporter({
      columnWidth: 8,
      sampleId: 'someSample',
      descriptions: [{'a': 1, 'b': 2}],
      metrics: {'m1': 'some desc', 'm2': 'some other desc'}
>>>>>>> 6070c9dd
    });
    expect(log).toEqual([[
      'BENCHMARK someSample',
      'Description:',
      '- a: 1',
      '- b: 2',
      'Metrics:',
      '- m1: some desc',
      '- m2: some other desc',
      '',
      '      m1 |       m2',
      '-------- | --------',
      '',
    ].join('\n')]);
  });

  it('should print a table row', () => {
    createReporter({columnWidth: 8, metrics: {'a': '', 'b': ''}});
    log = [];
    reporter.reportMeasureValues(mv(0, 0, {'a': 1.23, 'b': 2}));
    expect(log).toEqual(['    1.23 |     2.00']);
  });

  it('should print the table footer and stats when there is a valid sample', () => {
    createReporter({columnWidth: 8, metrics: {'a': '', 'b': ''}});
    log = [];
    reporter.reportSample([], [mv(0, 0, {'a': 3, 'b': 6}), mv(1, 1, {'a': 5, 'b': 9})]);
    expect(log).toEqual(['======== | ========', '4.00+-25% | 7.50+-20%']);
  });

  it('should print the coefficient of variation only when it is meaningful', () => {
    createReporter({columnWidth: 8, metrics: {'a': '', 'b': ''}});
    log = [];
    reporter.reportSample([], [mv(0, 0, {'a': 3, 'b': 0}), mv(1, 1, {'a': 5, 'b': 0})]);
    expect(log).toEqual(['======== | ========', '4.00+-25% |     0.00']);
  });
});


function mv(runIndex: number, time: number, values: {[key: string]: number}) {
  return new MeasureValues(runIndex, new Date(time), values);
}<|MERGE_RESOLUTION|>--- conflicted
+++ resolved
@@ -12,33 +12,6 @@
 import {ConsoleReporter, Injector, MeasureValues, SampleDescription} from '../../index';
 
 
-<<<<<<< HEAD
-    function createReporter(
-        {columnWidth = null, sampleId = null, descriptions = null, metrics = null}: {
-          columnWidth?: number|null,
-          sampleId?: string|null,
-          descriptions?: {[key: string]: any}[]|null,
-          metrics?: {[key: string]: any}|null
-        }) {
-      log = [];
-      if (!descriptions) {
-        descriptions = [];
-      }
-      if (sampleId == null) {
-        sampleId = 'null';
-      }
-      const providers: StaticProvider[] = [
-        ConsoleReporter.PROVIDERS, {
-          provide: SampleDescription,
-          useValue: new SampleDescription(sampleId, descriptions, metrics!)
-        },
-        {provide: ConsoleReporter.PRINT, useValue: (line: string) => log.push(line)}
-      ];
-      if (columnWidth != null) {
-        providers.push({provide: COLUMN_WIDTH, useValue: columnWidth});
-      }
-      reporter = Injector.create(providers).get(ConsoleReporter);
-=======
 describe('console reporter', () => {
   let reporter: ConsoleReporter;
   let log: string[];
@@ -66,40 +39,16 @@
     ];
     if (columnWidth != null) {
       providers.push({provide: COLUMN_WIDTH, useValue: columnWidth});
->>>>>>> 6070c9dd
     }
     reporter = Injector.create(providers).get(ConsoleReporter);
   }
 
-<<<<<<< HEAD
-    it('should print the sample id, description and table header', () => {
-      createReporter({
-        columnWidth: 8,
-        sampleId: 'someSample',
-        descriptions: [{'a': 1, 'b': 2}],
-        metrics: {'m1': 'some desc', 'm2': 'some other desc'}
-      });
-      expect(log).toEqual([[
-        'BENCHMARK someSample',
-        'Description:',
-        '- a: 1',
-        '- b: 2',
-        'Metrics:',
-        '- m1: some desc',
-        '- m2: some other desc',
-        '',
-        '      m1 |       m2',
-        '-------- | --------',
-        '',
-      ].join('\n')]);
-=======
   it('should print the sample id, description and table header', () => {
     createReporter({
       columnWidth: 8,
       sampleId: 'someSample',
       descriptions: [{'a': 1, 'b': 2}],
       metrics: {'m1': 'some desc', 'm2': 'some other desc'}
->>>>>>> 6070c9dd
     });
     expect(log).toEqual([[
       'BENCHMARK someSample',
