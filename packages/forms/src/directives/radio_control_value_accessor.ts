--- conflicted
+++ resolved
@@ -160,32 +160,17 @@
     super(renderer, elementRef);
   }
 
-<<<<<<< HEAD
-  /**
-   * @description
-   * A lifecycle method called when the directive is initialized. For internal use only.
-   */
-=======
   /** @nodoc */
->>>>>>> 6a88bad0
   ngOnInit(): void {
     this._control = this._injector.get(NgControl);
     this._checkName();
     this._registry.add(this._control, this);
   }
 
-<<<<<<< HEAD
-  /**
-   * @description
-   * Lifecycle method called before the directive's instance is destroyed. For internal use only.
-   */
-  ngOnDestroy(): void { this._registry.remove(this); }
-=======
   /** @nodoc */
   ngOnDestroy(): void {
     this._registry.remove(this);
   }
->>>>>>> 6a88bad0
 
   /**
    * Sets the "checked" property value on the radio input element.
