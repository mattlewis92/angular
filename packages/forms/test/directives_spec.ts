/**
 * @license
 * Copyright Google LLC All Rights Reserved.
 *
 * Use of this source code is governed by an MIT-style license that can be
 * found in the LICENSE file at https://angular.io/license
 */

import {SimpleChange, ɵWritable as Writable} from '@angular/core';
import {fakeAsync, flushMicrotasks, tick} from '@angular/core/testing';
import {AbstractControl, CheckboxControlValueAccessor, ControlValueAccessor, DefaultValueAccessor, FormArray, FormArrayName, FormControl, FormControlDirective, FormControlName, FormGroup, FormGroupDirective, FormGroupName, NgControl, NgForm, NgModel, NgModelGroup, SelectControlValueAccessor, SelectMultipleControlValueAccessor, ValidationErrors, Validator, Validators} from '@angular/forms';
import {selectValueAccessor} from '@angular/forms/src/directives/shared';
import {composeValidators} from '@angular/forms/src/validators';

import {asyncValidator} from './util';

class DummyControlValueAccessor implements ControlValueAccessor {
  writtenValue: any;

  registerOnChange(fn: any) {}
  registerOnTouched(fn: any) {}

  writeValue(obj: any): void {
    this.writtenValue = obj;
  }
}

class CustomValidatorDirective implements Validator {
  validate(c: FormControl): ValidationErrors {
    return {'custom': true};
  }
}

describe('Form Directives', () => {
  let defaultAccessor: DefaultValueAccessor;

  beforeEach(() => {
    defaultAccessor = new DefaultValueAccessor(null!, null!, null!);
  });

  describe('shared', () => {
    describe('selectValueAccessor', () => {
      let dir: NgControl;

      beforeEach(() => {
        dir = {path: []} as any;
      });

      it('should throw when given an empty array', () => {
        expect(() => selectValueAccessor(dir, [])).toThrowError();
      });

      it('should throw when accessor is not provided as array', () => {
        expect(() => selectValueAccessor(dir, {} as any[]))
            .toThrowError(
                'NG01200: Value accessor was not provided as an array for form control with unspecified name attribute. Check that the \`NG_VALUE_ACCESSOR\` token is configured as a \`multi: true\` provider.');
      });

      it('should return the default value accessor when no other provided', () => {
        expect(selectValueAccessor(dir, [defaultAccessor])).toEqual(defaultAccessor);
      });

      it('should return checkbox accessor when provided', () => {
        const checkboxAccessor = new CheckboxControlValueAccessor(null!, null!);
        expect(selectValueAccessor(dir, [
          defaultAccessor, checkboxAccessor
        ])).toEqual(checkboxAccessor);
      });

      it('should return select accessor when provided', () => {
        const selectAccessor = new SelectControlValueAccessor(null!, null!);
        expect(selectValueAccessor(dir, [defaultAccessor, selectAccessor])).toEqual(selectAccessor);
      });

      it('should return select multiple accessor when provided', () => {
        const selectMultipleAccessor = new SelectMultipleControlValueAccessor(null!, null!);
        expect(selectValueAccessor(dir, [
          defaultAccessor, selectMultipleAccessor
        ])).toEqual(selectMultipleAccessor);
      });

      it('should throw when more than one build-in accessor is provided', () => {
        const checkboxAccessor = new CheckboxControlValueAccessor(null!, null!);
        const selectAccessor = new SelectControlValueAccessor(null!, null!);
        expect(() => selectValueAccessor(dir, [checkboxAccessor, selectAccessor])).toThrowError();
      });

      it('should return custom accessor when provided', () => {
        const customAccessor: ControlValueAccessor = {} as any;
        const checkboxAccessor = new CheckboxControlValueAccessor(null!, null!);
        expect(selectValueAccessor(dir, <any>[
          defaultAccessor, customAccessor, checkboxAccessor
        ])).toEqual(customAccessor);
      });

      it('should return custom accessor when provided with select multiple', () => {
        const customAccessor: ControlValueAccessor = {} as any;
        const selectMultipleAccessor = new SelectMultipleControlValueAccessor(null!, null!);
        expect(selectValueAccessor(dir, <any>[
          defaultAccessor, customAccessor, selectMultipleAccessor
        ])).toEqual(customAccessor);
      });

      it('should throw when more than one custom accessor is provided', () => {
        const customAccessor: ControlValueAccessor = {} as any;
        expect(() => selectValueAccessor(dir, [customAccessor, customAccessor])).toThrowError();
      });
    });

    describe('composeValidators', () => {
      it('should compose functions', () => {
        const dummy1 = () => ({'dummy1': true});
        const dummy2 = () => ({'dummy2': true});
        const v = composeValidators([dummy1, dummy2])!;
        expect(v(new FormControl(''))).toEqual({'dummy1': true, 'dummy2': true});
      });

      it('should compose validator directives', () => {
        const dummy1 = () => ({'dummy1': true});
        const v = composeValidators([dummy1, new CustomValidatorDirective()])!;
        expect(v(new FormControl(''))).toEqual({'dummy1': true, 'custom': true});
      });
    });
  });

  describe('formGroup', () => {
    let form: FormGroupDirective;
    let formModel: FormGroup;
    let loginControlDir: FormControlName;

    beforeEach(() => {
      form = new FormGroupDirective([], []);
      formModel = new FormGroup({
        'login': new FormControl(),
        'passwords':
            new FormGroup({'password': new FormControl(), 'passwordConfirm': new FormControl()})
      });
      form.form = formModel;

      loginControlDir = new FormControlName(
          form, [Validators.required], [asyncValidator('expected')], [defaultAccessor], null);
      loginControlDir.name = 'login';
      loginControlDir.valueAccessor = new DummyControlValueAccessor();
    });

    it('should reexport control properties', () => {
      expect(form.control).toBe(formModel);
      expect(form.value).toBe(formModel.value);
      expect(form.valid).toBe(formModel.valid);
      expect(form.invalid).toBe(formModel.invalid);
      expect(form.pending).toBe(formModel.pending);
      expect(form.errors).toBe(formModel.errors);
      expect(form.pristine).toBe(formModel.pristine);
      expect(form.dirty).toBe(formModel.dirty);
      expect(form.touched).toBe(formModel.touched);
      expect(form.untouched).toBe(formModel.untouched);
      expect(form.statusChanges).toBe(formModel.statusChanges);
      expect(form.valueChanges).toBe(formModel.valueChanges);
    });

    it('should reexport control methods', () => {
      expect(form.hasError('required')).toBe(formModel.hasError('required'));
      expect(form.getError('required')).toBe(formModel.getError('required'));

      formModel.setErrors({required: true});
      expect(form.hasError('required')).toBe(formModel.hasError('required'));
      expect(form.getError('required')).toBe(formModel.getError('required'));
    });

    describe('addControl', () => {
      it('should throw when no control found', () => {
        const dir = new FormControlName(form, null!, null!, [defaultAccessor], null);
        dir.name = 'invalidName';

        expect(() => form.addControl(dir))
            .toThrowError(new RegExp(`Cannot find control with name: 'invalidName'`));
      });

      it('should throw for a named control when no value accessor', () => {
        const dir = new FormControlName(form, null!, null!, null!, null);
        dir.name = 'login';

        expect(() => form.addControl(dir))
            .toThrowError(new RegExp(
                `NG01203: No value accessor for form control name: 'login'. Find more at https://angular.io/errors/NG01203`));
      });

      it('should throw when no value accessor with path', () => {
        const group = new FormGroupName(form, null!, null!);
        const dir = new FormControlName(group, null!, null!, null!, null);
        group.name = 'passwords';
        dir.name = 'password';

        expect(() => form.addControl(dir))
            .toThrowError(new RegExp(
                `NG01203: No value accessor for form control path: 'passwords -> password'. Find more at https://angular.io/errors/NG01203`));
      });

      it('should set up validators', fakeAsync(() => {
           form.addControl(loginControlDir);

           // sync validators are set
           expect(formModel.hasError('required', ['login'])).toBe(true);
           expect(formModel.hasError('async', ['login'])).toBe(false);

           (<FormControl>formModel.get('login')).setValue('invalid value');

           // sync validator passes, running async validators
           expect(formModel.pending).toBe(true);

           tick();

           expect(formModel.hasError('required', ['login'])).toBe(false);
           expect(formModel.hasError('async', ['login'])).toBe(true);
         }));

      it('should write value to the DOM', () => {
        (<FormControl>formModel.get(['login'])).setValue('initValue');

        form.addControl(loginControlDir);

        expect((<any>loginControlDir.valueAccessor).writtenValue).toEqual('initValue');
      });

      it('should add the directive to the list of directives included in the form', () => {
        form.addControl(loginControlDir);
        expect(form.directives).toEqual([loginControlDir]);
      });
    });

    describe('addFormGroup', () => {
      const matchingPasswordsValidator = (g: AbstractControl) => {
        const controls = (g as FormGroup).controls;
        if (controls['password'].value != controls['passwordConfirm'].value) {
          return {'differentPasswords': true};
        } else {
          return null;
        }
      };

      it('should set up validator', fakeAsync(() => {
           const group =
               new FormGroupName(form, [matchingPasswordsValidator], [asyncValidator('expected')]);
           group.name = 'passwords';
           form.addFormGroup(group);

           (<FormControl>formModel.get(['passwords', 'password'])).setValue('somePassword');
           (<FormControl>formModel.get([
             'passwords', 'passwordConfirm'
           ])).setValue('someOtherPassword');

           // sync validators are set
           expect(formModel.hasError('differentPasswords', ['passwords'])).toEqual(true);

           (<FormControl>formModel.get(['passwords', 'passwordConfirm'])).setValue('somePassword');

           // sync validators pass, running async validators
           expect(formModel.pending).toBe(true);

           tick();

           expect(formModel.hasError('async', ['passwords'])).toBe(true);
         }));
    });

    describe('removeControl', () => {
      it('should remove the directive to the list of directives included in the form', () => {
        form.addControl(loginControlDir);
        form.removeControl(loginControlDir);
        expect(form.directives).toEqual([]);
      });
    });

    describe('ngOnChanges', () => {
      it('should update dom values of all the directives', () => {
        form.addControl(loginControlDir);

        (<FormControl>formModel.get(['login'])).setValue('new value');

        form.ngOnChanges({});

        expect((<any>loginControlDir.valueAccessor).writtenValue).toEqual('new value');
      });

      it('should set up a sync validator', () => {
        const formValidator = (c: AbstractControl) => ({'custom': true});
        const f = new FormGroupDirective([formValidator], []);
        f.form = formModel;
        f.ngOnChanges({'form': new SimpleChange(null, null, false)});

        expect(formModel.errors).toEqual({'custom': true});
      });

      it('should set up an async validator', fakeAsync(() => {
           const f = new FormGroupDirective([], [asyncValidator('expected')]);
           f.form = formModel;
           f.ngOnChanges({'form': new SimpleChange(null, null, false)});

           tick();

<<<<<<< HEAD
             expect(formModel.get(['person', 'login'])).not.toBeNull();
           }));
=======
           expect(formModel.errors).toEqual({'async': true});
         }));
    });
  });
>>>>>>> 6070c9dd

  describe('NgForm', () => {
    let form: NgForm;
    let formModel: FormGroup;
    let loginControlDir: NgModel;
    let personControlGroupDir: NgModelGroup;

    beforeEach(() => {
      form = new NgForm([], []);
      formModel = form.form;

      personControlGroupDir = new NgModelGroup(form, [], []);
      personControlGroupDir.name = 'person';

      loginControlDir = new NgModel(personControlGroupDir, null!, null!, [defaultAccessor]);
      loginControlDir.name = 'login';
      loginControlDir.valueAccessor = new DummyControlValueAccessor();
    });

    it('should reexport control properties', () => {
      expect(form.control).toBe(formModel);
      expect(form.value).toBe(formModel.value);
      expect(form.valid).toBe(formModel.valid);
      expect(form.invalid).toBe(formModel.invalid);
      expect(form.pending).toBe(formModel.pending);
      expect(form.errors).toBe(formModel.errors);
      expect(form.pristine).toBe(formModel.pristine);
      expect(form.dirty).toBe(formModel.dirty);
      expect(form.touched).toBe(formModel.touched);
      expect(form.untouched).toBe(formModel.untouched);
      expect(form.statusChanges).toBe(formModel.statusChanges);
      expect(form.status).toBe(formModel.status);
      expect(form.valueChanges).toBe(formModel.valueChanges);
      expect(form.disabled).toBe(formModel.disabled);
      expect(form.enabled).toBe(formModel.enabled);
    });

    it('should reexport control methods', () => {
      expect(form.hasError('required')).toBe(formModel.hasError('required'));
      expect(form.getError('required')).toBe(formModel.getError('required'));

      formModel.setErrors({required: true});
      expect(form.hasError('required')).toBe(formModel.hasError('required'));
      expect(form.getError('required')).toBe(formModel.getError('required'));
    });

    describe('addControl & addFormGroup', () => {
      it('should create a control with the given name', fakeAsync(() => {
           form.addFormGroup(personControlGroupDir);
           form.addControl(loginControlDir);

           flushMicrotasks();

           expect(formModel.get(['person', 'login'])).not.toBeNull();
         }));

      // should update the form's value and validity
    });

    describe('removeControl & removeFormGroup', () => {
      it('should remove control', fakeAsync(() => {
           form.addFormGroup(personControlGroupDir);
           form.addControl(loginControlDir);

           form.removeFormGroup(personControlGroupDir);
           form.removeControl(loginControlDir);

           flushMicrotasks();

           expect(formModel.get(['person'])).toBeNull();
           expect(formModel.get(['person', 'login'])).toBeNull();
         }));

      // should update the form's value and validity
    });

    it('should set up sync validator', fakeAsync(() => {
         const formValidator = () => ({'custom': true});
         const f = new NgForm([formValidator], []);

         tick();

         expect(f.form.errors).toEqual({'custom': true});
       }));

    it('should set up async validator', fakeAsync(() => {
         const f = new NgForm([], [asyncValidator('expected')]);

         tick();

         expect(f.form.errors).toEqual({'async': true});
       }));
  });

  describe('FormGroupName', () => {
    let formModel: FormGroup;
    let controlGroupDir: FormGroupName;

    beforeEach(() => {
      formModel = new FormGroup({'login': new FormControl(null)});

      const parent = new FormGroupDirective([], []);
      parent.form = new FormGroup({'group': formModel});
      controlGroupDir = new FormGroupName(parent, [], []);
      controlGroupDir.name = 'group';
    });

    it('should reexport control properties', () => {
      expect(controlGroupDir.control).toBe(formModel);
      expect(controlGroupDir.value).toBe(formModel.value);
      expect(controlGroupDir.valid).toBe(formModel.valid);
      expect(controlGroupDir.invalid).toBe(formModel.invalid);
      expect(controlGroupDir.pending).toBe(formModel.pending);
      expect(controlGroupDir.errors).toBe(formModel.errors);
      expect(controlGroupDir.pristine).toBe(formModel.pristine);
      expect(controlGroupDir.dirty).toBe(formModel.dirty);
      expect(controlGroupDir.touched).toBe(formModel.touched);
      expect(controlGroupDir.untouched).toBe(formModel.untouched);
      expect(controlGroupDir.statusChanges).toBe(formModel.statusChanges);
      expect(controlGroupDir.status).toBe(formModel.status);
      expect(controlGroupDir.valueChanges).toBe(formModel.valueChanges);
      expect(controlGroupDir.disabled).toBe(formModel.disabled);
      expect(controlGroupDir.enabled).toBe(formModel.enabled);
    });

    it('should reexport control methods', () => {
      expect(controlGroupDir.hasError('required')).toBe(formModel.hasError('required'));
      expect(controlGroupDir.getError('required')).toBe(formModel.getError('required'));

      formModel.setErrors({required: true});
      expect(controlGroupDir.hasError('required')).toBe(formModel.hasError('required'));
      expect(controlGroupDir.getError('required')).toBe(formModel.getError('required'));
    });
  });

  describe('FormArrayName', () => {
    let formModel: FormArray;
    let formArrayDir: FormArrayName;

    beforeEach(() => {
      const parent = new FormGroupDirective([], []);
      formModel = new FormArray([new FormControl('')]);
      parent.form = new FormGroup({'array': formModel});
      formArrayDir = new FormArrayName(parent, [], []);
      formArrayDir.name = 'array';
    });

    it('should reexport control properties', () => {
      expect(formArrayDir.control).toBe(formModel);
      expect(formArrayDir.value).toBe(formModel.value);
      expect(formArrayDir.valid).toBe(formModel.valid);
      expect(formArrayDir.invalid).toBe(formModel.invalid);
      expect(formArrayDir.pending).toBe(formModel.pending);
      expect(formArrayDir.errors).toBe(formModel.errors);
      expect(formArrayDir.pristine).toBe(formModel.pristine);
      expect(formArrayDir.dirty).toBe(formModel.dirty);
      expect(formArrayDir.touched).toBe(formModel.touched);
      expect(formArrayDir.status).toBe(formModel.status);
      expect(formArrayDir.untouched).toBe(formModel.untouched);
      expect(formArrayDir.disabled).toBe(formModel.disabled);
      expect(formArrayDir.enabled).toBe(formModel.enabled);
    });

    it('should reexport control methods', () => {
      expect(formArrayDir.hasError('required')).toBe(formModel.hasError('required'));
      expect(formArrayDir.getError('required')).toBe(formModel.getError('required'));

      formModel.setErrors({required: true});
      expect(formArrayDir.hasError('required')).toBe(formModel.hasError('required'));
      expect(formArrayDir.getError('required')).toBe(formModel.getError('required'));
    });
  });

  describe('FormControlDirective', () => {
    let controlDir: FormControlDirective;
    let control: FormControl;
    const checkProperties = function(control: FormControl) {
      expect(controlDir.control).toBe(control);
      expect(controlDir.value).toBe(control.value);
      expect(controlDir.valid).toBe(control.valid);
      expect(controlDir.invalid).toBe(control.invalid);
      expect(controlDir.pending).toBe(control.pending);
      expect(controlDir.errors).toBe(control.errors);
      expect(controlDir.pristine).toBe(control.pristine);
      expect(controlDir.dirty).toBe(control.dirty);
      expect(controlDir.touched).toBe(control.touched);
      expect(controlDir.untouched).toBe(control.untouched);
      expect(controlDir.statusChanges).toBe(control.statusChanges);
      expect(controlDir.status).toBe(control.status);
      expect(controlDir.valueChanges).toBe(control.valueChanges);
      expect(controlDir.disabled).toBe(control.disabled);
      expect(controlDir.enabled).toBe(control.enabled);
    };

    beforeEach(() => {
      controlDir = new FormControlDirective([Validators.required], [], [defaultAccessor], null);
      controlDir.valueAccessor = new DummyControlValueAccessor();

      control = new FormControl(null);
      controlDir.form = control;
    });

    it('should reexport control properties', () => {
      checkProperties(control);
    });

    it('should reexport control methods', () => {
      expect(controlDir.hasError('required')).toBe(control.hasError('required'));
      expect(controlDir.getError('required')).toBe(control.getError('required'));

      control.setErrors({required: true});
      expect(controlDir.hasError('required')).toBe(control.hasError('required'));
      expect(controlDir.getError('required')).toBe(control.getError('required'));
    });

    it('should reexport new control properties', () => {
      const newControl = new FormControl(null);
      controlDir.form = newControl;
      controlDir.ngOnChanges({'form': new SimpleChange(control, newControl, false)});

      checkProperties(newControl);
    });

    it('should set up validator', () => {
      expect(control.valid).toBe(true);

      // this will add the required validator and recalculate the validity
      controlDir.ngOnChanges({'form': new SimpleChange(null, control, false)});

      expect(control.valid).toBe(false);
    });
  });

  describe('NgModel', () => {
    let ngModel: NgModel;
    let control: FormControl;

    beforeEach(() => {
      ngModel = new NgModel(
          null!, [Validators.required], [asyncValidator('expected')], [defaultAccessor]);
      ngModel.valueAccessor = new DummyControlValueAccessor();
      control = ngModel.control;
    });

    it('should reexport control properties', () => {
      expect(ngModel.control).toBe(control);
      expect(ngModel.value).toBe(control.value);
      expect(ngModel.valid).toBe(control.valid);
      expect(ngModel.invalid).toBe(control.invalid);
      expect(ngModel.pending).toBe(control.pending);
      expect(ngModel.errors).toBe(control.errors);
      expect(ngModel.pristine).toBe(control.pristine);
      expect(ngModel.dirty).toBe(control.dirty);
      expect(ngModel.touched).toBe(control.touched);
      expect(ngModel.untouched).toBe(control.untouched);
      expect(ngModel.statusChanges).toBe(control.statusChanges);
      expect(ngModel.status).toBe(control.status);
      expect(ngModel.valueChanges).toBe(control.valueChanges);
      expect(ngModel.disabled).toBe(control.disabled);
      expect(ngModel.enabled).toBe(control.enabled);
    });

    it('should reexport control methods', () => {
      expect(ngModel.hasError('required')).toBe(control.hasError('required'));
      expect(ngModel.getError('required')).toBe(control.getError('required'));

      control.setErrors({required: true});
      expect(ngModel.hasError('required')).toBe(control.hasError('required'));
      expect(ngModel.getError('required')).toBe(control.getError('required'));
    });

    it('should throw when no value accessor with named control', () => {
      const namedDir = new NgModel(null!, null!, null!, null!);
      namedDir.name = 'one';

      expect(() => namedDir.ngOnChanges({}))
          .toThrowError(new RegExp(
              `NG01203: No value accessor for form control name: 'one'. Find more at https://angular.io/errors/NG01203`));
    });

    it('should throw when no value accessor with unnamed control', () => {
      const unnamedDir = new NgModel(null!, null!, null!, null!);

      expect(() => unnamedDir.ngOnChanges({}))
          .toThrowError(new RegExp(
              `NG01203: No value accessor for form control unspecified name attribute. Find more at https://angular.io/errors/NG01203`));
    });

    it('should set up validator', fakeAsync(() => {
         // this will add the required validator and recalculate the validity
         ngModel.ngOnChanges({});
         tick();

         expect(ngModel.control.errors).toEqual({'required': true});

         ngModel.control.setValue('someValue');
         tick();

         expect(ngModel.control.errors).toEqual({'async': true});
       }));

    it('should mark as disabled properly', fakeAsync(() => {
         ngModel.ngOnChanges({isDisabled: new SimpleChange('', undefined, false)});
         tick();
         expect(ngModel.control.disabled).toEqual(false);

         ngModel.ngOnChanges({isDisabled: new SimpleChange('', null, false)});
         tick();
         expect(ngModel.control.disabled).toEqual(false);

         ngModel.ngOnChanges({isDisabled: new SimpleChange('', false, false)});
         tick();
         expect(ngModel.control.disabled).toEqual(false);

         ngModel.ngOnChanges({isDisabled: new SimpleChange('', 'false', false)});
         tick();
         expect(ngModel.control.disabled).toEqual(false);

         ngModel.ngOnChanges({isDisabled: new SimpleChange('', 0, false)});
         tick();
         expect(ngModel.control.disabled).toEqual(false);

         ngModel.ngOnChanges({isDisabled: new SimpleChange(null, '', false)});
         tick();
         expect(ngModel.control.disabled).toEqual(true);

         ngModel.ngOnChanges({isDisabled: new SimpleChange(null, 'true', false)});
         tick();
         expect(ngModel.control.disabled).toEqual(true);

         ngModel.ngOnChanges({isDisabled: new SimpleChange(null, true, false)});
         tick();
         expect(ngModel.control.disabled).toEqual(true);

<<<<<<< HEAD
        const parent = new FormGroupDirective([], []);
        parent.form = new FormGroup({'name': formModel});
        controlNameDir = new FormControlName(parent, [], [], [defaultAccessor], null);
        controlNameDir.name = 'name';
        (controlNameDir as Writable<FormControlName>).control = formModel;
      });
=======
         ngModel.ngOnChanges({isDisabled: new SimpleChange(null, 'anything else', false)});
         tick();
         expect(ngModel.control.disabled).toEqual(true);
       }));
  });
>>>>>>> 6070c9dd

  describe('FormControlName', () => {
    let formModel: FormControl;
    let controlNameDir: FormControlName;

    beforeEach(() => {
      formModel = new FormControl('name');

      const parent = new FormGroupDirective([], []);
      parent.form = new FormGroup({'name': formModel});
      controlNameDir = new FormControlName(parent, [], [], [defaultAccessor], null);
      controlNameDir.name = 'name';
      (controlNameDir as Writable<FormControlName>).control = formModel;
    });

    it('should reexport control properties', () => {
      expect(controlNameDir.control).toBe(formModel);
      expect(controlNameDir.value).toBe(formModel.value);
      expect(controlNameDir.valid).toBe(formModel.valid);
      expect(controlNameDir.invalid).toBe(formModel.invalid);
      expect(controlNameDir.pending).toBe(formModel.pending);
      expect(controlNameDir.errors).toBe(formModel.errors);
      expect(controlNameDir.pristine).toBe(formModel.pristine);
      expect(controlNameDir.dirty).toBe(formModel.dirty);
      expect(controlNameDir.touched).toBe(formModel.touched);
      expect(controlNameDir.untouched).toBe(formModel.untouched);
      expect(controlNameDir.statusChanges).toBe(formModel.statusChanges);
      expect(controlNameDir.status).toBe(formModel.status);
      expect(controlNameDir.valueChanges).toBe(formModel.valueChanges);
      expect(controlNameDir.disabled).toBe(formModel.disabled);
      expect(controlNameDir.enabled).toBe(formModel.enabled);
    });

    it('should reexport control methods', () => {
      expect(controlNameDir.hasError('required')).toBe(formModel.hasError('required'));
      expect(controlNameDir.getError('required')).toBe(formModel.getError('required'));

      formModel.setErrors({required: true});
      expect(controlNameDir.hasError('required')).toBe(formModel.hasError('required'));
      expect(controlNameDir.getError('required')).toBe(formModel.getError('required'));
    });
  });
});<|MERGE_RESOLUTION|>--- conflicted
+++ resolved
@@ -298,15 +298,10 @@
 
            tick();
 
-<<<<<<< HEAD
-             expect(formModel.get(['person', 'login'])).not.toBeNull();
-           }));
-=======
            expect(formModel.errors).toEqual({'async': true});
          }));
     });
   });
->>>>>>> 6070c9dd
 
   describe('NgForm', () => {
     let form: NgForm;
@@ -641,20 +636,11 @@
          tick();
          expect(ngModel.control.disabled).toEqual(true);
 
-<<<<<<< HEAD
-        const parent = new FormGroupDirective([], []);
-        parent.form = new FormGroup({'name': formModel});
-        controlNameDir = new FormControlName(parent, [], [], [defaultAccessor], null);
-        controlNameDir.name = 'name';
-        (controlNameDir as Writable<FormControlName>).control = formModel;
-      });
-=======
          ngModel.ngOnChanges({isDisabled: new SimpleChange(null, 'anything else', false)});
          tick();
          expect(ngModel.control.disabled).toEqual(true);
        }));
   });
->>>>>>> 6070c9dd
 
   describe('FormControlName', () => {
     let formModel: FormControl;
