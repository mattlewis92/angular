--- conflicted
+++ resolved
@@ -6,10 +6,7 @@
  * found in the LICENSE file at https://angular.io/license
  */
 
-<<<<<<< HEAD
-=======
 import {runfiles} from '@bazel/runfiles';
->>>>>>> 6a88bad0
 import * as crypto from 'crypto';
 import {createPatch} from 'diff';
 import * as fs from 'fs';
