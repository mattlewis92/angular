--- conflicted
+++ resolved
@@ -194,33 +194,11 @@
     });
   }
 
-<<<<<<< HEAD
-    if (!isNode) {
-      it('generate a new schema', () => {
-        let schema = '\n';
-        extractSchema()!.forEach((props, name) => {
-          schema += `'${name}|${props.join(',')}',\n`;
-        });
-        // Uncomment this line to see:
-        // the generated schema which can then be pasted to the DomElementSchemaRegistry
-        // console.log(schema);
-      });
-    }
-
-    describe('normalizeAnimationStyleProperty', () => {
-      it('should normalize the given CSS property to camelCase', () => {
-        expect(registry.normalizeAnimationStyleProperty('border-radius')).toBe('borderRadius');
-        expect(registry.normalizeAnimationStyleProperty('zIndex')).toBe('zIndex');
-        expect(registry.normalizeAnimationStyleProperty('-webkit-animation'))
-            .toBe('WebkitAnimation');
-      });
-=======
   describe('normalizeAnimationStyleProperty', () => {
     it('should normalize the given CSS property to camelCase', () => {
       expect(registry.normalizeAnimationStyleProperty('border-radius')).toBe('borderRadius');
       expect(registry.normalizeAnimationStyleProperty('zIndex')).toBe('zIndex');
       expect(registry.normalizeAnimationStyleProperty('-webkit-animation')).toBe('WebkitAnimation');
->>>>>>> 6070c9dd
     });
   });
 
