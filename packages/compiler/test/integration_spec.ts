--- conflicted
+++ resolved
@@ -14,21 +14,12 @@
 describe('integration tests', () => {
   let fixture: ComponentFixture<TestComponent>;
 
-<<<<<<< HEAD
-    describe('directives', () => {
-      it('should support dotted selectors', waitForAsync(() => {
-           @Directive({selector: '[dot.name]'})
-           class MyDir {
-             @Input('dot.name') value!: string;
-           }
-=======
   describe('directives', () => {
     it('should support dotted selectors', waitForAsync(() => {
          @Directive({selector: '[dot.name]'})
          class MyDir {
            @Input('dot.name') value!: string;
          }
->>>>>>> 6070c9dd
 
          TestBed.configureTestingModule({
            declarations: [
@@ -45,24 +36,6 @@
        }));
   });
 
-<<<<<<< HEAD
-    describe('ng-container', () => {
-      it('should work regardless the namespace', waitForAsync(() => {
-           @Component({
-             selector: 'comp',
-             template:
-                 '<svg><ng-container *ngIf="1"><rect x="10" y="10" width="30" height="30"></rect></ng-container></svg>',
-           })
-           class MyCmp {
-           }
-
-           const f = TestBed.configureTestingModule({declarations: [MyCmp]}).createComponent(MyCmp);
-           f.detectChanges();
-
-           expect(f.nativeElement.children[0].children[0].tagName).toEqual('rect');
-         }));
-    });
-=======
   describe('ng-container', () => {
     it('should work regardless the namespace', waitForAsync(() => {
          @Component({
@@ -78,7 +51,6 @@
 
          expect(f.nativeElement.children[0].children[0].tagName).toEqual('rect');
        }));
->>>>>>> 6070c9dd
   });
 });
 
