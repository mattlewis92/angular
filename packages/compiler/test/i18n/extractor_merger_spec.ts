/**
 * @license
 * Copyright Google LLC All Rights Reserved.
 *
 * Use of this source code is governed by an MIT-style license that can be
 * found in the LICENSE file at https://angular.io/license
 */

import {DEFAULT_INTERPOLATION_CONFIG, HtmlParser} from '@angular/compiler';
import {MissingTranslationStrategy} from '@angular/core';

import {digest, serializeNodes as serializeI18nNodes} from '../../src/i18n/digest';
import {extractMessages, mergeTranslations} from '../../src/i18n/extractor_merger';
import * as i18n from '../../src/i18n/i18n_ast';
import {TranslationBundle} from '../../src/i18n/translation_bundle';
import * as html from '../../src/ml_parser/ast';
import {serializeNodes as serializeHtmlNodes} from '../ml_parser/util/util';

describe('Extractor', () => {
  describe('elements', () => {
    it('should extract from elements', () => {
      expect(extract('<div i18n="m|d|e">text<span>nested</span></div>')).toEqual([
        [
          ['text', '<ph tag name="START_TAG_SPAN">nested</ph name="CLOSE_TAG_SPAN">'], 'm', 'd|e',
          ''
        ],
      ]);
    });

    it('should extract from attributes', () => {
      expect(
          extract(
              '<div i18n="m1|d1"><span i18n-title="m2|d2" title="single child">nested</span></div>'))
          .toEqual([
            [['<ph tag name="START_TAG_SPAN">nested</ph name="CLOSE_TAG_SPAN">'], 'm1', 'd1', ''],
            [['single child'], 'm2', 'd2', ''],
          ]);
    });

    it('should extract from attributes with id', () => {
      expect(
          extract(
              '<div i18n="m1|d1@@i1"><span i18n-title="m2|d2@@i2" title="single child">nested</span></div>'))
          .toEqual([
            [['<ph tag name="START_TAG_SPAN">nested</ph name="CLOSE_TAG_SPAN">'], 'm1', 'd1', 'i1'],
            [['single child'], 'm2', 'd2', 'i2'],
          ]);
    });

    it('should trim whitespace from custom ids (but not meanings)', () => {
      expect(extract('<div i18n="\n   m1|d1@@i1\n   ">test</div>')).toEqual([
        [['test'], '\n   m1', 'd1', 'i1'],
      ]);
    });

    it('should extract from attributes without meaning and with id', () => {
      expect(
          extract(
              '<div i18n="d1@@i1"><span i18n-title="d2@@i2" title="single child">nested</span></div>'))
          .toEqual([
            [['<ph tag name="START_TAG_SPAN">nested</ph name="CLOSE_TAG_SPAN">'], '', 'd1', 'i1'],
            [['single child'], '', 'd2', 'i2'],
          ]);
    });

    it('should extract from attributes with id only', () => {
      expect(
          extract(
              '<div i18n="@@i1"><span i18n-title="@@i2" title="single child">nested</span></div>'))
          .toEqual([
            [['<ph tag name="START_TAG_SPAN">nested</ph name="CLOSE_TAG_SPAN">'], '', '', 'i1'],
            [['single child'], '', '', 'i2'],
          ]);
    });


    it('should extract from ICU messages', () => {
      expect(
          extract(
              '<div i18n="m|d">{count, plural, =0 { <p i18n-title i18n-desc title="title" desc="desc"></p>}}</div>'))
          .toEqual([
            [
              [
                '{count, plural, =0 {[<ph tag name="START_PARAGRAPH"></ph name="CLOSE_PARAGRAPH">]}}'
              ],
              'm', 'd', ''
            ],
            [['title'], '', '', ''],
            [['desc'], '', '', ''],
          ]);
    });

    it('should not create a message for empty elements', () => {
      expect(extract('<div i18n="m|d"></div>')).toEqual([]);
    });

<<<<<<< HEAD
    describe('blocks', () => {
      it('should extract from elements inside blocks', () => {
        expect(extract(
                   '@switch (value) {' +
                   '@case (1) {<div i18n="a|b|c">one <span>nested</span></div>}' +
                   '@case (2) {<strong i18n="d|e|f">two <span>nested</span></strong>}' +
                   '@default {<strong i18n="g|h|i">default <span>nested</span></strong>}' +
                   '}'))
            .toEqual([
              [
                ['one ', '<ph tag name="START_TAG_SPAN">nested</ph name="CLOSE_TAG_SPAN">'], 'a',
                'b|c', ''
              ],
              [
                ['two ', '<ph tag name="START_TAG_SPAN">nested</ph name="CLOSE_TAG_SPAN">'], 'd',
                'e|f', ''
              ],
              [
                ['default ', '<ph tag name="START_TAG_SPAN">nested</ph name="CLOSE_TAG_SPAN">'],
                'g', 'h|i', ''
              ]
            ]);
      });

      it('should extract from i18n comment blocks inside blocks', () => {
        expect(
            extract(
                '@switch (value) {' +
                '@case (1) {<!-- i18n: oneMeaning|oneDesc -->one message<!-- /i18n -->}' +
                '@case (2) {<!-- i18n: twoMeaning|twoDesc -->two message<!-- /i18n -->}' +
                '@default {<!-- i18n: defaultMeaning|defaultDesc -->default message<!-- /i18n -->}' +
                '}'))
            .toEqual([
              [['one message'], 'oneMeaning', 'oneDesc', ''],
              [['two message'], 'twoMeaning', 'twoDesc', ''],
              [['default message'], 'defaultMeaning', 'defaultDesc', ''],
            ]);
      });

      it('should extract ICUs from elements inside blocks', () => {
        expect(extract(
                   '@switch (value) {' +
                   '@case (1) {<div i18n="a|b">{count, plural, =0 {oneText}}</div>}' +
                   '@case (2) {<div i18n="c|d">{count, plural, =0 {twoText}}</div>}' +
                   '@default {<div i18n="e|f">{count, plural, =0 {defaultText}}</div>}' +
                   '}'))
            .toEqual([
              [['{count, plural, =0 {[oneText]}}'], 'a', 'b', ''],
              [['{count, plural, =0 {[twoText]}}'], 'c', 'd', ''],
              [['{count, plural, =0 {[defaultText]}}'], 'e', 'f', '']
            ]);
      });

      it('should not extract messages from ICUs directly inside blocks', () => {
        const expression = '{count, plural, =0 {text}}';

        expect(extract(
                   `@switch (value) {` +
                   `@case (1) {${expression}}` +
                   `@case (2) {${expression}}` +
                   `@default {${expression}}` +
                   `}`))
            .toEqual([]);
      });

      it('should handle blocks inside of translated elements', () => {
        expect(extract('<span i18n="a|b|c">@if (cond) {main content} @else {else content}</span>`'))
            .toEqual([[['[main content]', ' ', '[else content]'], 'a', 'b|c', '']]);
      });
    });

    describe('i18n comment blocks', () => {
      it('should extract from blocks', () => {
        expect(extract(`<!-- i18n: meaning1|desc1 -->message1<!-- /i18n -->
         <!-- i18n: desc2 -->message2<!-- /i18n -->
         <!-- i18n -->message3<!-- /i18n -->
         <!-- i18n: meaning4|desc4@@id4 -->message4<!-- /i18n -->
         <!-- i18n: @@id5 -->message5<!-- /i18n -->`))
            .toEqual([
              [['message1'], 'meaning1', 'desc1', ''], [['message2'], '', 'desc2', ''],
              [['message3'], '', '', ''], [['message4'], 'meaning4', 'desc4', 'id4'],
              [['message5'], '', '', 'id5']
            ]);
      });
=======
    it('should ignore implicit elements in translatable elements', () => {
      expect(extract('<div i18n="m|d"><p></p></div>', ['p'])).toEqual([
        [['<ph tag name="START_PARAGRAPH"></ph name="CLOSE_PARAGRAPH">'], 'm', 'd', '']
      ]);
    });
  });
>>>>>>> 6070c9dd

  describe('blocks', () => {
    it('should extract from elements inside blocks', () => {
      expect(extract(
                 '@switch (value) {' +
                 '@case (1) {<div i18n="a|b|c">one <span>nested</span></div>}' +
                 '@case (2) {<strong i18n="d|e|f">two <span>nested</span></strong>}' +
                 '@default {<strong i18n="g|h|i">default <span>nested</span></strong>}' +
                 '}'))
          .toEqual([
            [
              ['one ', '<ph tag name="START_TAG_SPAN">nested</ph name="CLOSE_TAG_SPAN">'], 'a',
              'b|c', ''
            ],
            [
              ['two ', '<ph tag name="START_TAG_SPAN">nested</ph name="CLOSE_TAG_SPAN">'], 'd',
              'e|f', ''
            ],
            [
              ['default ', '<ph tag name="START_TAG_SPAN">nested</ph name="CLOSE_TAG_SPAN">'], 'g',
              'h|i', ''
            ]
          ]);
    });

    it('should extract from i18n comment blocks inside blocks', () => {
      expect(
          extract(
              '@switch (value) {' +
              '@case (1) {<!-- i18n: oneMeaning|oneDesc -->one message<!-- /i18n -->}' +
              '@case (2) {<!-- i18n: twoMeaning|twoDesc -->two message<!-- /i18n -->}' +
              '@default {<!-- i18n: defaultMeaning|defaultDesc -->default message<!-- /i18n -->}' +
              '}'))
          .toEqual([
            [['one message'], 'oneMeaning', 'oneDesc', ''],
            [['two message'], 'twoMeaning', 'twoDesc', ''],
            [['default message'], 'defaultMeaning', 'defaultDesc', ''],
          ]);
    });

    it('should extract ICUs from elements inside blocks', () => {
      expect(extract(
                 '@switch (value) {' +
                 '@case (1) {<div i18n="a|b">{count, plural, =0 {oneText}}</div>}' +
                 '@case (2) {<div i18n="c|d">{count, plural, =0 {twoText}}</div>}' +
                 '@default {<div i18n="e|f">{count, plural, =0 {defaultText}}</div>}' +
                 '}'))
          .toEqual([
            [['{count, plural, =0 {[oneText]}}'], 'a', 'b', ''],
            [['{count, plural, =0 {[twoText]}}'], 'c', 'd', ''],
            [['{count, plural, =0 {[defaultText]}}'], 'e', 'f', '']
          ]);
    });

    it('should not extract messages from ICUs directly inside blocks', () => {
      const expression = '{count, plural, =0 {text}}';

      expect(extract(
                 `@switch (value) {` +
                 `@case (1) {${expression}}` +
                 `@case (2) {${expression}}` +
                 `@default {${expression}}` +
                 `}`))
          .toEqual([]);
    });

    it('should handle blocks inside of translated elements', () => {
      expect(extract('<span i18n="a|b|c">@if (cond) {main content} @else {else content}</span>`'))
          .toEqual([[['[main content]', ' ', '[else content]'], 'a', 'b|c', '']]);
    });
  });

  describe('i18n comment blocks', () => {
    it('should extract from blocks', () => {
      expect(extract(`<!-- i18n: meaning1|desc1 -->message1<!-- /i18n -->
         <!-- i18n: desc2 -->message2<!-- /i18n -->
         <!-- i18n -->message3<!-- /i18n -->
         <!-- i18n: meaning4|desc4@@id4 -->message4<!-- /i18n -->
         <!-- i18n: @@id5 -->message5<!-- /i18n -->`))
          .toEqual([
            [['message1'], 'meaning1', 'desc1', ''], [['message2'], '', 'desc2', ''],
            [['message3'], '', '', ''], [['message4'], 'meaning4', 'desc4', 'id4'],
            [['message5'], '', '', 'id5']
          ]);
    });

    it('should ignore implicit elements in blocks', () => {
      expect(extract('<!-- i18n:m|d --><p></p><!-- /i18n -->', ['p'])).toEqual([
        [['<ph tag name="START_PARAGRAPH"></ph name="CLOSE_PARAGRAPH">'], 'm', 'd', '']
      ]);
    });


    it('should extract siblings', () => {
      expect(
          extract(
              `<!-- i18n -->text<p>html<b>nested</b></p>{count, plural, =0 {<span>html</span>}}{{interp}}<!-- /i18n -->`))
          .toEqual([
            [
              [
                '{count, plural, =0 {[<ph tag name="START_TAG_SPAN">html</ph name="CLOSE_TAG_SPAN">]}}'
              ],
              '', '', ''
            ],
            [
              [
                'text',
                '<ph tag name="START_PARAGRAPH">html, <ph tag' +
                    ' name="START_BOLD_TEXT">nested</ph name="CLOSE_BOLD_TEXT"></ph name="CLOSE_PARAGRAPH">',
                '<ph icu name="ICU">{count, plural, =0 {[<ph tag' +
                    ' name="START_TAG_SPAN">html</ph name="CLOSE_TAG_SPAN">]}}</ph>',
                '[<ph name="INTERPOLATION">interp</ph>]'
              ],
              '', '', ''
            ],
          ]);
    });

    it('should ignore other comments', () => {
      expect(extract(`<!-- i18n: meaning1|desc1@@id1 --><!-- other -->message1<!-- /i18n -->`))
          .toEqual([
            [['message1'], 'meaning1', 'desc1', 'id1'],
          ]);
    });

    it('should not create a message for empty blocks', () => {
      expect(extract(`<!-- i18n: meaning1|desc1 --><!-- /i18n -->`)).toEqual([]);
    });
  });

  describe('ICU messages', () => {
    it('should extract ICU messages from translatable elements', () => {
      // single message when ICU is the only children
      expect(extract('<div i18n="m|d">{count, plural, =0 {text}}</div>')).toEqual([
        [['{count, plural, =0 {[text]}}'], 'm', 'd', ''],
      ]);

      // single message when ICU is the only (implicit) children
      expect(extract('<div>{count, plural, =0 {text}}</div>', ['div'])).toEqual([
        [['{count, plural, =0 {[text]}}'], '', '', ''],
      ]);

      // one message for the element content and one message for the ICU
      expect(extract('<div i18n="m|d@@i">before{count, plural, =0 {text}}after</div>')).toEqual([
        [
          ['before', '<ph icu name="ICU">{count, plural, =0 {[text]}}</ph>', 'after'], 'm', 'd', 'i'
        ],
        [['{count, plural, =0 {[text]}}'], '', '', ''],
      ]);
    });

    it('should extract ICU messages from translatable block', () => {
      // single message when ICU is the only children
      expect(extract('<!-- i18n:m|d -->{count, plural, =0 {text}}<!-- /i18n -->')).toEqual([
        [['{count, plural, =0 {[text]}}'], 'm', 'd', ''],
      ]);

      // one message for the block content and one message for the ICU
      expect(extract('<!-- i18n:m|d -->before{count, plural, =0 {text}}after<!-- /i18n -->'))
          .toEqual([
            [['{count, plural, =0 {[text]}}'], '', '', ''],
            [
              ['before', '<ph icu name="ICU">{count, plural, =0 {[text]}}</ph>', 'after'], 'm', 'd',
              ''
            ],
          ]);
    });

    it('should not extract ICU messages outside of i18n sections', () => {
      expect(extract('{count, plural, =0 {text}}')).toEqual([]);
    });

    it('should ignore nested ICU messages', () => {
      expect(extract('<div i18n="m|d">{count, plural, =0 { {sex, select, male {m}} }}</div>'))
          .toEqual([
            [['{count, plural, =0 {[{sex, select, male {[m]}},  ]}}'], 'm', 'd', ''],
          ]);
    });

    it('should ignore implicit elements in non translatable ICU messages', () => {
      expect(extract(
                 '<div i18n="m|d@@i">{count, plural, =0 { {sex, select, male {<p>ignore</p>}}' +
                     ' }}</div>',
                 ['p']))
          .toEqual([[
            [
              '{count, plural, =0 {[{sex, select, male {[<ph tag name="START_PARAGRAPH">ignore</ph name="CLOSE_PARAGRAPH">]}},  ]}}'
            ],
            'm', 'd', 'i'
          ]]);
    });

    it('should ignore implicit elements in non translatable ICU messages', () => {
      expect(extract('{count, plural, =0 { {sex, select, male {<p>ignore</p>}} }}', ['p']))
          .toEqual([]);
    });
  });

  describe('attributes', () => {
    it('should extract from attributes outside of translatable sections', () => {
      expect(extract('<div i18n-title="m|d@@i" title="msg"></div>')).toEqual([
        [['msg'], 'm', 'd', 'i'],
      ]);
    });

    it('should extract from attributes in translatable elements', () => {
      expect(extract('<div i18n><p><b i18n-title="m|d@@i" title="msg"></b></p></div>')).toEqual([
        [
          ['<ph tag name="START_PARAGRAPH"><ph tag name="START_BOLD_TEXT"></ph' +
           ' name="CLOSE_BOLD_TEXT"></ph name="CLOSE_PARAGRAPH">'],
          '', '', ''
        ],
        [['msg'], 'm', 'd', 'i'],
      ]);
    });

    it('should extract from attributes in translatable blocks', () => {
      expect(extract('<!-- i18n --><p><b i18n-title="m|d" title="msg"></b></p><!-- /i18n -->'))
          .toEqual([
            [['msg'], 'm', 'd', ''],
            [
              ['<ph tag name="START_PARAGRAPH"><ph tag name="START_BOLD_TEXT"></ph' +
               ' name="CLOSE_BOLD_TEXT"></ph name="CLOSE_PARAGRAPH">'],
              '', '', ''
            ],
          ]);
    });

    it('should extract from attributes in translatable ICUs', () => {
      expect(extract(`<!-- i18n -->{count, plural, =0 {<p><b i18n-title="m|d@@i"
                 title="msg"></b></p>}}<!-- /i18n -->`))
          .toEqual([
            [['msg'], 'm', 'd', 'i'],
            [
              [
                '{count, plural, =0 {[<ph tag name="START_PARAGRAPH"><ph tag' +
                ' name="START_BOLD_TEXT"></ph name="CLOSE_BOLD_TEXT"></ph name="CLOSE_PARAGRAPH">]}}'
              ],
              '', '', ''
            ],
          ]);
    });

    it('should extract from attributes in non translatable ICUs', () => {
      expect(extract('{count, plural, =0 {<p><b i18n-title="m|d" title="msg"></b></p>}}')).toEqual([
        [['msg'], 'm', 'd', ''],
      ]);
    });

<<<<<<< HEAD
      describe('blocks', () => {
        it('should report nested blocks', () => {
          expect(extractErrors(`<!-- i18n --><!-- i18n --><!-- /i18n --><!-- /i18n -->`)).toEqual([
            ['Could not start a block inside a translatable section', '<!-- i18n -->'],
            ['Trying to close an unopened block', '<!-- /i18n -->'],
          ]);
        });

        it('should report unclosed blocks', () => {
          expect(extractErrors(`<!-- i18n -->`)).toEqual([
            ['Unclosed block', '<!-- i18n -->'],
          ]);
        });

        it('should report translatable blocks in translatable elements', () => {
          expect(extractErrors(`<p i18n><!-- i18n --><!-- /i18n --></p>`)).toEqual([
            ['Could not start a block inside a translatable section', '<!-- i18n -->'],
            ['Trying to close an unopened block', '<!-- /i18n -->'],
          ]);
        });

        it('should report translatable blocks in implicit elements', () => {
          expect(extractErrors(`<p><!-- i18n --><!-- /i18n --></p>`, ['p'])).toEqual([
            ['Could not start a block inside a translatable section', '<!-- i18n -->'],
            ['Trying to close an unopened block', '<!-- /i18n -->'],
          ]);
        });

        it('should report when start and end of a block are not at the same level', () => {
          expect(extractErrors(`<!-- i18n --><p><!-- /i18n --></p>`)).toEqual([
            ['I18N blocks should not cross element boundaries', '<!-- /i18n -->'],
            ['Unclosed block', '<p><!-- /i18n --></p>'],
          ]);

          expect(extractErrors(`<p><!-- i18n --></p><!-- /i18n -->`)).toEqual([
            ['I18N blocks should not cross element boundaries', '<!-- /i18n -->'],
            ['Unclosed block', '<!-- /i18n -->'],
=======
    it('should not create a message for empty attributes', () => {
      expect(extract('<div i18n-title="m|d" title></div>')).toEqual([]);
    });
  });

  describe('implicit elements', () => {
    it('should extract from implicit elements', () => {
      expect(extract('<b>bold</b><i>italic</i>', ['b'])).toEqual([
        [['bold'], '', '', ''],
      ]);
    });

    it('should allow nested implicit elements', () => {
      let result: any[] = undefined!;

      expect(() => {
        result = extract('<div>outer<div>inner</div></div>', ['div']);
      }).not.toThrow();

      expect(result).toEqual([
        [['outer', '<ph tag name="START_TAG_DIV">inner</ph name="CLOSE_TAG_DIV">'], '', '', ''],
      ]);
    });
  });

  describe('implicit attributes', () => {
    it('should extract implicit attributes', () => {
      expect(extract('<b title="bb">bold</b><i title="ii">italic</i>', [], {'b': ['title']}))
          .toEqual([
            [['bb'], '', '', ''],
>>>>>>> 6070c9dd
          ]);
    });
  });

  describe('errors', () => {
    describe('elements', () => {
      it('should report nested translatable elements', () => {
        expect(extractErrors(`<p i18n><b i18n></b></p>`)).toEqual([
          [
            'Could not mark an element as translatable inside a translatable section',
            '<b i18n></b>'
          ],
        ]);
      });

      it('should report translatable elements in implicit elements', () => {
        expect(extractErrors(`<p><b i18n></b></p>`, ['p'])).toEqual([
          [
            'Could not mark an element as translatable inside a translatable section',
            '<b i18n></b>'
          ],
        ]);
      });

      it('should report translatable elements in translatable blocks', () => {
        expect(extractErrors(`<!-- i18n --><b i18n></b><!-- /i18n -->`)).toEqual([
          [
            'Could not mark an element as translatable inside a translatable section',
            '<b i18n></b>'
          ],
        ]);
      });
    });

<<<<<<< HEAD
    describe('i18n comment blocks', () => {
      it('should console.warn if we use i18n comments', () => {
        // TODO(ocombe): expect a warning message when we have a proper log service
        extract('<!-- i18n --><p><b i18n-title="m|d" title="msg"></b></p><!-- /i18n -->');
=======
    describe('blocks', () => {
      it('should report nested blocks', () => {
        expect(extractErrors(`<!-- i18n --><!-- i18n --><!-- /i18n --><!-- /i18n -->`)).toEqual([
          ['Could not start a block inside a translatable section', '<!-- i18n -->'],
          ['Trying to close an unopened block', '<!-- /i18n -->'],
        ]);
>>>>>>> 6070c9dd
      });

      it('should report unclosed blocks', () => {
        expect(extractErrors(`<!-- i18n -->`)).toEqual([
          ['Unclosed block', '<!-- i18n -->'],
        ]);
      });

      it('should report translatable blocks in translatable elements', () => {
        expect(extractErrors(`<p i18n><!-- i18n --><!-- /i18n --></p>`)).toEqual([
          ['Could not start a block inside a translatable section', '<!-- i18n -->'],
          ['Trying to close an unopened block', '<!-- /i18n -->'],
        ]);
      });

      it('should report translatable blocks in implicit elements', () => {
        expect(extractErrors(`<p><!-- i18n --><!-- /i18n --></p>`, ['p'])).toEqual([
          ['Could not start a block inside a translatable section', '<!-- i18n -->'],
          ['Trying to close an unopened block', '<!-- /i18n -->'],
        ]);
      });

      it('should report when start and end of a block are not at the same level', () => {
        expect(extractErrors(`<!-- i18n --><p><!-- /i18n --></p>`)).toEqual([
          ['I18N blocks should not cross element boundaries', '<!-- /i18n -->'],
          ['Unclosed block', '<p><!-- /i18n --></p>'],
        ]);

        expect(extractErrors(`<p><!-- i18n --></p><!-- /i18n -->`)).toEqual([
          ['I18N blocks should not cross element boundaries', '<!-- /i18n -->'],
          ['Unclosed block', '<!-- /i18n -->'],
        ]);
      });
    });
  });
});

describe('Merger', () => {
  describe('elements', () => {
    it('should merge elements', () => {
      const HTML = `<p i18n="m|d">foo</p>`;
      expect(fakeTranslate(HTML)).toEqual('<p>**foo**</p>');
    });

    it('should merge nested elements', () => {
      const HTML = `<div>before<p i18n="m|d">foo</p><!-- comment --></div>`;
      expect(fakeTranslate(HTML)).toEqual('<div>before<p>**foo**</p></div>');
    });

    it('should merge empty messages', () => {
      const HTML = `<div i18n>some element</div>`;
      const htmlNodes: html.Node[] = parseHtml(HTML);
      const messages: i18n.Message[] =
          extractMessages(htmlNodes, DEFAULT_INTERPOLATION_CONFIG, [], {}).messages;

      expect(messages.length).toEqual(1);
      const i18nMsgMap: {[id: string]: i18n.Node[]} = {};
      i18nMsgMap[digest(messages[0])] = [];
      const translations = new TranslationBundle(i18nMsgMap, null, digest);

      const output =
          mergeTranslations(htmlNodes, translations, DEFAULT_INTERPOLATION_CONFIG, [], {});
      expect(output.errors).toEqual([]);

      expect(serializeHtmlNodes(output.rootNodes).join('')).toEqual(`<div></div>`);
    });
  });

  describe('i18n comment blocks', () => {
    it('should console.warn if we use i18n comments', () => {
      // TODO(ocombe): expect a warning message when we have a proper log service
      extract('<!-- i18n --><p><b i18n-title="m|d" title="msg"></b></p><!-- /i18n -->');
    });

    it('should merge blocks', () => {
      const HTML = `before<!-- i18n --><p>foo</p><span><i>bar</i></span><!-- /i18n -->after`;
      expect(fakeTranslate(HTML))
          .toEqual(
              'before**[ph tag name="START_PARAGRAPH">foo[/ph name="CLOSE_PARAGRAPH">[ph tag' +
              ' name="START_TAG_SPAN">[ph tag name="START_ITALIC_TEXT">bar[/ph' +
              ' name="CLOSE_ITALIC_TEXT">[/ph name="CLOSE_TAG_SPAN">**after');
    });

    it('should merge nested blocks', () => {
      const HTML =
          `<div>before<!-- i18n --><p>foo</p><span><i>bar</i></span><!-- /i18n -->after</div>`;
      expect(fakeTranslate(HTML))
          .toEqual(
              '<div>before**[ph tag name="START_PARAGRAPH">foo[/ph name="CLOSE_PARAGRAPH">[ph' +
              ' tag name="START_TAG_SPAN">[ph tag name="START_ITALIC_TEXT">bar[/ph' +
              ' name="CLOSE_ITALIC_TEXT">[/ph name="CLOSE_TAG_SPAN">**after</div>');
    });
  });

  describe('attributes', () => {
    it('should merge attributes', () => {
      const HTML = `<p i18n-title="m|d" title="foo"></p>`;
      expect(fakeTranslate(HTML)).toEqual('<p title="**foo**"></p>');
    });

    it('should merge attributes with ids', () => {
      const HTML = `<p i18n-title="@@id" title="foo"></p>`;
      expect(fakeTranslate(HTML)).toEqual('<p title="**foo**"></p>');
    });

    it('should merge nested attributes', () => {
      const HTML = `<div>{count, plural, =0 {<p i18n-title title="foo"></p>}}</div>`;
      expect(fakeTranslate(HTML))
          .toEqual('<div>{count, plural, =0 {<p title="**foo**"></p>}}</div>');
    });

    it('should merge attributes without values', () => {
      const HTML = `<p i18n-title="m|d" title=""></p>`;
      expect(fakeTranslate(HTML)).toEqual('<p title=""></p>');
    });

    it('should merge empty attributes', () => {
      const HTML = `<div i18n-title title="some attribute">some element</div>`;
      const htmlNodes: html.Node[] = parseHtml(HTML);
      const messages: i18n.Message[] =
          extractMessages(htmlNodes, DEFAULT_INTERPOLATION_CONFIG, [], {}).messages;

      expect(messages.length).toEqual(1);
      const i18nMsgMap: {[id: string]: i18n.Node[]} = {};
      i18nMsgMap[digest(messages[0])] = [];
      const translations = new TranslationBundle(i18nMsgMap, null, digest);

      const output =
          mergeTranslations(htmlNodes, translations, DEFAULT_INTERPOLATION_CONFIG, [], {});
      expect(output.errors).toEqual([]);

      expect(serializeHtmlNodes(output.rootNodes).join(''))
          .toEqual(`<div title="">some element</div>`);
    });
  });

  describe('no translations', () => {
    it('should remove i18n attributes', () => {
      const HTML = `<p i18n="m|d">foo</p>`;
      expect(fakeNoTranslate(HTML)).toEqual('<p>foo</p>');
    });

    it('should remove i18n- attributes', () => {
      const HTML = `<p i18n-title="m|d" title="foo"></p>`;
      expect(fakeNoTranslate(HTML)).toEqual('<p title="foo"></p>');
    });

    it('should remove i18n comment blocks', () => {
      const HTML = `before<!-- i18n --><p>foo</p><span><i>bar</i></span><!-- /i18n -->after`;
      expect(fakeNoTranslate(HTML)).toEqual('before<p>foo</p><span><i>bar</i></span>after');
    });

    it('should remove nested i18n markup', () => {
      const HTML =
          `<!-- i18n --><span someAttr="ok">foo</span><div>{count, plural, =0 {<p i18n-title title="foo"></p>}}</div><!-- /i18n -->`;
      expect(fakeNoTranslate(HTML))
          .toEqual(
              '<span someAttr="ok">foo</span><div>{count, plural, =0 {<p title="foo"></p>}}</div>');
    });
  });
});

function parseHtml(html: string): html.Node[] {
  const htmlParser = new HtmlParser();
  const parseResult = htmlParser.parse(html, 'extractor spec', {tokenizeExpansionForms: true});
  if (parseResult.errors.length > 1) {
    throw new Error(`unexpected parse errors: ${parseResult.errors.join('\n')}`);
  }
  return parseResult.rootNodes;
}

function fakeTranslate(
    content: string, implicitTags: string[] = [],
    implicitAttrs: {[k: string]: string[]} = {}): string {
  const htmlNodes: html.Node[] = parseHtml(content);
  const messages: i18n.Message[] =
      extractMessages(htmlNodes, DEFAULT_INTERPOLATION_CONFIG, implicitTags, implicitAttrs)
          .messages;

  const i18nMsgMap: {[id: string]: i18n.Node[]} = {};

  messages.forEach(message => {
    const id = digest(message);
    const text = serializeI18nNodes(message.nodes).join('').replace(/</g, '[');
    i18nMsgMap[id] = [new i18n.Text(`**${text}**`, null!)];
  });

  const translationBundle = new TranslationBundle(i18nMsgMap, null, digest);
  const output = mergeTranslations(
      htmlNodes, translationBundle, DEFAULT_INTERPOLATION_CONFIG, implicitTags, implicitAttrs);
  expect(output.errors).toEqual([]);

  return serializeHtmlNodes(output.rootNodes).join('');
}

function fakeNoTranslate(
    content: string, implicitTags: string[] = [],
    implicitAttrs: {[k: string]: string[]} = {}): string {
  const htmlNodes: html.Node[] = parseHtml(content);
  const translationBundle = new TranslationBundle(
      {}, null, digest, undefined, MissingTranslationStrategy.Ignore, console);
  const output = mergeTranslations(
      htmlNodes, translationBundle, DEFAULT_INTERPOLATION_CONFIG, implicitTags, implicitAttrs);
  expect(output.errors).toEqual([]);

  return serializeHtmlNodes(output.rootNodes).join('');
}

function extract(
    html: string, implicitTags: string[] = [],
    implicitAttrs: {[k: string]: string[]} = {}): [string[], string, string, string][] {
  const result =
      extractMessages(parseHtml(html), DEFAULT_INTERPOLATION_CONFIG, implicitTags, implicitAttrs);

  if (result.errors.length > 0) {
    throw new Error(`unexpected errors: ${result.errors.join('\n')}`);
  }

  // clang-format off
  // https://github.com/angular/clang-format/issues/35
  return result.messages.map(
    message => [serializeI18nNodes(message.nodes), message.meaning, message.description, message.id]) as [string[], string, string, string][];
  // clang-format on
}

function extractErrors(
    html: string, implicitTags: string[] = [], implicitAttrs: {[k: string]: string[]} = {}): any[] {
  const errors =
      extractMessages(parseHtml(html), DEFAULT_INTERPOLATION_CONFIG, implicitTags, implicitAttrs)
          .errors;

  return errors.map((e): [string, string] => [e.msg, e.span.toString()]);
}<|MERGE_RESOLUTION|>--- conflicted
+++ resolved
@@ -94,99 +94,12 @@
       expect(extract('<div i18n="m|d"></div>')).toEqual([]);
     });
 
-<<<<<<< HEAD
-    describe('blocks', () => {
-      it('should extract from elements inside blocks', () => {
-        expect(extract(
-                   '@switch (value) {' +
-                   '@case (1) {<div i18n="a|b|c">one <span>nested</span></div>}' +
-                   '@case (2) {<strong i18n="d|e|f">two <span>nested</span></strong>}' +
-                   '@default {<strong i18n="g|h|i">default <span>nested</span></strong>}' +
-                   '}'))
-            .toEqual([
-              [
-                ['one ', '<ph tag name="START_TAG_SPAN">nested</ph name="CLOSE_TAG_SPAN">'], 'a',
-                'b|c', ''
-              ],
-              [
-                ['two ', '<ph tag name="START_TAG_SPAN">nested</ph name="CLOSE_TAG_SPAN">'], 'd',
-                'e|f', ''
-              ],
-              [
-                ['default ', '<ph tag name="START_TAG_SPAN">nested</ph name="CLOSE_TAG_SPAN">'],
-                'g', 'h|i', ''
-              ]
-            ]);
-      });
-
-      it('should extract from i18n comment blocks inside blocks', () => {
-        expect(
-            extract(
-                '@switch (value) {' +
-                '@case (1) {<!-- i18n: oneMeaning|oneDesc -->one message<!-- /i18n -->}' +
-                '@case (2) {<!-- i18n: twoMeaning|twoDesc -->two message<!-- /i18n -->}' +
-                '@default {<!-- i18n: defaultMeaning|defaultDesc -->default message<!-- /i18n -->}' +
-                '}'))
-            .toEqual([
-              [['one message'], 'oneMeaning', 'oneDesc', ''],
-              [['two message'], 'twoMeaning', 'twoDesc', ''],
-              [['default message'], 'defaultMeaning', 'defaultDesc', ''],
-            ]);
-      });
-
-      it('should extract ICUs from elements inside blocks', () => {
-        expect(extract(
-                   '@switch (value) {' +
-                   '@case (1) {<div i18n="a|b">{count, plural, =0 {oneText}}</div>}' +
-                   '@case (2) {<div i18n="c|d">{count, plural, =0 {twoText}}</div>}' +
-                   '@default {<div i18n="e|f">{count, plural, =0 {defaultText}}</div>}' +
-                   '}'))
-            .toEqual([
-              [['{count, plural, =0 {[oneText]}}'], 'a', 'b', ''],
-              [['{count, plural, =0 {[twoText]}}'], 'c', 'd', ''],
-              [['{count, plural, =0 {[defaultText]}}'], 'e', 'f', '']
-            ]);
-      });
-
-      it('should not extract messages from ICUs directly inside blocks', () => {
-        const expression = '{count, plural, =0 {text}}';
-
-        expect(extract(
-                   `@switch (value) {` +
-                   `@case (1) {${expression}}` +
-                   `@case (2) {${expression}}` +
-                   `@default {${expression}}` +
-                   `}`))
-            .toEqual([]);
-      });
-
-      it('should handle blocks inside of translated elements', () => {
-        expect(extract('<span i18n="a|b|c">@if (cond) {main content} @else {else content}</span>`'))
-            .toEqual([[['[main content]', ' ', '[else content]'], 'a', 'b|c', '']]);
-      });
-    });
-
-    describe('i18n comment blocks', () => {
-      it('should extract from blocks', () => {
-        expect(extract(`<!-- i18n: meaning1|desc1 -->message1<!-- /i18n -->
-         <!-- i18n: desc2 -->message2<!-- /i18n -->
-         <!-- i18n -->message3<!-- /i18n -->
-         <!-- i18n: meaning4|desc4@@id4 -->message4<!-- /i18n -->
-         <!-- i18n: @@id5 -->message5<!-- /i18n -->`))
-            .toEqual([
-              [['message1'], 'meaning1', 'desc1', ''], [['message2'], '', 'desc2', ''],
-              [['message3'], '', '', ''], [['message4'], 'meaning4', 'desc4', 'id4'],
-              [['message5'], '', '', 'id5']
-            ]);
-      });
-=======
     it('should ignore implicit elements in translatable elements', () => {
       expect(extract('<div i18n="m|d"><p></p></div>', ['p'])).toEqual([
         [['<ph tag name="START_PARAGRAPH"></ph name="CLOSE_PARAGRAPH">'], 'm', 'd', '']
       ]);
     });
   });
->>>>>>> 6070c9dd
 
   describe('blocks', () => {
     it('should extract from elements inside blocks', () => {
@@ -436,45 +349,6 @@
       ]);
     });
 
-<<<<<<< HEAD
-      describe('blocks', () => {
-        it('should report nested blocks', () => {
-          expect(extractErrors(`<!-- i18n --><!-- i18n --><!-- /i18n --><!-- /i18n -->`)).toEqual([
-            ['Could not start a block inside a translatable section', '<!-- i18n -->'],
-            ['Trying to close an unopened block', '<!-- /i18n -->'],
-          ]);
-        });
-
-        it('should report unclosed blocks', () => {
-          expect(extractErrors(`<!-- i18n -->`)).toEqual([
-            ['Unclosed block', '<!-- i18n -->'],
-          ]);
-        });
-
-        it('should report translatable blocks in translatable elements', () => {
-          expect(extractErrors(`<p i18n><!-- i18n --><!-- /i18n --></p>`)).toEqual([
-            ['Could not start a block inside a translatable section', '<!-- i18n -->'],
-            ['Trying to close an unopened block', '<!-- /i18n -->'],
-          ]);
-        });
-
-        it('should report translatable blocks in implicit elements', () => {
-          expect(extractErrors(`<p><!-- i18n --><!-- /i18n --></p>`, ['p'])).toEqual([
-            ['Could not start a block inside a translatable section', '<!-- i18n -->'],
-            ['Trying to close an unopened block', '<!-- /i18n -->'],
-          ]);
-        });
-
-        it('should report when start and end of a block are not at the same level', () => {
-          expect(extractErrors(`<!-- i18n --><p><!-- /i18n --></p>`)).toEqual([
-            ['I18N blocks should not cross element boundaries', '<!-- /i18n -->'],
-            ['Unclosed block', '<p><!-- /i18n --></p>'],
-          ]);
-
-          expect(extractErrors(`<p><!-- i18n --></p><!-- /i18n -->`)).toEqual([
-            ['I18N blocks should not cross element boundaries', '<!-- /i18n -->'],
-            ['Unclosed block', '<!-- /i18n -->'],
-=======
     it('should not create a message for empty attributes', () => {
       expect(extract('<div i18n-title="m|d" title></div>')).toEqual([]);
     });
@@ -505,7 +379,6 @@
       expect(extract('<b title="bb">bold</b><i title="ii">italic</i>', [], {'b': ['title']}))
           .toEqual([
             [['bb'], '', '', ''],
->>>>>>> 6070c9dd
           ]);
     });
   });
@@ -540,19 +413,12 @@
       });
     });
 
-<<<<<<< HEAD
-    describe('i18n comment blocks', () => {
-      it('should console.warn if we use i18n comments', () => {
-        // TODO(ocombe): expect a warning message when we have a proper log service
-        extract('<!-- i18n --><p><b i18n-title="m|d" title="msg"></b></p><!-- /i18n -->');
-=======
     describe('blocks', () => {
       it('should report nested blocks', () => {
         expect(extractErrors(`<!-- i18n --><!-- i18n --><!-- /i18n --><!-- /i18n -->`)).toEqual([
           ['Could not start a block inside a translatable section', '<!-- i18n -->'],
           ['Trying to close an unopened block', '<!-- /i18n -->'],
         ]);
->>>>>>> 6070c9dd
       });
 
       it('should report unclosed blocks', () => {
