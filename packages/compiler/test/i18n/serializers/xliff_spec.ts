--- conflicted
+++ resolved
@@ -322,35 +322,8 @@
             </file>
           </xliff>`;
 
-<<<<<<< HEAD
-      it('should ignore alt-trans targets', () => {
-        const XLIFF = `
-          <xliff version="1.2" xmlns="urn:oasis:names:tc:xliff:document:1.2">
-            <file source-language="en" target-language="fr" datatype="plaintext" original="ng2.template">
-              <body>
-                <trans-unit datatype="html" approved="no" id="registration.submit">
-                  <source>Continue</source>
-                  <target state="translated" xml:lang="de">Weiter</target>
-                  <context-group purpose="location">
-                    <context context-type="sourcefile">src/app/auth/registration-form/registration-form.component.html</context>
-                    <context context-type="linenumber">69</context>
-                  </context-group>
-                  <?sid 1110954287-0?>
-                  <alt-trans origin="autoFuzzy" tool="Swordfish" match-quality="71" ts="63">
-                    <source xml:lang="en">Content</source>
-                    <target state="translated" xml:lang="de">Content</target>
-                  </alt-trans>
-              </trans-unit>
-              </body>
-            </file>
-          </xliff>`;
-
-        expect(loadAsMap(XLIFF)).toEqual({'registration.submit': 'Weiter'});
-      });
-=======
       expect(loadAsMap(XLIFF)).toEqual({'registration.submit': 'Weiter'});
     });
->>>>>>> 6a88bad0
 
     describe('structure errors', () => {
       it('should throw when a trans-unit has no translation', () => {
