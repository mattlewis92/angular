--- conflicted
+++ resolved
@@ -41,27 +41,23 @@
         });
 
         it('should parse CDATA', () => {
-          expect(humanizeDom(parser.parse('<![CDATA[text]]>', 'TestComp'))).toEqual([
-<<<<<<< HEAD
-            [html.CDATA, 'text', 0]
-          ]);
+          expect(humanizeDom(parser.parse('<![CDATA[text &amp; {{ foo }} ]]>', 'TestComp'))).toEqual([
+            [html.CDATA, 'text &amp; {{ foo }} ', 0, ['text &amp; {{ foo }} ']]
+          ]);
+        });
+
+        it('should normalize line endings within CDATA', () => {
+          const parsed = parser.parse('<![CDATA[ line 1 \r\n line 2 ]]>', 'TestComp');
+          expect(humanizeDom(parsed)).toEqual([
+            [html.CDATA, ' line 1 \n line 2 ', 0, [' line 1 \n line 2 ']],
+          ]);
+          expect(parsed.errors).toEqual([]);
         });
 
         it('should parse DocType', () => {
           expect(humanizeDom(parser.parse('<!DocType  html >', 'TestComp'))).toEqual([
             [html.DocType, 'html', 0]
-=======
-            [html.Text, 'text', 0, ['text']]
-          ]);
-        });
-
-        it('should normalize line endings within CDATA', () => {
-          const parsed = parser.parse('<![CDATA[ line 1 \r\n line 2 ]]>', 'TestComp');
-          expect(humanizeDom(parsed)).toEqual([
-            [html.Text, ' line 1 \n line 2 ', 0, [' line 1 \n line 2 ']],
->>>>>>> 6a88bad0
-          ]);
-          expect(parsed.errors).toEqual([]);
+          ]);
         });
       });
 
@@ -239,18 +235,6 @@
               ]);
         });
 
-<<<<<<< HEAD
-        it('should allow htm component tag close if enabled', () => {
-          expect(humanizeDom(parser.parse(
-                     'foo<Footer>footer content</ / >bar',
-                     'TestComp', {allowHtmComponentClosingTags: true})))
-              .toEqual([
-                [html.Text, 'foo', 0],
-                [html.Element, 'Footer', 0],
-                [html.Text, 'footer content', 1],
-                [html.Text, 'bar', 0],
-              ]);
-=======
         it('should normalize line endings in text', () => {
           let parsed: ParseTreeResult;
           parsed = parser.parse('<title> line 1 \r\n line 2 </title>', 'TestComp');
@@ -292,12 +276,23 @@
             ],
             [html.Element, 'span', 1, '<span>x {{ expr }<!---->} y</span>', '<span>', '</span>'],
             [html.Text, 'x {{ expr }', 2, ['x '], ['{{', ' expr }'], [''], 'x {{ expr }'],
-            [html.Comment, '', 2, '<!--'],
+            [html.Comment, '', 2, '<!---->'],
             [html.Text, '} y', 2, ['} y'], '} y'],
             [html.Element, 'div', 1, '<div></div>', '<div>', '</div>'],
           ]);
           expect(errors).toEqual([]);
->>>>>>> 6a88bad0
+        });
+
+        it('should allow htm component tag close if enabled', () => {
+          expect(humanizeDom(parser.parse(
+                     'foo<Footer>footer content</ / >bar',
+                     'TestComp', {allowHtmComponentClosingTags: true})))
+              .toEqual([
+                [html.Text, 'foo', 0, ['foo']],
+                [html.Element, 'Footer', 0],
+                [html.Text, 'footer content', 1, ['footer content']],
+                [html.Text, 'bar', 0, ['bar']],
+              ]);
         });
       });
 
@@ -984,19 +979,14 @@
 
         it('should not report a value span for an attribute without a value', () => {
           const ast = parser.parse('<div bar></div>', 'TestComp');
-          expect((ast.rootNodes[0] as html.Element).attrs[0].valueSpan).toBeNull();
+          expect((ast.rootNodes[0] as html.Element).attrs[0].valueSpan).toBeUndefined();
         });
 
         it('should report a value span for an attribute with a value', () => {
           const ast = parser.parse('<div bar="12"></div>', 'TestComp');
           const attr = (ast.rootNodes[0] as html.Element).attrs[0];
-<<<<<<< HEAD
-          expect(attr.valueSpan !.start.offset).toEqual(9);
-          expect(attr.valueSpan !.end.offset).toEqual(13);
-=======
-          expect(attr.valueSpan!.start.offset).toEqual(10);
-          expect(attr.valueSpan!.end.offset).toEqual(12);
->>>>>>> 6a88bad0
+          expect(attr.valueSpan!.start.offset).toEqual(9);
+          expect(attr.valueSpan!.end.offset).toEqual(13);
         });
 
         it('should report a value span for an unquoted attribute value', () => {
@@ -1009,8 +999,8 @@
         it('should report a name span for an attribute', () => {
           const ast = parser.parse('<div bar="12"></div>', 'TestComp');
           const attr = (ast.rootNodes[0] as html.Element).attrs[0];
-          expect(attr.nameSpan !.start.offset).toEqual(5);
-          expect(attr.nameSpan !.end.offset).toEqual(8);
+          expect(attr.keySpan !.start.offset).toEqual(5);
+          expect(attr.keySpan !.end.offset).toEqual(8);
         });
 
         it('should report a name span for an element', () => {
@@ -1092,19 +1082,14 @@
             visitAttribute(attribute: html.Attribute, context: any): any {
               throw Error('Unexpected');
             }
-<<<<<<< HEAD
-            visitText(text: html.Text, context: any): any { throw Error('Unexpected'); }
-            visitComment(comment: html.Comment, context: any): any { throw Error('Unexpected'); }
-            visitCdata(cdata: html.CDATA, context: any): any { throw Error('Unexpected'); }
-            visitDocType(docType: html.DocType, context: any): any { throw Error('Unexpected'); }
-=======
             visitText(text: html.Text, context: any): any {
               throw Error('Unexpected');
             }
             visitComment(comment: html.Comment, context: any): any {
               throw Error('Unexpected');
             }
->>>>>>> 6a88bad0
+            visitCdata(cdata: html.CDATA, context: any): any { throw Error('Unexpected'); }
+            visitDocType(docType: html.DocType, context: any): any { throw Error('Unexpected'); }
             visitExpansion(expansion: html.Expansion, context: any): any {
               throw Error('Unexpected');
             }
