/**
 * @license
 * Copyright Google LLC All Rights Reserved.
 *
 * Use of this source code is governed by an MIT-style license that can be
 * found in the LICENSE file at https://angular.io/license
 */

import * as html from '../../src/ml_parser/ast';
import {NGSP_UNICODE} from '../../src/ml_parser/entities';
import {HtmlParser} from '../../src/ml_parser/html_parser';
import {PRESERVE_WS_ATTR_NAME, removeWhitespaces} from '../../src/ml_parser/html_whitespaces';
import {TokenizeOptions} from '../../src/ml_parser/lexer';

import {humanizeDom} from './ast_spec_utils';

<<<<<<< HEAD
{
  describe('removeWhitespaces', () => {
    function parseAndRemoveWS(template: string, options?: TokenizeOptions): any[] {
      return humanizeDom(removeWhitespaces(new HtmlParser().parse(template, 'TestComp', options)));
    }

    it('should remove blank text nodes', () => {
      expect(parseAndRemoveWS(' ')).toEqual([]);
      expect(parseAndRemoveWS('\n')).toEqual([]);
      expect(parseAndRemoveWS('\t')).toEqual([]);
      expect(parseAndRemoveWS('    \t    \n ')).toEqual([]);
    });

    it('should remove whitespaces (space, tab, new line) between elements', () => {
      expect(parseAndRemoveWS('<br>  <br>\t<br>\n<br>')).toEqual([
        [html.Element, 'br', 0],
        [html.Element, 'br', 0],
        [html.Element, 'br', 0],
        [html.Element, 'br', 0],
      ]);
    });

    it('should remove whitespaces from child text nodes', () => {
      expect(parseAndRemoveWS('<div><span> </span></div>')).toEqual([
        [html.Element, 'div', 0],
        [html.Element, 'span', 1],
      ]);
    });

    it('should remove whitespaces from the beginning and end of a template', () => {
      expect(parseAndRemoveWS(` <br>\t`)).toEqual([
        [html.Element, 'br', 0],
      ]);
    });

    it('should convert &ngsp; to a space and preserve it', () => {
      expect(parseAndRemoveWS('<div><span>foo</span>&ngsp;<span>bar</span></div>')).toEqual([
        [html.Element, 'div', 0],
        [html.Element, 'span', 1],
        [html.Text, 'foo', 2, ['foo']],
        [html.Text, ' ', 1, [''], [NGSP_UNICODE, '&ngsp;'], ['']],
        [html.Element, 'span', 1],
        [html.Text, 'bar', 2, ['bar']],
      ]);
    });

    it('should replace multiple whitespaces with one space', () => {
      expect(parseAndRemoveWS('\n\n\nfoo\t\t\t')).toEqual([[html.Text, ' foo ', 0, [' foo ']]]);
      expect(parseAndRemoveWS('   \n foo  \t ')).toEqual([[html.Text, ' foo ', 0, [' foo ']]]);
    });

    it('should remove whitespace inside of blocks', () => {
      const markup = '@if (cond) {<br>  <br>\t<br>\n<br>}';

      expect(parseAndRemoveWS(markup)).toEqual([
        [html.Block, 'if', 0],
        [html.BlockParameter, 'cond'],
        [html.Element, 'br', 1],
        [html.Element, 'br', 1],
        [html.Element, 'br', 1],
        [html.Element, 'br', 1],
      ]);
    });

    it('should not replace &nbsp;', () => {
      expect(parseAndRemoveWS('&nbsp;')).toEqual([
        [html.Text, '\u00a0', 0, [''], ['\u00a0', '&nbsp;'], ['']]
      ]);
    });

    it('should not replace sequences of &nbsp;', () => {
      expect(parseAndRemoveWS('&nbsp;&nbsp;foo&nbsp;&nbsp;')).toEqual([[
=======
describe('removeWhitespaces', () => {
  function parseAndRemoveWS(template: string, options?: TokenizeOptions): any[] {
    return humanizeDom(removeWhitespaces(new HtmlParser().parse(template, 'TestComp', options)));
  }

  it('should remove blank text nodes', () => {
    expect(parseAndRemoveWS(' ')).toEqual([]);
    expect(parseAndRemoveWS('\n')).toEqual([]);
    expect(parseAndRemoveWS('\t')).toEqual([]);
    expect(parseAndRemoveWS('    \t    \n ')).toEqual([]);
  });

  it('should remove whitespaces (space, tab, new line) between elements', () => {
    expect(parseAndRemoveWS('<br>  <br>\t<br>\n<br>')).toEqual([
      [html.Element, 'br', 0],
      [html.Element, 'br', 0],
      [html.Element, 'br', 0],
      [html.Element, 'br', 0],
    ]);
  });

  it('should remove whitespaces from child text nodes', () => {
    expect(parseAndRemoveWS('<div><span> </span></div>')).toEqual([
      [html.Element, 'div', 0],
      [html.Element, 'span', 1],
    ]);
  });

  it('should remove whitespaces from the beginning and end of a template', () => {
    expect(parseAndRemoveWS(` <br>\t`)).toEqual([
      [html.Element, 'br', 0],
    ]);
  });

  it('should convert &ngsp; to a space and preserve it', () => {
    expect(parseAndRemoveWS('<div><span>foo</span>&ngsp;<span>bar</span></div>')).toEqual([
      [html.Element, 'div', 0],
      [html.Element, 'span', 1],
      [html.Text, 'foo', 2, ['foo']],
      [html.Text, ' ', 1, [''], [NGSP_UNICODE, '&ngsp;'], ['']],
      [html.Element, 'span', 1],
      [html.Text, 'bar', 2, ['bar']],
    ]);
  });

  it('should replace multiple whitespaces with one space', () => {
    expect(parseAndRemoveWS('\n\n\nfoo\t\t\t')).toEqual([[html.Text, ' foo ', 0, [' foo ']]]);
    expect(parseAndRemoveWS('   \n foo  \t ')).toEqual([[html.Text, ' foo ', 0, [' foo ']]]);
  });

  it('should remove whitespace inside of blocks', () => {
    const markup = '@if (cond) {<br>  <br>\t<br>\n<br>}';

    expect(parseAndRemoveWS(markup)).toEqual([
      [html.Block, 'if', 0],
      [html.BlockParameter, 'cond'],
      [html.Element, 'br', 1],
      [html.Element, 'br', 1],
      [html.Element, 'br', 1],
      [html.Element, 'br', 1],
    ]);
  });

  it('should not replace &nbsp;', () => {
    expect(parseAndRemoveWS('&nbsp;')).toEqual([
      [html.Text, '\u00a0', 0, [''], ['\u00a0', '&nbsp;'], ['']]
    ]);
  });

  it('should not replace sequences of &nbsp;', () => {
    expect(parseAndRemoveWS('&nbsp;&nbsp;foo&nbsp;&nbsp;')).toEqual([[
      html.Text,
      '\u00a0\u00a0foo\u00a0\u00a0',
      0,
      [''],
      ['\u00a0', '&nbsp;'],
      [''],
      ['\u00a0', '&nbsp;'],
      ['foo'],
      ['\u00a0', '&nbsp;'],
      [''],
      ['\u00a0', '&nbsp;'],
      [''],
    ]]);
  });

  it('should not replace single tab and newline with spaces', () => {
    expect(parseAndRemoveWS('\nfoo')).toEqual([[html.Text, '\nfoo', 0, ['\nfoo']]]);
    expect(parseAndRemoveWS('\tfoo')).toEqual([[html.Text, '\tfoo', 0, ['\tfoo']]]);
  });

  it('should preserve single whitespaces between interpolations', () => {
    expect(parseAndRemoveWS(`{{fooExp}} {{barExp}}`)).toEqual([[
      html.Text,
      '{{fooExp}} {{barExp}}',
      0,
      [''],
      ['{{', 'fooExp', '}}'],
      [' '],
      ['{{', 'barExp', '}}'],
      [''],
    ]]);
    expect(parseAndRemoveWS(`{{fooExp}}\t{{barExp}}`)).toEqual([
      [
>>>>>>> 6070c9dd
        html.Text,
        '{{fooExp}}\t{{barExp}}',
        0,
        [''],
        ['{{', 'fooExp', '}}'],
        ['\t'],
        ['{{', 'barExp', '}}'],
        [''],
      ],
    ]);
    expect(parseAndRemoveWS(`{{fooExp}}\n{{barExp}}`)).toEqual([
      [
        html.Text,
        '{{fooExp}}\n{{barExp}}',
        0,
        [''],
        ['{{', 'fooExp', '}}'],
        ['\n'],
        ['{{', 'barExp', '}}'],
        [''],
      ],
    ]);
  });

  it('should preserve whitespaces around interpolations', () => {
    expect(parseAndRemoveWS(` {{exp}} `)).toEqual([
      [html.Text, ' {{exp}} ', 0, [' '], ['{{', 'exp', '}}'], [' ']]
    ]);
  });

  it('should preserve whitespaces around ICU expansions', () => {
    expect(parseAndRemoveWS(`<span> {a, b, =4 {c}} </span>`, {tokenizeExpansionForms: true}))
        .toEqual([
          [html.Element, 'span', 0],
          [html.Text, ' ', 1, [' ']],
          [html.Expansion, 'a', 'b', 1],
          [html.ExpansionCase, '=4', 2],
          [html.Text, ' ', 1, [' ']],
        ]);
  });

  it('should preserve whitespaces inside <pre> elements', () => {
    expect(parseAndRemoveWS(`<pre><strong>foo</strong>\n<strong>bar</strong></pre>`)).toEqual([
      [html.Element, 'pre', 0],
      [html.Element, 'strong', 1],
      [html.Text, 'foo', 2, ['foo']],
      [html.Text, '\n', 1, ['\n']],
      [html.Element, 'strong', 1],
      [html.Text, 'bar', 2, ['bar']],
    ]);
  });

  it('should skip whitespace trimming in <textarea>', () => {
    expect(parseAndRemoveWS(`<textarea>foo\n\n  bar</textarea>`)).toEqual([
      [html.Element, 'textarea', 0],
      [html.Text, 'foo\n\n  bar', 1, ['foo\n\n  bar']],
    ]);
  });

  it(`should preserve whitespaces inside elements annotated with ${PRESERVE_WS_ATTR_NAME}`, () => {
    expect(parseAndRemoveWS(`<div ${PRESERVE_WS_ATTR_NAME}><img> <img></div>`)).toEqual([
      [html.Element, 'div', 0],
      [html.Element, 'img', 1],
      [html.Text, ' ', 1, [' ']],
      [html.Element, 'img', 1],
    ]);
  });
});<|MERGE_RESOLUTION|>--- conflicted
+++ resolved
@@ -14,80 +14,6 @@
 
 import {humanizeDom} from './ast_spec_utils';
 
-<<<<<<< HEAD
-{
-  describe('removeWhitespaces', () => {
-    function parseAndRemoveWS(template: string, options?: TokenizeOptions): any[] {
-      return humanizeDom(removeWhitespaces(new HtmlParser().parse(template, 'TestComp', options)));
-    }
-
-    it('should remove blank text nodes', () => {
-      expect(parseAndRemoveWS(' ')).toEqual([]);
-      expect(parseAndRemoveWS('\n')).toEqual([]);
-      expect(parseAndRemoveWS('\t')).toEqual([]);
-      expect(parseAndRemoveWS('    \t    \n ')).toEqual([]);
-    });
-
-    it('should remove whitespaces (space, tab, new line) between elements', () => {
-      expect(parseAndRemoveWS('<br>  <br>\t<br>\n<br>')).toEqual([
-        [html.Element, 'br', 0],
-        [html.Element, 'br', 0],
-        [html.Element, 'br', 0],
-        [html.Element, 'br', 0],
-      ]);
-    });
-
-    it('should remove whitespaces from child text nodes', () => {
-      expect(parseAndRemoveWS('<div><span> </span></div>')).toEqual([
-        [html.Element, 'div', 0],
-        [html.Element, 'span', 1],
-      ]);
-    });
-
-    it('should remove whitespaces from the beginning and end of a template', () => {
-      expect(parseAndRemoveWS(` <br>\t`)).toEqual([
-        [html.Element, 'br', 0],
-      ]);
-    });
-
-    it('should convert &ngsp; to a space and preserve it', () => {
-      expect(parseAndRemoveWS('<div><span>foo</span>&ngsp;<span>bar</span></div>')).toEqual([
-        [html.Element, 'div', 0],
-        [html.Element, 'span', 1],
-        [html.Text, 'foo', 2, ['foo']],
-        [html.Text, ' ', 1, [''], [NGSP_UNICODE, '&ngsp;'], ['']],
-        [html.Element, 'span', 1],
-        [html.Text, 'bar', 2, ['bar']],
-      ]);
-    });
-
-    it('should replace multiple whitespaces with one space', () => {
-      expect(parseAndRemoveWS('\n\n\nfoo\t\t\t')).toEqual([[html.Text, ' foo ', 0, [' foo ']]]);
-      expect(parseAndRemoveWS('   \n foo  \t ')).toEqual([[html.Text, ' foo ', 0, [' foo ']]]);
-    });
-
-    it('should remove whitespace inside of blocks', () => {
-      const markup = '@if (cond) {<br>  <br>\t<br>\n<br>}';
-
-      expect(parseAndRemoveWS(markup)).toEqual([
-        [html.Block, 'if', 0],
-        [html.BlockParameter, 'cond'],
-        [html.Element, 'br', 1],
-        [html.Element, 'br', 1],
-        [html.Element, 'br', 1],
-        [html.Element, 'br', 1],
-      ]);
-    });
-
-    it('should not replace &nbsp;', () => {
-      expect(parseAndRemoveWS('&nbsp;')).toEqual([
-        [html.Text, '\u00a0', 0, [''], ['\u00a0', '&nbsp;'], ['']]
-      ]);
-    });
-
-    it('should not replace sequences of &nbsp;', () => {
-      expect(parseAndRemoveWS('&nbsp;&nbsp;foo&nbsp;&nbsp;')).toEqual([[
-=======
 describe('removeWhitespaces', () => {
   function parseAndRemoveWS(template: string, options?: TokenizeOptions): any[] {
     return humanizeDom(removeWhitespaces(new HtmlParser().parse(template, 'TestComp', options)));
@@ -192,7 +118,6 @@
     ]]);
     expect(parseAndRemoveWS(`{{fooExp}}\t{{barExp}}`)).toEqual([
       [
->>>>>>> 6070c9dd
         html.Text,
         '{{fooExp}}\t{{barExp}}',
         0,
