--- conflicted
+++ resolved
@@ -315,12 +315,8 @@
 }
 
 export class UnknownBlock implements Node {
-<<<<<<< HEAD
-  constructor(public name: string, public sourceSpan: ParseSourceSpan) {}
-=======
   constructor(
       public name: string, public sourceSpan: ParseSourceSpan, public nameSpan: ParseSourceSpan) {}
->>>>>>> 6070c9dd
 
   visit<Result>(visitor: Visitor<Result>): Result {
     return visitor.visitUnknownBlock(this);
