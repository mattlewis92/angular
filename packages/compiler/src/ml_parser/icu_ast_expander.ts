/**
 * @license
 * Copyright Google LLC All Rights Reserved.
 *
 * Use of this source code is governed by an MIT-style license that can be
 * found in the LICENSE file at https://angular.io/license
 */

import {ParseError, ParseSourceSpan} from '../parse_util';

import * as html from './ast';

// http://cldr.unicode.org/index/cldr-spec/plural-rules
const PLURAL_CASES: string[] = ['zero', 'one', 'two', 'few', 'many', 'other'];

/**
 * Expands special forms into elements.
 *
 * For example,
 *
 * ```
 * { messages.length, plural,
 *   =0 {zero}
 *   =1 {one}
 *   other {more than one}
 * }
 * ```
 *
 * will be expanded into
 *
 * ```
 * <ng-container [ngPlural]="messages.length">
 *   <ng-template ngPluralCase="=0">zero</ng-template>
 *   <ng-template ngPluralCase="=1">one</ng-template>
 *   <ng-template ngPluralCase="other">more than one</ng-template>
 * </ng-container>
 * ```
 */
export function expandNodes(nodes: html.Node[]): ExpansionResult {
  const expander = new _Expander();
  return new ExpansionResult(html.visitAll(expander, nodes), expander.isExpanded, expander.errors);
}

export class ExpansionResult {
  constructor(public nodes: html.Node[], public expanded: boolean, public errors: ParseError[]) {}
}

export class ExpansionError extends ParseError {
  constructor(span: ParseSourceSpan, errorMsg: string) {
    super(span, errorMsg);
  }
}

/**
 * Expand expansion forms (plural, select) to directives
 *
 * @internal
 */
class _Expander implements html.Visitor {
  isExpanded: boolean = false;
  errors: ParseError[] = [];

  visitElement(element: html.Element, context: any): any {
    return new html.Element(
        element.name, element.attrs, html.visitAll(this, element.children), element.sourceSpan,
        element.startSourceSpan, element.endSourceSpan);
  }

  visitAttribute(attribute: html.Attribute, context: any): any {
    return attribute;
  }

  visitText(text: html.Text, context: any): any {
    return text;
  }

<<<<<<< HEAD
  visitCdata(cdata: html.CDATA, context: any): any { return cdata; }

  visitComment(comment: html.Comment, context: any): any { return comment; }
=======
  visitComment(comment: html.Comment, context: any): any {
    return comment;
  }
>>>>>>> 6a88bad0

  visitDocType(docType: html.DocType, context: any): any { return docType; }

  visitExpansion(icu: html.Expansion, context: any): any {
    this.isExpanded = true;
    return icu.type === 'plural' ? _expandPluralForm(icu, this.errors) :
                                   _expandDefaultForm(icu, this.errors);
  }

  visitExpansionCase(icuCase: html.ExpansionCase, context: any): any {
    throw new Error('Should not be reached');
  }
}

// Plural forms are expanded to `NgPlural` and `NgPluralCase`s
function _expandPluralForm(ast: html.Expansion, errors: ParseError[]): html.Element {
  const children = ast.cases.map(c => {
    if (PLURAL_CASES.indexOf(c.value) === -1 && !c.value.match(/^=\d+$/)) {
      errors.push(new ExpansionError(
          c.valueSourceSpan,
          `Plural cases should be "=<number>" or one of ${PLURAL_CASES.join(', ')}`));
    }

    const expansionResult = expandNodes(c.expression);
    errors.push(...expansionResult.errors);

    return new html.Element(
        `ng-template`,
        [new html.Attribute(
            'ngPluralCase', `${c.value}`, c.valueSourceSpan, undefined /* keySpan */,
            undefined /* valueSpan */, undefined /* valueTokens */, undefined /* i18n */)],
        expansionResult.nodes, c.sourceSpan, c.sourceSpan, c.sourceSpan);
  });
  const switchAttr = new html.Attribute(
      '[ngPlural]', ast.switchValue, ast.switchValueSourceSpan, undefined /* keySpan */,
      undefined /* valueSpan */, undefined /* valueTokens */, undefined /* i18n */);
  return new html.Element(
      'ng-container', [switchAttr], children, ast.sourceSpan, ast.sourceSpan, ast.sourceSpan);
}

// ICU messages (excluding plural form) are expanded to `NgSwitch`  and `NgSwitchCase`s
function _expandDefaultForm(ast: html.Expansion, errors: ParseError[]): html.Element {
  const children = ast.cases.map(c => {
    const expansionResult = expandNodes(c.expression);
    errors.push(...expansionResult.errors);

    if (c.value === 'other') {
      // other is the default case when no values match
      return new html.Element(
          `ng-template`,
          [new html.Attribute(
              'ngSwitchDefault', '', c.valueSourceSpan, undefined /* keySpan */,
              undefined /* valueSpan */, undefined /* valueTokens */, undefined /* i18n */)],
          expansionResult.nodes, c.sourceSpan, c.sourceSpan, c.sourceSpan);
    }

    return new html.Element(
        `ng-template`,
        [new html.Attribute(
            'ngSwitchCase', `${c.value}`, c.valueSourceSpan, undefined /* keySpan */,
            undefined /* valueSpan */, undefined /* valueTokens */, undefined /* i18n */)],
        expansionResult.nodes, c.sourceSpan, c.sourceSpan, c.sourceSpan);
  });
  const switchAttr = new html.Attribute(
      '[ngSwitch]', ast.switchValue, ast.switchValueSourceSpan, undefined /* keySpan */,
      undefined /* valueSpan */, undefined /* valueTokens */, undefined /* i18n */);
  return new html.Element(
      'ng-container', [switchAttr], children, ast.sourceSpan, ast.sourceSpan, ast.sourceSpan);
}<|MERGE_RESOLUTION|>--- conflicted
+++ resolved
@@ -48,7 +48,7 @@
 export class ExpansionError extends ParseError {
   constructor(span: ParseSourceSpan, errorMsg: string) {
     super(span, errorMsg);
-  }
+}
 }
 
 /**
@@ -74,22 +74,22 @@
     return text;
   }
 
-<<<<<<< HEAD
-  visitCdata(cdata: html.CDATA, context: any): any { return cdata; }
 
-  visitComment(comment: html.Comment, context: any): any { return comment; }
-=======
+  visitCdata(cdata: html.CDATA, context: any): any {
+    return cdata;
+  }
   visitComment(comment: html.Comment, context: any): any {
     return comment;
   }
->>>>>>> 6a88bad0
 
-  visitDocType(docType: html.DocType, context: any): any { return docType; }
+  visitDocType(docType: html.DocType, context: any): any {
+    return docType;
+  }
 
   visitExpansion(icu: html.Expansion, context: any): any {
     this.isExpanded = true;
     return icu.type === 'plural' ? _expandPluralForm(icu, this.errors) :
-                                   _expandDefaultForm(icu, this.errors);
+                                  _expandDefaultForm(icu, this.errors);
   }
 
   visitExpansionCase(icuCase: html.ExpansionCase, context: any): any {
