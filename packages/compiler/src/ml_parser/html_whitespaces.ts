/**
 * @license
 * Copyright Google LLC All Rights Reserved.
 *
 * Use of this source code is governed by an MIT-style license that can be
 * found in the LICENSE file at https://angular.io/license
 */

import * as html from './ast';
import {NGSP_UNICODE} from './entities';
import {ParseTreeResult} from './parser';
import {TextToken, TokenType} from './tokens';

export const PRESERVE_WS_ATTR_NAME = 'ngPreserveWhitespaces';

const SKIP_WS_TRIM_TAGS = new Set(['pre', 'template', 'textarea', 'script', 'style']);

// Equivalent to \s with \u00a0 (non-breaking space) excluded.
// Based on https://developer.mozilla.org/en-US/docs/Web/JavaScript/Reference/Global_Objects/RegExp
const WS_CHARS = ' \f\n\r\t\v\u1680\u180e\u2000-\u200a\u2028\u2029\u202f\u205f\u3000\ufeff';
const NO_WS_REGEXP = new RegExp(`[^${WS_CHARS}]`);
const WS_REPLACE_REGEXP = new RegExp(`[${WS_CHARS}]{2,}`, 'g');

function hasPreserveWhitespacesAttr(attrs: html.Attribute[]): boolean {
  return attrs.some((attr: html.Attribute) => attr.name === PRESERVE_WS_ATTR_NAME);
}

/**
 * Angular Dart introduced &ngsp; as a placeholder for non-removable space, see:
 * https://github.com/dart-lang/angular/blob/0bb611387d29d65b5af7f9d2515ab571fd3fbee4/_tests/test/compiler/preserve_whitespace_test.dart#L25-L32
 * In Angular Dart &ngsp; is converted to the 0xE500 PUA (Private Use Areas) unicode character
 * and later on replaced by a space. We are re-implementing the same idea here.
 */
export function replaceNgsp(value: string): string {
  // lexer is replacing the &ngsp; pseudo-entity with NGSP_UNICODE
  return value.replace(new RegExp(NGSP_UNICODE, 'g'), ' ');
}

/**
 * This visitor can walk HTML parse tree and remove / trim text nodes using the following rules:
 * - consider spaces, tabs and new lines as whitespace characters;
 * - drop text nodes consisting of whitespace characters only;
 * - for all other text nodes replace consecutive whitespace characters with one space;
 * - convert &ngsp; pseudo-entity to a single space;
 *
 * Removal and trimming of whitespaces have positive performance impact (less code to generate
 * while compiling templates, faster view creation). At the same time it can be "destructive"
 * in some cases (whitespaces can influence layout). Because of the potential of breaking layout
 * this visitor is not activated by default in Angular 5 and people need to explicitly opt-in for
 * whitespace removal. The default option for whitespace removal will be revisited in Angular 6
 * and might be changed to "on" by default.
 */
export class WhitespaceVisitor implements html.Visitor {
  visitElement(element: html.Element, context: any): any {
    if (SKIP_WS_TRIM_TAGS.has(element.name) || hasPreserveWhitespacesAttr(element.attrs)) {
      // don't descent into elements where we need to preserve whitespaces
      // but still visit all attributes to eliminate one used as a market to preserve WS
      return new html.Element(
          element.name, html.visitAll(this, element.attrs), element.children, element.sourceSpan,
          element.startSourceSpan, element.endSourceSpan, element.i18n);
    }

    return new html.Element(
        element.name, element.attrs, visitAllWithSiblings(this, element.children),
        element.sourceSpan, element.startSourceSpan, element.endSourceSpan, element.i18n);
  }

  visitAttribute(attribute: html.Attribute, context: any): any {
    return attribute.name !== PRESERVE_WS_ATTR_NAME ? attribute : null;
  }

  visitText(text: html.Text, context: SiblingVisitorContext|null): any {
    const isNotBlank = text.value.match(NO_WS_REGEXP);
    const hasExpansionSibling = context &&
        (context.prev instanceof html.Expansion || context.next instanceof html.Expansion);

    if (isNotBlank || hasExpansionSibling) {
      // Process the whitespace in the tokens of this Text node
      const tokens = text.tokens.map(
          token =>
              token.type === TokenType.TEXT ? createWhitespaceProcessedTextToken(token) : token);
      // Process the whitespace of the value of this Text node
      const value = processWhitespace(text.value);
      return new html.Text(value, text.sourceSpan, tokens, text.i18n);
    }

    return null;
  }

<<<<<<< HEAD
  visitCdata(cdata: html.CDATA, context: any): any {
    const isNotBlank = cdata.value.match(NO_WS_REGEXP);

    if (isNotBlank) {
      return new html.CDATA(
          replaceNgsp(cdata.value).replace(WS_REPLACE_REGEXP, ' '), cdata.sourceSpan);
    }

    return null;
  }

  visitComment(comment: html.Comment, context: any): any { return comment; }

  visitDocType(docType: html.DocType, context: any): any { return docType; }

  visitExpansion(expansion: html.Expansion, context: any): any { return expansion; }
=======
  visitComment(comment: html.Comment, context: any): any {
    return comment;
  }

  visitExpansion(expansion: html.Expansion, context: any): any {
    return expansion;
  }

  visitExpansionCase(expansionCase: html.ExpansionCase, context: any): any {
    return expansionCase;
  }
}

function createWhitespaceProcessedTextToken({type, parts, sourceSpan}: TextToken): TextToken {
  return {type, parts: [processWhitespace(parts[0])], sourceSpan};
}
>>>>>>> 6a88bad0

function processWhitespace(text: string): string {
  return replaceNgsp(text).replace(WS_REPLACE_REGEXP, ' ');
}

export function removeWhitespaces(htmlAstWithErrors: ParseTreeResult): ParseTreeResult {
  return new ParseTreeResult(
      html.visitAll(new WhitespaceVisitor(), htmlAstWithErrors.rootNodes),
      htmlAstWithErrors.errors);
}

interface SiblingVisitorContext {
  prev: html.Node|undefined;
  next: html.Node|undefined;
}

function visitAllWithSiblings(visitor: WhitespaceVisitor, nodes: html.Node[]): any[] {
  const result: any[] = [];

  nodes.forEach((ast, i) => {
    const context: SiblingVisitorContext = {prev: nodes[i - 1], next: nodes[i + 1]};
    const astResult = ast.visit(visitor, context);
    if (astResult) {
      result.push(astResult);
    }
  });
  return result;
}<|MERGE_RESOLUTION|>--- conflicted
+++ resolved
@@ -87,7 +87,6 @@
     return null;
   }
 
-<<<<<<< HEAD
   visitCdata(cdata: html.CDATA, context: any): any {
     const isNotBlank = cdata.value.match(NO_WS_REGEXP);
 
@@ -99,14 +98,12 @@
     return null;
   }
 
-  visitComment(comment: html.Comment, context: any): any { return comment; }
-
-  visitDocType(docType: html.DocType, context: any): any { return docType; }
-
-  visitExpansion(expansion: html.Expansion, context: any): any { return expansion; }
-=======
   visitComment(comment: html.Comment, context: any): any {
     return comment;
+  }
+
+  visitDocType(docType: html.DocType, context: any): any {
+    return docType;
   }
 
   visitExpansion(expansion: html.Expansion, context: any): any {
@@ -121,7 +118,6 @@
 function createWhitespaceProcessedTextToken({type, parts, sourceSpan}: TextToken): TextToken {
   return {type, parts: [processWhitespace(parts[0])], sourceSpan};
 }
->>>>>>> 6a88bad0
 
 function processWhitespace(text: string): string {
   return replaceNgsp(text).replace(WS_REPLACE_REGEXP, ' ');
