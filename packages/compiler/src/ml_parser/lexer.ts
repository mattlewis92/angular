--- conflicted
+++ resolved
@@ -11,42 +11,8 @@
 
 import {NAMED_ENTITIES} from './entities';
 import {DEFAULT_INTERPOLATION_CONFIG, InterpolationConfig} from './interpolation_config';
-<<<<<<< HEAD
-import {NAMED_ENTITIES, TagContentType, TagDefinition, mergeNsAndName} from './tags';
-
-export enum TokenType {
-  TAG_OPEN_START,
-  TAG_OPEN_END,
-  TAG_OPEN_END_VOID,
-  TAG_CLOSE,
-  TEXT,
-  ESCAPABLE_RAW_TEXT,
-  RAW_TEXT,
-  COMMENT_START,
-  COMMENT_END,
-  CDATA_START,
-  CDATA_END,
-  ATTR_NAME,
-  ATTR_QUOTE,
-  ATTR_VALUE,
-  DOC_TYPE_START,
-  DOC_TYPE_END,
-  EXPANSION_FORM_START,
-  EXPANSION_CASE_VALUE,
-  EXPANSION_CASE_EXP_START,
-  EXPANSION_CASE_EXP_END,
-  EXPANSION_FORM_END,
-  EOF
-}
-
-export class Token {
-  constructor(
-      public type: TokenType|null, public parts: string[], public sourceSpan: ParseSourceSpan) {}
-}
-=======
-import {TagContentType, TagDefinition} from './tags';
+import {TagContentType, TagDefinition, mergeNsAndName} from './tags';
 import {IncompleteTagOpenToken, TagOpenStartToken, Token, TokenType} from './tokens';
->>>>>>> 6a88bad0
 
 export class TokenError extends ParseError {
   constructor(errorMsg: string, public tokenType: TokenType|null, span: ParseSourceSpan) {
@@ -119,29 +85,22 @@
    * included in source-map segments.  A common example is whitespace.
    */
   leadingTriviaChars?: string[];
-<<<<<<< HEAD
-
-  canSelfClose?: boolean;
-  allowHtmComponentClosingTags?: boolean;
-=======
   /**
    * If true, do not convert CRLF to LF.
    */
   preserveLineEndings?: boolean;
->>>>>>> 6a88bad0
+
+  canSelfClose?: boolean;
+  allowHtmComponentClosingTags?: boolean;
 }
 
 export function tokenize(
     source: string, url: string, getTagContentType: (tagName: string, prefix: string, hasParent: boolean, attrs: Array<{prefix: string, name: string, value?: string}>) => TagContentType,
     options: TokenizeOptions = {}): TokenizeResult {
-<<<<<<< HEAD
-  return new _Tokenizer(new ParseSourceFile(source, url), getTagContentType, options).tokenize();
-=======
-  const tokenizer = new _Tokenizer(new ParseSourceFile(source, url), getTagDefinition, options);
+  const tokenizer = new _Tokenizer(new ParseSourceFile(source, url), getTagContentType, options);
   tokenizer.tokenize();
   return new TokenizeResult(
       mergeTextTokens(tokenizer.tokens), tokenizer.errors, tokenizer.nonNormalizedIcuExpressions);
->>>>>>> 6a88bad0
 }
 
 const _CR_OR_CRLF_REGEXP = /\r\n?/g;
@@ -181,13 +140,10 @@
   private _currentTokenType: TokenType|null = null;
   private _expansionCaseStack: TokenType[] = [];
   private _inInterpolation: boolean = false;
-<<<<<<< HEAD
-  private _fullNameStack: string[] = [];
-=======
   private readonly _preserveLineEndings: boolean;
   private readonly _escapedString: boolean;
   private readonly _i18nNormalizeLineEndingsInICUs: boolean;
->>>>>>> 6a88bad0
+  private _fullNameStack: string[] = [];
   tokens: Token[] = [];
   errors: TokenError[] = [];
   nonNormalizedIcuExpressions: Token[] = [];
@@ -573,14 +529,8 @@
   private _consumeTagOpen(start: CharacterCursor) {
     let tagName: string;
     let prefix: string;
-<<<<<<< HEAD
-    let openTagToken: Token|undefined;
-    let tokensBeforeTagOpen = this.tokens.length;
-    const innerStart = this._cursor.clone();
+    let openTagToken: TagOpenStartToken|IncompleteTagOpenToken|undefined;
     const attrs: Array<{prefix: string, name: string, value?: string}> = [];
-=======
-    let openTagToken: TagOpenStartToken|IncompleteTagOpenToken|undefined;
->>>>>>> 6a88bad0
     try {
       if (!chars.isAsciiLetter(this._cursor.peek())) {
         throw this._createError(
@@ -591,14 +541,9 @@
       prefix = openTagToken.parts[0];
       tagName = openTagToken.parts[1];
       this._attemptCharCodeUntilFn(isNotWhitespace);
-<<<<<<< HEAD
-      while (this._cursor.peek() !== chars.$SLASH && this._cursor.peek() !== chars.$GT) {
-        const [prefix, name] = this._consumeAttributeName();
-=======
       while (this._cursor.peek() !== chars.$SLASH && this._cursor.peek() !== chars.$GT &&
              this._cursor.peek() !== chars.$LT && this._cursor.peek() !== chars.$EOF) {
-        this._consumeAttributeName();
->>>>>>> 6a88bad0
+        const [prefix, name] = this._consumeAttributeName();
         this._attemptCharCodeUntilFn(isNotWhitespace);
         if (this._attemptCharCode(chars.$EQ)) {
           this._attemptCharCodeUntilFn(isNotWhitespace);
@@ -627,16 +572,12 @@
       throw e;
     }
 
-<<<<<<< HEAD
     if (this._canSelfClose && this.tokens[this.tokens.length - 1].type === TokenType.TAG_OPEN_END_VOID) {
       return;
     }
 
     const contentTokenType = this._getTagContentType(tagName, prefix, this._fullNameStack.length > 0, attrs);
     this._handleFullNameStackForTagOpen(prefix, tagName);
-=======
-    const contentTokenType = this._getTagDefinition(tagName).getContentType(prefix);
->>>>>>> 6a88bad0
 
     if (contentTokenType === TagContentType.RAW_TEXT) {
       this._consumeRawTextWithTagClose(prefix, tagName, false);
@@ -682,40 +623,19 @@
     let value: string;
     if (this._cursor.peek() === chars.$SQ || this._cursor.peek() === chars.$DQ) {
       const quoteChar = this._cursor.peek();
-<<<<<<< HEAD
-      this._cursor.advance();
-      this._endToken([String.fromCodePoint(quoteChar)]);
-      this._beginToken(TokenType.ATTR_VALUE);
-      const parts: string[] = [];
-      while (this._cursor.peek() !== quoteChar) {
-        parts.push(this._readChar(true));
-      }
-      value = this._processCarriageReturns(parts.join(''));
-      this._endToken([value]);
-      this._beginToken(TokenType.ATTR_QUOTE);
-      this._cursor.advance();
-      this._endToken([String.fromCodePoint(quoteChar)]);
-    } else {
-      this._beginToken(TokenType.ATTR_VALUE);
-      const valueStart = this._cursor.clone();
-      this._requireCharCodeUntilFn(isNameEnd, 1);
-      value = this._processCarriageReturns(this._cursor.getChars(valueStart));
-      this._endToken([value]);
-=======
       this._consumeQuote(quoteChar);
       // In an attribute then end of the attribute value and the premature end to an interpolation
       // are both triggered by the `quoteChar`.
       const endPredicate = () => this._cursor.peek() === quoteChar;
-      this._consumeWithInterpolation(
+      value = this._consumeWithInterpolation(
           TokenType.ATTR_VALUE_TEXT, TokenType.ATTR_VALUE_INTERPOLATION, endPredicate,
           endPredicate);
       this._consumeQuote(quoteChar);
     } else {
       const endPredicate = () => isNameEnd(this._cursor.peek());
-      this._consumeWithInterpolation(
+      value = this._consumeWithInterpolation(
           TokenType.ATTR_VALUE_TEXT, TokenType.ATTR_VALUE_INTERPOLATION, endPredicate,
           endPredicate);
->>>>>>> 6a88bad0
     }
     return value;
   }
@@ -854,7 +774,9 @@
     // Make sure that we reset the state of the lexer correctly.
     this._inInterpolation = false;
 
-    this._endToken([this._processCarriageReturns(parts.join(''))]);
+    const value = this._processCarriageReturns(parts.join(''));
+    this._endToken([value]);
+    return value;
   }
 
   /**
