--- conflicted
+++ resolved
@@ -9,35 +9,15 @@
 import {I18nMeta} from '../i18n/i18n_ast';
 import {ParseSourceSpan} from '../parse_util';
 
-<<<<<<< HEAD
-=======
 import {InterpolatedAttributeToken, InterpolatedTextToken} from './tokens';
 
->>>>>>> 6a88bad0
 interface BaseNode {
   sourceSpan: ParseSourceSpan;
   visit(visitor: Visitor, context: any): any;
 }
 
-<<<<<<< HEAD
-export type Node = Attribute|CDATA|Comment|DocType|Element|Text;
-// Expansion|ExpansionCase -- not used
-
-export class Text implements BaseNode {
-  constructor(public value: string, public sourceSpan: ParseSourceSpan, public i18n?: I18nAST) {}
-  visit(visitor: Visitor, context: any): any { return visitor.visitText(this, context); }
-  readonly type = 'text';
-}
-
-export class CDATA implements BaseNode {
-  constructor(public value: string, public sourceSpan: ParseSourceSpan) {}
-  visit(visitor: Visitor, context: any): any { return visitor.visitCdata(this, context); }
-  readonly type = 'cdata';
-}
-
-export class Expansion implements BaseNode {
-=======
-export type Node = Attribute|Comment|Element|Expansion|ExpansionCase|Text;
+export type Node = Attribute|CDATA|Comment|DocType|Element|Expansion|ExpansionCase|Text;
+// Expansion|ExpansionCase -- not used by angular-html-parser, should be removed on publish
 
 export abstract class NodeWithI18n implements BaseNode {
   constructor(public sourceSpan: ParseSourceSpan, public i18n?: I18nMeta) {}
@@ -53,10 +33,22 @@
   override visit(visitor: Visitor, context: any): any {
     return visitor.visitText(this, context);
   }
+  readonly type = 'text';
+}
+
+export class CDATA extends NodeWithI18n {
+  constructor(
+      public value: string, sourceSpan: ParseSourceSpan, public tokens: InterpolatedTextToken[],
+      i18n?: I18nMeta) {
+    super(sourceSpan, i18n);
+  }
+  override visit(visitor: Visitor, context: any): any {
+    return visitor.visitCdata(this, context);
+  }
+  readonly type = 'cdata';
 }
 
 export class Expansion extends NodeWithI18n {
->>>>>>> 6a88bad0
   constructor(
       public switchValue: string, public type: string, public cases: ExpansionCase[],
       sourceSpan: ParseSourceSpan, public switchValueSourceSpan: ParseSourceSpan, i18n?: I18nMeta) {
@@ -77,23 +69,6 @@
   }
 }
 
-<<<<<<< HEAD
-export class Attribute implements BaseNode {
-  constructor(
-      public name: string, public value: string, public sourceSpan: ParseSourceSpan,
-      public valueSpan: ParseSourceSpan|null = null, public nameSpan: ParseSourceSpan|null = null, public i18n: I18nAST|null = null) {}
-  visit(visitor: Visitor, context: any): any { return visitor.visitAttribute(this, context); }
-  readonly type = 'attribute';
-}
-
-export class Element implements BaseNode {
-  constructor(
-      public name: string, public attrs: Attribute[], public children: Node[],
-      public sourceSpan: ParseSourceSpan, public startSourceSpan: ParseSourceSpan|null = null,
-      public endSourceSpan: ParseSourceSpan|null = null, public nameSpan: ParseSourceSpan|null = null, public i18n: I18nAST|null = null) {}
-  visit(visitor: Visitor, context: any): any { return visitor.visitElement(this, context); }
-  readonly type = 'element';
-=======
 export class Attribute extends NodeWithI18n {
   constructor(
       public name: string, public value: string, sourceSpan: ParseSourceSpan,
@@ -104,37 +79,40 @@
   override visit(visitor: Visitor, context: any): any {
     return visitor.visitAttribute(this, context);
   }
+  readonly type = 'attribute';
+  // angular-html-parser: backwards compatibility for Prettier
+  get nameSpan() {
+    return this.keySpan;
+  }
 }
 
 export class Element extends NodeWithI18n {
   constructor(
       public name: string, public attrs: Attribute[], public children: Node[],
       sourceSpan: ParseSourceSpan, public startSourceSpan: ParseSourceSpan,
-      public endSourceSpan: ParseSourceSpan|null = null, i18n?: I18nMeta) {
+      public endSourceSpan: ParseSourceSpan|null = null, public nameSpan: ParseSourceSpan|null = null, i18n?: I18nMeta) {
     super(sourceSpan, i18n);
   }
   override visit(visitor: Visitor, context: any): any {
     return visitor.visitElement(this, context);
   }
->>>>>>> 6a88bad0
+  readonly type = 'element';
 }
 
 export class Comment implements BaseNode {
   constructor(public value: string|null, public sourceSpan: ParseSourceSpan) {}
-<<<<<<< HEAD
-  visit(visitor: Visitor, context: any): any { return visitor.visitComment(this, context); }
+  visit(visitor: Visitor, context: any): any {
+    return visitor.visitComment(this, context);
+  }
   readonly type = 'comment';
 }
 
 export class DocType implements BaseNode {
   constructor(public value: string|null, public sourceSpan: ParseSourceSpan) {}
-  visit(visitor: Visitor, context: any): any { return visitor.visitDocType(this, context); }
+  visit(visitor: Visitor, context: any): any {
+    return visitor.visitDocType(this, context);
+  }
   readonly type = 'docType';
-=======
-  visit(visitor: Visitor, context: any): any {
-    return visitor.visitComment(this, context);
-  }
->>>>>>> 6a88bad0
 }
 
 export interface Visitor {
@@ -156,7 +134,7 @@
   const result: any[] = [];
 
   const visit = visitor.visit ?
-      (ast: Node) => visitor.visit!(ast, context) || ast.visit(visitor, context) :
+      (ast: Node) => visitor.visit !(ast, context) || ast.visit(visitor, context) :
       (ast: Node) => ast.visit(visitor, context);
   nodes.forEach(ast => {
     const astResult = visit(ast);
@@ -184,15 +162,9 @@
   visitDocType(ast: DocType, context: any): any {}
 
   visitExpansion(ast: Expansion, context: any): any {
-<<<<<<< HEAD
-    // `ExpansionCase` is excluded from `Node` in angular-html-parser.
-    // @ts-ignore -- Using ts-ignore here to minimize efforts on merging upstream changes.
-    return this.visitChildren(context, visit => { visit(ast.cases); });
-=======
     return this.visitChildren(context, visit => {
       visit(ast.cases);
     });
->>>>>>> 6a88bad0
   }
 
   visitExpansionCase(ast: ExpansionCase, context: any): any {}
@@ -201,7 +173,7 @@
       context: any, cb: (visit: (<V extends Node>(children: V[]|undefined) => void)) => void) {
     let results: any[][] = [];
     let t = this;
-    function visit<T extends Node>(children: T[]|undefined) {
+    function visit<T extends Node>(children: T[] | undefined) {
       if (children) results.push(visitAll(t, children, context));
     }
     cb(visit);
