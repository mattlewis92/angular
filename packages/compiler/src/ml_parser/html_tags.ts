--- conflicted
+++ resolved
@@ -29,14 +29,14 @@
     ignoreFirstLf = false,
     preventNamespaceInheritance = false
   }: {
-    closedByChildren?: string[],
-    closedByParent?: boolean,
-    implicitNamespacePrefix?: string,
+        closedByChildren?: string[],
+        closedByParent?: boolean,
+        implicitNamespacePrefix?: string,
     contentType?: TagContentType|{default: TagContentType, [namespace: string]: TagContentType},
-    isVoid?: boolean,
+        isVoid?: boolean,
     ignoreFirstLf?: boolean,
     preventNamespaceInheritance?: boolean
-  } = {}) {
+      } = {}) {
     if (closedByChildren && closedByChildren.length > 0) {
       closedByChildren.forEach(tagName => this.closedByChildren[tagName] = true);
     }
@@ -56,16 +56,16 @@
     if (typeof this.contentType === 'object') {
       const overrideType = prefix === undefined ? undefined : this.contentType[prefix];
       return overrideType ?? this.contentType.default;
-    }
+}
     return this.contentType;
   }
 }
 
-let _DEFAULT_TAG_DEFINITION!: HtmlTagDefinition;
+let _DEFAULT_TAG_DEFINITION !: HtmlTagDefinition;
 
 // see https://www.w3.org/TR/html51/syntax.html#optional-tags
 // This implementation does not fully conform to the HTML5 spec.
-let TAG_DEFINITIONS!: {[key: string]: HtmlTagDefinition};
+let TAG_DEFINITIONS !: {[key: string]: HtmlTagDefinition};
 
 export function getHtmlTagDefinition(tagName: string): HtmlTagDefinition {
   if (!TAG_DEFINITIONS) {
@@ -139,12 +139,8 @@
           {contentType: TagContentType.ESCAPABLE_RAW_TEXT, ignoreFirstLf: true}),
     };
   }
-<<<<<<< HEAD
-  return TAG_DEFINITIONS[tagName] || _DEFAULT_TAG_DEFINITION;
-=======
   // We have to make both a case-sensitive and a case-insensitive lookup, because
   // HTML tag names are case insensitive, whereas some SVG tags are case sensitive.
-  return TAG_DEFINITIONS[tagName] ?? TAG_DEFINITIONS[tagName.toLowerCase()] ??
+  return TAG_DEFINITIONS[tagName] ?? // TAG_DEFINITIONS[tagName.toLowerCase()] ?? -- angular-html-parser modification
       _DEFAULT_TAG_DEFINITION;
->>>>>>> 6a88bad0
 }