--- conflicted
+++ resolved
@@ -1,10 +1,6 @@
 {
   "name": "zone.js",
-<<<<<<< HEAD
-  "version": "0.14.0",
-=======
   "version": "0.14.1",
->>>>>>> 6070c9dd
   "description": "Zones for JavaScript",
   "main": "./bundles/zone.umd.js",
   "module": "./fesm2015/zone.js",
@@ -17,11 +13,7 @@
   "devDependencies": {
     "@externs/nodejs": "^1.5.0",
     "@types/node": "^10.9.4",
-<<<<<<< HEAD
-    "domino": "https://github.com/angular/domino.git#f2435fe1f9f7c91ade0bd472c4723e5eacd7d19a",
-=======
     "domino": "https://github.com/angular/domino.git#9e7881d2ac1e5977cefbc557f935931ec23f6658",
->>>>>>> 6070c9dd
     "google-closure-compiler": "^20230802.0.0",
     "jest": "^29.0",
     "jest-environment-jsdom": "^29.0.3",
