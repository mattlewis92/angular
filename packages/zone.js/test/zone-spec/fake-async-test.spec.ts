/**
 * @license
 * Copyright Google LLC All Rights Reserved.
 *
 * Use of this source code is governed by an MIT-style license that can be
 * found in the LICENSE file at https://angular.io/license
 */

import '../../lib/rxjs/rxjs-fake-async';

import {Observable} from 'rxjs';
import {delay} from 'rxjs/operators';

import {isNode, patchMacroTask, zoneSymbol} from '../../lib/common/utils';
import {ifEnvSupports} from '../test-util';

function supportNode() {
  return isNode;
}

function emptyRun() {
  // Jasmine will throw if there are no tests.
  it('should pass', () => {});
}

(supportNode as any).message = 'support node';

function supportClock() {
  const _global: any = typeof window === 'undefined' ? global : window;
  return typeof jasmine.clock === 'function' &&
      _global[zoneSymbol('fakeAsyncAutoFakeAsyncWhenClockPatched')];
}

(supportClock as any).message = 'support patch clock';

describe('FakeAsyncTestZoneSpec', () => {
  let FakeAsyncTestZoneSpec = (Zone as any)['FakeAsyncTestZoneSpec'];
  let testZoneSpec: any;
  let fakeAsyncTestZone: Zone;

  beforeEach(() => {
    testZoneSpec = new FakeAsyncTestZoneSpec('name');
    fakeAsyncTestZone = Zone.current.fork(testZoneSpec);
  });

  it('sets the FakeAsyncTestZoneSpec property', () => {
    fakeAsyncTestZone.run(() => {
      expect(Zone.current.get('FakeAsyncTestZoneSpec')).toEqual(testZoneSpec);
    });
  });

  describe('synchronous code', () => {
    it('should run', () => {
      let ran = false;
      fakeAsyncTestZone.run(() => {
        ran = true;
      });

      expect(ran).toEqual(true);
    });

    it('should throw the error in the code', () => {
      expect(() => {
        fakeAsyncTestZone.run(() => {
          throw new Error('sync');
        });
      }).toThrowError('sync');
    });

    it('should throw error on Rejected promise', () => {
      expect(() => {
        fakeAsyncTestZone.run(() => {
          Promise.reject('myError');
          testZoneSpec.flushMicrotasks();
        });
      }).toThrowError('Uncaught (in promise): myError');
    });
  });

  describe('asynchronous code', () => {
    it('should run', () => {
      fakeAsyncTestZone.run(() => {
        let thenRan = false;
        Promise.resolve(null).then((_) => {
          thenRan = true;
        });

        expect(thenRan).toEqual(false);

        testZoneSpec.flushMicrotasks();
        expect(thenRan).toEqual(true);
      });
    });

    it('should rethrow the exception on flushMicroTasks for error thrown in Promise callback',
       () => {
         fakeAsyncTestZone.run(() => {
<<<<<<< HEAD
           Promise.resolve(null).then((_) => { throw new Error('async'); });
=======
           Promise.resolve(null).then((_) => {
             throw new Error('async');
           });
>>>>>>> 6a88bad0
           expect(() => {
             testZoneSpec.flushMicrotasks();
           }).toThrowError(/Uncaught \(in promise\): Error: async/);
         });
       });

    it('should run chained thens', () => {
      fakeAsyncTestZone.run(() => {
        let log: number[] = [];

        Promise.resolve(null).then((_) => log.push(1)).then((_) => log.push(2));

        expect(log).toEqual([]);

        testZoneSpec.flushMicrotasks();
        expect(log).toEqual([1, 2]);
      });
    });

    it('should run Promise created in Promise', () => {
      fakeAsyncTestZone.run(() => {
        let log: number[] = [];

        Promise.resolve(null).then((_) => {
          log.push(1);
          Promise.resolve(null).then((_) => log.push(2));
        });

        expect(log).toEqual([]);

        testZoneSpec.flushMicrotasks();
        expect(log).toEqual([1, 2]);
      });
    });
  });

  describe('timers', () => {
    it('should run queued zero duration timer on zero tick', () => {
      fakeAsyncTestZone.run(() => {
        let ran = false;
        setTimeout(() => {
          ran = true;
        }, 0);

        expect(ran).toEqual(false);

        testZoneSpec.tick();
        expect(ran).toEqual(true);
      });
    });

    it('should run queued immediate timer on zero tick', ifEnvSupports('setImmediate', () => {
         fakeAsyncTestZone.run(() => {
           let ran = false;
           setImmediate(() => {
             ran = true;
           });

           expect(ran).toEqual(false);

           testZoneSpec.tick();
           expect(ran).toEqual(true);
         });
       }));

    it('should default to processNewMacroTasksSynchronously if providing other flags', () => {
      function nestedTimer(callback: () => any): void {
        setTimeout(() => setTimeout(() => callback()));
      }
      fakeAsyncTestZone.run(() => {
        const callback = jasmine.createSpy('callback');
        nestedTimer(callback);
        expect(callback).not.toHaveBeenCalled();
        testZoneSpec.tick(0, null, {});
        expect(callback).toHaveBeenCalled();
      });
    });


    it('should not queue new macro task on tick with processNewMacroTasksSynchronously=false',
       () => {
         function nestedTimer(callback: () => any): void {
           setTimeout(() => setTimeout(() => callback()));
         }
         fakeAsyncTestZone.run(() => {
           const callback = jasmine.createSpy('callback');
           nestedTimer(callback);
           expect(callback).not.toHaveBeenCalled();
           testZoneSpec.tick(0, null, {processNewMacroTasksSynchronously: false});
           expect(callback).not.toHaveBeenCalled();
           testZoneSpec.flush();
           expect(callback).toHaveBeenCalled();
         });
       });

    it('should run queued timer after sufficient clock ticks', () => {
      fakeAsyncTestZone.run(() => {
        let ran = false;
        setTimeout(() => {
          ran = true;
        }, 10);

        testZoneSpec.tick(6);
        expect(ran).toEqual(false);

        testZoneSpec.tick(4);
        expect(ran).toEqual(true);
      });
    });

    it('should run doTick callback even if no work ran', () => {
      fakeAsyncTestZone.run(() => {
        let totalElapsed = 0;
        function doTick(elapsed: number) {
          totalElapsed += elapsed;
        }
        setTimeout(() => {}, 10);

        testZoneSpec.tick(6, doTick);
        expect(totalElapsed).toEqual(6);

        testZoneSpec.tick(6, doTick);
        expect(totalElapsed).toEqual(12);

        testZoneSpec.tick(6, doTick);
        expect(totalElapsed).toEqual(18);
      });
    });

    it('should run queued timer created by timer callback', () => {
      fakeAsyncTestZone.run(() => {
        let counter = 0;
        const startCounterLoop = () => {
          counter++;
          setTimeout(startCounterLoop, 10);
        };

        startCounterLoop();

        expect(counter).toEqual(1);

        testZoneSpec.tick(10);
        expect(counter).toEqual(2);

        testZoneSpec.tick(10);
        expect(counter).toEqual(3);

        testZoneSpec.tick(30);
        expect(counter).toEqual(6);
      });
    });

    it('should run queued timer only once', () => {
      fakeAsyncTestZone.run(() => {
        let cycles = 0;
        setTimeout(() => {
          cycles++;
        }, 10);

        testZoneSpec.tick(10);
        expect(cycles).toEqual(1);

        testZoneSpec.tick(10);
        expect(cycles).toEqual(1);

        testZoneSpec.tick(10);
        expect(cycles).toEqual(1);
      });
      expect(testZoneSpec.pendingTimers.length).toBe(0);
    });

    it('should not run cancelled timer', () => {
      fakeAsyncTestZone.run(() => {
        let ran = false;
        let id: any = setTimeout(() => {
          ran = true;
        }, 10);
        clearTimeout(id);

        testZoneSpec.tick(10);
        expect(ran).toEqual(false);
      });
    });

    it('should pass arguments to times', () => {
      fakeAsyncTestZone.run(() => {
        let value = 'genuine value';
        let id = setTimeout((arg1, arg2) => {
          value = arg1 + arg2;
        }, 0, 'expected', ' value');

        testZoneSpec.tick();
        expect(value).toEqual('expected value');
      });
    });

    it('should clear internal timerId cache', () => {
      let taskSpy: jasmine.Spy = jasmine.createSpy('taskGetState');
      fakeAsyncTestZone
          .fork({
            name: 'scheduleZone',
            onScheduleTask: (delegate: ZoneDelegate, curr: Zone, target: Zone, task: Task) => {
              (task as any)._state = task.state;
              Object.defineProperty(task, 'state', {
                configurable: true,
                enumerable: true,
                get: () => {
                  taskSpy();
                  return (task as any)._state;
                },
                set: (newState: string) => {
                  (task as any)._state = newState;
                }
              });
              return delegate.scheduleTask(target, task);
            }
          })
          .run(() => {
            const id = setTimeout(() => {}, 0);
            testZoneSpec.tick();
            clearTimeout(id);
            // This is a hack way to test the timerId cache is cleaned or not
            // since the tasksByHandleId cache is an internal variable held by
            // zone.js timer patch, if the cache is not cleared, the code in `timer.ts`
            // will call `task.state` one more time to check whether to clear the
            // task or not, so here we use this count to check the issue is fixed or not
            // For details, please refer to https://github.com/angular/angular/issues/40387
            expect(taskSpy.calls.count()).toEqual(5);
          });
    });
    it('should pass arguments to setImmediate', ifEnvSupports('setImmediate', () => {
         fakeAsyncTestZone.run(() => {
           let value = 'genuine value';
           let id = setImmediate((arg1, arg2) => {
             value = arg1 + arg2;
           }, 'expected', ' value');

           testZoneSpec.tick();
           expect(value).toEqual('expected value');
         });
       }));

    it('should run periodic timers', () => {
      fakeAsyncTestZone.run(() => {
        let cycles = 0;
        let id = setInterval(() => {
          cycles++;
        }, 10);

        expect(id).toBeGreaterThan(0);

        testZoneSpec.tick(10);
        expect(cycles).toEqual(1);

        testZoneSpec.tick(10);
        expect(cycles).toEqual(2);

        testZoneSpec.tick(10);
        expect(cycles).toEqual(3);

        testZoneSpec.tick(30);
        expect(cycles).toEqual(6);
      });
    });

    it('should pass arguments to periodic timers', () => {
      fakeAsyncTestZone.run(() => {
        let value = 'genuine value';
        let id = setInterval((arg1, arg2) => {
          value = arg1 + arg2;
        }, 10, 'expected', ' value');

        testZoneSpec.tick(10);
        expect(value).toEqual('expected value');
      });
    });

    it('should not run cancelled periodic timer', () => {
      fakeAsyncTestZone.run(() => {
        let ran = false;
        let id = setInterval(() => {
          ran = true;
        }, 10);

        testZoneSpec.tick(10);
        expect(ran).toEqual(true);

        ran = false;
        clearInterval(id);
        testZoneSpec.tick(10);
        expect(ran).toEqual(false);
      });
    });

    it('should be able to cancel periodic timers from a callback', () => {
      fakeAsyncTestZone.run(() => {
        let cycles = 0;
        let id: number;

        id = setInterval(() => {
               cycles++;
               clearInterval(id);
             }, 10) as any as number;

        testZoneSpec.tick(10);
        expect(cycles).toEqual(1);

        testZoneSpec.tick(10);
        expect(cycles).toEqual(1);
      });
    });

    it('should process microtasks before timers', () => {
      fakeAsyncTestZone.run(() => {
        let log: string[] = [];

        Promise.resolve(null).then((_) => log.push('microtask'));

        setTimeout(() => log.push('timer'), 9);

        setInterval(() => log.push('periodic timer'), 10);

        expect(log).toEqual([]);

        testZoneSpec.tick(10);
        expect(log).toEqual(['microtask', 'timer', 'periodic timer']);
      });
    });

    it('should process micro-tasks created in timers before next timers', () => {
      fakeAsyncTestZone.run(() => {
        let log: string[] = [];

        Promise.resolve(null).then((_) => log.push('microtask'));

        setTimeout(() => {
          log.push('timer');
          Promise.resolve(null).then((_) => log.push('t microtask'));
        }, 9);

        let id = setInterval(() => {
          log.push('periodic timer');
          Promise.resolve(null).then((_) => log.push('pt microtask'));
        }, 10);

        testZoneSpec.tick(10);
        expect(log).toEqual(
            ['microtask', 'timer', 't microtask', 'periodic timer', 'pt microtask']);

        testZoneSpec.tick(10);
        expect(log).toEqual([
          'microtask', 'timer', 't microtask', 'periodic timer', 'pt microtask', 'periodic timer',
          'pt microtask'
        ]);
      });
    });

    it('should throw the exception from tick for error thrown in timer callback', () => {
      fakeAsyncTestZone.run(() => {
        setTimeout(() => {
          throw new Error('timer');
        }, 10);
        expect(() => {
          testZoneSpec.tick(10);
        }).toThrowError('timer');
      });
      // There should be no pending timers after the error in timer callback.
      expect(testZoneSpec.pendingTimers.length).toBe(0);
    });

    it('should throw the exception from tick for error thrown in periodic timer callback', () => {
      fakeAsyncTestZone.run(() => {
        let count = 0;
        setInterval(() => {
          count++;
          throw new Error(count.toString());
        }, 10);

        expect(() => {
          testZoneSpec.tick(10);
        }).toThrowError('1');

        // Periodic timer is cancelled on first error.
        expect(count).toBe(1);
        testZoneSpec.tick(10);
        expect(count).toBe(1);
      });
      // Periodic timer is removed from pending queue on error.
      expect(testZoneSpec.pendingPeriodicTimers.length).toBe(0);
    });
  });

  it('should be able to resume processing timer callbacks after handling an error', () => {
    fakeAsyncTestZone.run(() => {
      let ran = false;
      setTimeout(() => {
        throw new Error('timer');
      }, 10);
      setTimeout(() => {
        ran = true;
      }, 10);
      expect(() => {
        testZoneSpec.tick(10);
      }).toThrowError('timer');
      expect(ran).toBe(false);

      // Restart timer queue processing.
      testZoneSpec.tick(0);
      expect(ran).toBe(true);
    });
    // There should be no pending timers after the error in timer callback.
    expect(testZoneSpec.pendingTimers.length).toBe(0);
  });

  describe('flushing all tasks', () => {
    it('should flush all pending timers', () => {
      fakeAsyncTestZone.run(() => {
        let x = false;
        let y = false;
        let z = false;

        setTimeout(() => {
          x = true;
        }, 10);
        setTimeout(() => {
          y = true;
        }, 100);
        setTimeout(() => {
          z = true;
        }, 70);

        let elapsed = testZoneSpec.flush();

        expect(elapsed).toEqual(100);
        expect(x).toBe(true);
        expect(y).toBe(true);
        expect(z).toBe(true);
      });
    });

    it('should flush nested timers', () => {
      fakeAsyncTestZone.run(() => {
        let x = true;
        let y = true;
        setTimeout(() => {
          x = true;
          setTimeout(() => {
            y = true;
          }, 100);
        }, 200);

        let elapsed = testZoneSpec.flush();

        expect(elapsed).toEqual(300);
        expect(x).toBe(true);
        expect(y).toBe(true);
      });
    });

    it('should advance intervals', () => {
      fakeAsyncTestZone.run(() => {
        let x = false;
        let y = false;
        let z = 0;

        setTimeout(() => {
          x = true;
        }, 50);
        setTimeout(() => {
          y = true;
        }, 141);
        setInterval(() => {
          z++;
        }, 10);

        let elapsed = testZoneSpec.flush();

        expect(elapsed).toEqual(141);
        expect(x).toBe(true);
        expect(y).toBe(true);
        expect(z).toEqual(14);
      });
    });

    it('should not wait for intervals', () => {
      fakeAsyncTestZone.run(() => {
        let z = 0;

        setInterval(() => {
          z++;
        }, 10);

        let elapsed = testZoneSpec.flush();

        expect(elapsed).toEqual(0);
        expect(z).toEqual(0);
      });
    });


    it('should process micro-tasks created in timers before next timers', () => {
      fakeAsyncTestZone.run(() => {
        let log: string[] = [];

        Promise.resolve(null).then((_) => log.push('microtask'));

        setTimeout(() => {
          log.push('timer');
          Promise.resolve(null).then((_) => log.push('t microtask'));
        }, 20);

        let id = setInterval(() => {
          log.push('periodic timer');
          Promise.resolve(null).then((_) => log.push('pt microtask'));
        }, 10);

        testZoneSpec.flush();
        expect(log).toEqual(
            ['microtask', 'periodic timer', 'pt microtask', 'timer', 't microtask']);
      });
    });

    it('should throw the exception from tick for error thrown in timer callback', () => {
      fakeAsyncTestZone.run(() => {
        setTimeout(() => {
          throw new Error('timer');
        }, 10);
        expect(() => {
          testZoneSpec.flush();
        }).toThrowError('timer');
      });
      // There should be no pending timers after the error in timer callback.
      expect(testZoneSpec.pendingTimers.length).toBe(0);
    });

    it('should do something reasonable with polling timeouts', () => {
      expect(() => {
        fakeAsyncTestZone.run(() => {
          let z = 0;

          let poll = () => {
            setTimeout(() => {
              z++;
              poll();
            }, 10);
          };

          poll();
          testZoneSpec.flush();
        });
      })
          .toThrowError(
              'flush failed after reaching the limit of 20 tasks. Does your code use a polling timeout?');
    });

    it('accepts a custom limit', () => {
      expect(() => {
        fakeAsyncTestZone.run(() => {
          let z = 0;

          let poll = () => {
            setTimeout(() => {
              z++;
              poll();
            }, 10);
          };

          poll();
          testZoneSpec.flush(10);
        });
      })
          .toThrowError(
              'flush failed after reaching the limit of 10 tasks. Does your code use a polling timeout?');
    });

    it('can flush periodic timers if flushPeriodic is true', () => {
      fakeAsyncTestZone.run(() => {
        let x = 0;

        setInterval(() => {
          x++;
        }, 10);

        let elapsed = testZoneSpec.flush(20, true);

        expect(elapsed).toEqual(10);
        expect(x).toEqual(1);
      });
    });

    it('can flush multiple periodic timers if flushPeriodic is true', () => {
      fakeAsyncTestZone.run(() => {
        let x = 0;
        let y = 0;

        setInterval(() => {
          x++;
        }, 10);

        setInterval(() => {
          y++;
        }, 100);

        let elapsed = testZoneSpec.flush(20, true);

        expect(elapsed).toEqual(100);
        expect(x).toEqual(10);
        expect(y).toEqual(1);
      });
    });

    it('can flush till the last periodic task is processed', () => {
      fakeAsyncTestZone.run(() => {
        let x = 0;
        let y = 0;

        setInterval(() => {
          x++;
        }, 10);

        // This shouldn't cause the flush to throw an exception even though
        // it would require 100 iterations of the shorter timer.
        setInterval(() => {
          y++;
        }, 1000);

        let elapsed = testZoneSpec.flush(20, true);

        // Should stop right after the longer timer has been processed.
        expect(elapsed).toEqual(1000);

        expect(x).toEqual(100);
        expect(y).toEqual(1);
      });
    });
  });

  describe('outside of FakeAsync Zone', () => {
    it('calling flushMicrotasks should throw exception', () => {
      expect(() => {
        testZoneSpec.flushMicrotasks();
      }).toThrowError('The code should be running in the fakeAsync zone to call this function');
    });
    it('calling tick should throw exception', () => {
      expect(() => {
        testZoneSpec.tick();
      }).toThrowError('The code should be running in the fakeAsync zone to call this function');
    });
  });

  const animationFrameFns = [
    ['requestAnimationFrame', 'cancelAnimationFrame'],
    ['webkitRequestAnimationFrame', 'webkitCancelAnimationFrame'],
    ['mozRequestAnimationFrame', 'mozCancelAnimationFrame'],
  ];

  const availableAnimationFrameFns =
      animationFrameFns
          .map(([fnName,
                 cancelFnName]) => [fnName, (global as any)[fnName], (global as any)[cancelFnName]])
          .filter(
              ([_, fn]) => fn !==
                  undefined) as [string, typeof requestAnimationFrame, typeof cancelAnimationFrame][];

  if (availableAnimationFrameFns.length > 0) {
    describe('requestAnimationFrame', () => {
      availableAnimationFrameFns.forEach(
          ([name, requestAnimationFrameFn, cancelAnimationFrameFn]) => {
            describe(name, () => {
              it('should schedule a requestAnimationFrame with timeout of 16ms', () => {
                fakeAsyncTestZone.run(() => {
                  let ran = false;
                  requestAnimationFrameFn(() => {
                    ran = true;
                  });

                  testZoneSpec.tick(6);
                  expect(ran).toEqual(false);

                  testZoneSpec.tick(10);
                  expect(ran).toEqual(true);
                });
              });
              it('does not count as a pending timer', () => {
                fakeAsyncTestZone.run(() => {
                  requestAnimationFrameFn(() => {});
                });
                expect(testZoneSpec.pendingTimers.length).toBe(0);
                expect(testZoneSpec.pendingPeriodicTimers.length).toBe(0);
              });
              it('should cancel a scheduled requestAnimationFrame', () => {
                fakeAsyncTestZone.run(() => {
                  let ran = false;
                  const id = requestAnimationFrameFn(() => {
                    ran = true;
                  });

                  testZoneSpec.tick(6);
                  expect(ran).toEqual(false);

                  cancelAnimationFrameFn(id);

                  testZoneSpec.tick(10);
                  expect(ran).toEqual(false);
                });
              });
              it('is not flushed when flushPeriodic is false', () => {
                let ran = false;
                fakeAsyncTestZone.run(() => {
                  requestAnimationFrameFn(() => {
                    ran = true;
                  });
                  testZoneSpec.flush(20);
                  expect(ran).toEqual(false);
                });
              });
              it('is flushed when flushPeriodic is true', () => {
                let ran = false;
                fakeAsyncTestZone.run(() => {
                  requestAnimationFrameFn(() => {
                    ran = true;
                  });
                  const elapsed = testZoneSpec.flush(20, true);
                  expect(elapsed).toEqual(16);
                  expect(ran).toEqual(true);
                });
              });
              it('should pass timestamp as parameter', () => {
                let timestamp = 0;
                let timestamp1 = 0;
                fakeAsyncTestZone.run(() => {
                  requestAnimationFrameFn((ts) => {
                    timestamp = ts;
                    requestAnimationFrameFn(ts1 => {
                      timestamp1 = ts1;
                    });
                  });
                  const elapsed = testZoneSpec.flush(20, true);
                  const elapsed1 = testZoneSpec.flush(20, true);
                  expect(elapsed).toEqual(16);
                  expect(elapsed1).toEqual(16);
                  expect(timestamp).toEqual(16);
                  expect(timestamp1).toEqual(32);
                });
              });
            });
          });
    });
  }

  describe(
      'XHRs', ifEnvSupports('XMLHttpRequest', () => {
        it('should throw an exception if an XHR is initiated in the zone', () => {
          expect(() => {
            fakeAsyncTestZone.run(() => {
              let finished = false;
              let req = new XMLHttpRequest();

              req.onreadystatechange = () => {
                if (req.readyState === XMLHttpRequest.DONE) {
                  finished = true;
                }
              };

              req.open('GET', '/test', true);
              req.send();
            });
          }).toThrowError('Cannot make XHRs from within a fake async test. Request URL: /test');
        });
      }, emptyRun));

  describe('node process', ifEnvSupports(supportNode, () => {
             it('should be able to schedule microTask with additional arguments', () => {
               const process = global['process'];
               const nextTick = process && process['nextTick'];
               if (!nextTick) {
                 return;
               }
               fakeAsyncTestZone.run(() => {
                 let tickRun = false;
                 let cbArgRun = false;
                 nextTick(
                     (strArg: string, cbArg: Function) => {
                       tickRun = true;
                       expect(strArg).toEqual('stringArg');
                       cbArg();
                     },
                     'stringArg',
                     () => {
                       cbArgRun = true;
                     });

                 expect(tickRun).toEqual(false);

                 testZoneSpec.flushMicrotasks();
                 expect(tickRun).toEqual(true);
                 expect(cbArgRun).toEqual(true);
               });
             });
           }, emptyRun));

  describe('should allow user define which macroTask fakeAsyncTest', () => {
    let FakeAsyncTestZoneSpec = (Zone as any)['FakeAsyncTestZoneSpec'];
    let testZoneSpec: any;
    let fakeAsyncTestZone: Zone;
    it('should support custom non perodic macroTask', () => {
      testZoneSpec = new FakeAsyncTestZoneSpec(
          'name', false, [{source: 'TestClass.myTimeout', callbackArgs: ['test']}]);
      class TestClass {
        myTimeout(callback: Function) {}
      }
      fakeAsyncTestZone = Zone.current.fork(testZoneSpec);
      fakeAsyncTestZone.run(() => {
        let ran = false;
        patchMacroTask(
            TestClass.prototype, 'myTimeout',
            (self: any, args: any[]) =>
                ({name: 'TestClass.myTimeout', target: self, cbIdx: 0, args: args}));

        const testClass = new TestClass();
        testClass.myTimeout(function(callbackArgs: any) {
          ran = true;
          expect(callbackArgs).toEqual('test');
        });

        expect(ran).toEqual(false);

        testZoneSpec.tick();
        expect(ran).toEqual(true);
      });
    });

    it('should support custom non perodic macroTask by global flag', () => {
      testZoneSpec = new FakeAsyncTestZoneSpec('name');
      class TestClass {
        myTimeout(callback: Function) {}
      }
      fakeAsyncTestZone = Zone.current.fork(testZoneSpec);
      fakeAsyncTestZone.run(() => {
        let ran = false;
        patchMacroTask(
            TestClass.prototype, 'myTimeout',
            (self: any, args: any[]) =>
                ({name: 'TestClass.myTimeout', target: self, cbIdx: 0, args: args}));

        const testClass = new TestClass();
        testClass.myTimeout(() => {
          ran = true;
        });

        expect(ran).toEqual(false);

        testZoneSpec.tick();
        expect(ran).toEqual(true);
      });
    });


    it('should support custom perodic macroTask', () => {
      testZoneSpec = new FakeAsyncTestZoneSpec(
          'name', false, [{source: 'TestClass.myInterval', isPeriodic: true}]);
      fakeAsyncTestZone = Zone.current.fork(testZoneSpec);
      fakeAsyncTestZone.run(() => {
        let cycle = 0;
        class TestClass {
          myInterval(callback: Function, interval: number): any {
            return null;
          }
        }
        patchMacroTask(
            TestClass.prototype, 'myInterval',
            (self: any, args: any[]) =>
                ({name: 'TestClass.myInterval', target: self, cbIdx: 0, args: args}));

        const testClass = new TestClass();
        const id = testClass.myInterval(() => {
          cycle++;
        }, 10);

        expect(cycle).toEqual(0);

        testZoneSpec.tick(10);
        expect(cycle).toEqual(1);

        testZoneSpec.tick(10);
        expect(cycle).toEqual(2);
        clearInterval(id);
      });
    });
  });

  describe('return promise', () => {
    let log: string[];
    beforeEach(() => {
      log = [];
    });

    it('should wait for promise to resolve', () => {
      return new Promise<void>((res, _) => {
        setTimeout(() => {
          log.push('resolved');
          res();
        }, 100);
      });
    });

    afterEach(() => {
      expect(log).toEqual(['resolved']);
    });
  });

  describe('fakeAsyncTest should patch Date', () => {
    let FakeAsyncTestZoneSpec = (Zone as any)['FakeAsyncTestZoneSpec'];
    let testZoneSpec: any;
    let fakeAsyncTestZone: Zone;

    beforeEach(() => {
      testZoneSpec = new FakeAsyncTestZoneSpec('name', false);
      fakeAsyncTestZone = Zone.current.fork(testZoneSpec);
    });

    it('should get date diff correctly', () => {
      fakeAsyncTestZone.run(() => {
        const start = Date.now();
        testZoneSpec.tick(100);
        const end = Date.now();
        expect(end - start).toBe(100);
      });
    });

    it('should check date type correctly', () => {
      fakeAsyncTestZone.run(() => {
        const d: any = new Date();
        expect(d instanceof Date).toBe(true);
      });
    });

    it('should new Date with parameter correctly', () => {
      fakeAsyncTestZone.run(() => {
        const d: Date = new Date(0);
        expect(d.getFullYear()).toBeLessThan(1971);
        const d1: Date = new Date('December 17, 1995 03:24:00');
        expect(d1.getFullYear()).toEqual(1995);
        const d2: Date = new Date(1995, 11, 17, 3, 24, 0);
        expect(d2.getFullYear()).toEqual(1995);

        d2.setFullYear(1985);
        expect(isNaN(d2.getTime())).toBeFalsy();
        expect(d2.getFullYear()).toBe(1985);
        expect(d2.getMonth()).toBe(11);
        expect(d2.getDate()).toBe(17);
      });
    });

    it('should get Date.UTC() correctly', () => {
      fakeAsyncTestZone.run(() => {
        const utcDate = new Date(Date.UTC(96, 11, 1, 0, 0, 0));
        expect(utcDate.getFullYear()).toBe(1996);
      });
    });

    it('should call Date.parse() correctly', () => {
      fakeAsyncTestZone.run(() => {
        const unixTimeZero = Date.parse('01 Jan 1970 00:00:00 GMT');
        expect(unixTimeZero).toBe(0);
      });
    });
  });

  describe(
      'fakeAsyncTest should work without patch jasmine.clock',
      ifEnvSupports(
          () => {
            return !supportClock() && supportNode();
          },
          () => {
            const fakeAsync = (Zone as any)[Zone.__symbol__('fakeAsyncTest')].fakeAsync;
            let spy: any;
            beforeEach(() => {
              spy = jasmine.createSpy('timer');
              jasmine.clock().install();
            });

            afterEach(() => {
              jasmine.clock().uninstall();
            });

            it('should check date type correctly', fakeAsync(() => {
                 const d: any = new Date();
                 expect(d instanceof Date).toBe(true);
               }));

            it('should check date type correctly without fakeAsync', () => {
              const d: any = new Date();
              expect(d instanceof Date).toBe(true);
            });

            it('should tick correctly', fakeAsync(() => {
                 jasmine.clock().mockDate();
                 const start = Date.now();
                 jasmine.clock().tick(100);
                 const end = Date.now();
                 expect(end - start).toBe(100);
               }));

            it('should tick correctly without fakeAsync', () => {
              jasmine.clock().mockDate();
              const start = Date.now();
              jasmine.clock().tick(100);
              const end = Date.now();
              expect(end - start).toBe(100);
            });

            it('should mock date correctly', fakeAsync(() => {
                 const baseTime = new Date(2013, 9, 23);
                 jasmine.clock().mockDate(baseTime);
                 const start = Date.now();
                 expect(start).toBe(baseTime.getTime());
                 jasmine.clock().tick(100);
                 const end = Date.now();
                 expect(end - start).toBe(100);
                 expect(end).toBe(baseTime.getTime() + 100);
                 expect(new Date().getFullYear()).toEqual(2013);
               }));

            it('should mock date correctly without fakeAsync', () => {
              const baseTime = new Date(2013, 9, 23);
              jasmine.clock().mockDate(baseTime);
              const start = Date.now();
              expect(start).toBe(baseTime.getTime());
              jasmine.clock().tick(100);
              const end = Date.now();
              expect(end - start).toBe(100);
              expect(end).toBe(baseTime.getTime() + 100);
              expect(new Date().getFullYear()).toEqual(2013);
            });

            it('should handle new Date correctly', fakeAsync(() => {
                 const baseTime = new Date(2013, 9, 23);
                 jasmine.clock().mockDate(baseTime);
                 const start = new Date();
                 expect(start.getTime()).toBe(baseTime.getTime());
                 jasmine.clock().tick(100);
                 const end = new Date();
                 expect(end.getTime() - start.getTime()).toBe(100);
                 expect(end.getTime()).toBe(baseTime.getTime() + 100);
               }));

            it('should handle new Date correctly without fakeAsync', () => {
              const baseTime = new Date(2013, 9, 23);
              jasmine.clock().mockDate(baseTime);
              const start = new Date();
              expect(start.getTime()).toBe(baseTime.getTime());
              jasmine.clock().tick(100);
              const end = new Date();
              expect(end.getTime() - start.getTime()).toBe(100);
              expect(end.getTime()).toBe(baseTime.getTime() + 100);
            });

            it('should handle setTimeout correctly', fakeAsync(() => {
                 setTimeout(spy, 100);
                 expect(spy).not.toHaveBeenCalled();
                 jasmine.clock().tick(100);
                 expect(spy).toHaveBeenCalled();
               }));

            it('should handle setTimeout correctly without fakeAsync', () => {
              setTimeout(spy, 100);
              expect(spy).not.toHaveBeenCalled();
              jasmine.clock().tick(100);
              expect(spy).toHaveBeenCalled();
            });
          },
          emptyRun));

  describe('fakeAsyncTest should patch jasmine.clock', ifEnvSupports(supportClock, () => {
             let spy: any;
             beforeEach(() => {
               spy = jasmine.createSpy('timer');
               jasmine.clock().install();
             });

             afterEach(() => {
               jasmine.clock().uninstall();
             });

             it('should check date type correctly', () => {
               const d: any = new Date();
               expect(d instanceof Date).toBe(true);
             });

             it('should get date diff correctly', () => {
               const start = Date.now();
               jasmine.clock().tick(100);
               const end = Date.now();
               expect(end - start).toBe(100);
             });

             it('should tick correctly', () => {
               const start = Date.now();
               jasmine.clock().tick(100);
               const end = Date.now();
               expect(end - start).toBe(100);
             });

             it('should mock date correctly', () => {
               const baseTime = new Date(2013, 9, 23);
               jasmine.clock().mockDate(baseTime);
               const start = Date.now();
               expect(start).toBe(baseTime.getTime());
               jasmine.clock().tick(100);
               const end = Date.now();
               expect(end - start).toBe(100);
               expect(end).toBe(baseTime.getTime() + 100);
             });

             it('should handle new Date correctly', () => {
               const baseTime = new Date(2013, 9, 23);
               jasmine.clock().mockDate(baseTime);
               const start = new Date();
               expect(start.getTime()).toBe(baseTime.getTime());
               jasmine.clock().tick(100);
               const end = new Date();
               expect(end.getTime() - start.getTime()).toBe(100);
               expect(end.getTime()).toBe(baseTime.getTime() + 100);
             });

             it('should handle setTimeout correctly', () => {
               setTimeout(spy, 100);
               expect(spy).not.toHaveBeenCalled();
               jasmine.clock().tick(100);
               expect(spy).toHaveBeenCalled();
             });
           }, emptyRun));

  describe('fakeAsyncTest should patch rxjs scheduler', ifEnvSupports(supportClock, () => {
             let FakeAsyncTestZoneSpec = (Zone as any)['FakeAsyncTestZoneSpec'];
             let testZoneSpec: any;
             let fakeAsyncTestZone: Zone;

             beforeEach(() => {
               testZoneSpec = new FakeAsyncTestZoneSpec('name', false);
               fakeAsyncTestZone = Zone.current.fork(testZoneSpec);
             });

             it('should get date diff correctly', (done) => {
               fakeAsyncTestZone.run(() => {
                 let result: any = null;
                 const observable = new Observable((subscribe: any) => {
                   subscribe.next('hello');
                   subscribe.complete();
                 });
                 observable.pipe(delay(1000)).subscribe((v: any) => {
                   result = v;
                 });
                 expect(result).toBe(null);
                 testZoneSpec.tick(1000);
                 expect(result).toBe('hello');
                 done();
               });
             });
           }, emptyRun));
});

class Log {
  logItems: any[];

  constructor() {
    this.logItems = [];
  }

  add(value: any /** TODO #9100 */): void {
    this.logItems.push(value);
  }

  fn(value: any /** TODO #9100 */) {
    return (a1: any = null, a2: any = null, a3: any = null, a4: any = null, a5: any = null) => {
      this.logItems.push(value);
    };
  }

  clear(): void {
    this.logItems = [];
  }

  result(): string {
    return this.logItems.join('; ');
  }
}

const resolvedPromise = Promise.resolve(null);
const ProxyZoneSpec: {assertPresent: () => void} = (Zone as any)['ProxyZoneSpec'];
const fakeAsyncTestModule = (Zone as any)[Zone.__symbol__('fakeAsyncTest')];
const {fakeAsync, tick, discardPeriodicTasks, flush, flushMicrotasks} = fakeAsyncTestModule;

{
  describe('fake async', () => {
    it('should run synchronous code', () => {
      let ran = false;
      fakeAsync(() => {
        ran = true;
      })();

      expect(ran).toEqual(true);
    });

    it('should pass arguments to the wrapped function', () => {
      fakeAsync((foo: any /** TODO #9100 */, bar: any /** TODO #9100 */) => {
        expect(foo).toEqual('foo');
        expect(bar).toEqual('bar');
      })('foo', 'bar');
    });


    it('should throw on nested calls', () => {
      expect(() => {
        fakeAsync(() => {
          fakeAsync((): any /** TODO #9100 */ => null)();
        })();
      }).toThrowError('fakeAsync() calls can not be nested');
    });

    it('should flush microtasks before returning', () => {
      let thenRan = false;

      fakeAsync(() => {
        resolvedPromise.then(_ => {
          thenRan = true;
        });
      })();

      expect(thenRan).toEqual(true);
    });


    it('should propagate the return value', () => {
      expect(fakeAsync(() => 'foo')()).toEqual('foo');
    });

    describe('Promise', () => {
      it('should run asynchronous code', fakeAsync(() => {
           let thenRan = false;
           resolvedPromise.then((_) => {
             thenRan = true;
           });

           expect(thenRan).toEqual(false);

           flushMicrotasks();
           expect(thenRan).toEqual(true);
         }));

      it('should run chained thens', fakeAsync(() => {
           const log = new Log();

           resolvedPromise.then((_) => log.add(1)).then((_) => log.add(2));

           expect(log.result()).toEqual('');

           flushMicrotasks();
           expect(log.result()).toEqual('1; 2');
         }));

      it('should run Promise created in Promise', fakeAsync(() => {
           const log = new Log();

           resolvedPromise.then((_) => {
             log.add(1);
             resolvedPromise.then((_) => log.add(2));
           });

           expect(log.result()).toEqual('');

           flushMicrotasks();
           expect(log.result()).toEqual('1; 2');
         }));

      it('should complain if the test throws an exception during async calls', () => {
        expect(() => {
          fakeAsync(() => {
            resolvedPromise.then((_) => {
              throw new Error('async');
            });
            flushMicrotasks();
          })();
        }).toThrowError(/Uncaught \(in promise\): Error: async/);
      });

      it('should complain if a test throws an exception', () => {
        expect(() => {
          fakeAsync(() => {
            throw new Error('sync');
          })();
        }).toThrowError('sync');
      });
    });

    describe('timers', () => {
      it('should run queued zero duration timer on zero tick', fakeAsync(() => {
           let ran = false;
           setTimeout(() => {
             ran = true;
           }, 0);

           expect(ran).toEqual(false);

           tick();
           expect(ran).toEqual(true);
         }));


      it('should run queued timer after sufficient clock ticks', fakeAsync(() => {
           let ran = false;
           setTimeout(() => {
             ran = true;
           }, 10);

           tick(6);
           expect(ran).toEqual(false);

           tick(6);
           expect(ran).toEqual(true);
         }));

      it('should run queued timer only once', fakeAsync(() => {
           let cycles = 0;
           setTimeout(() => {
             cycles++;
           }, 10);

           tick(10);
           expect(cycles).toEqual(1);

           tick(10);
           expect(cycles).toEqual(1);

           tick(10);
           expect(cycles).toEqual(1);
         }));

      it('should not run cancelled timer', fakeAsync(() => {
           let ran = false;
           const id = setTimeout(() => {
             ran = true;
           }, 10);
           clearTimeout(id);

           tick(10);
           expect(ran).toEqual(false);
         }));

      it('should throw an error on dangling timers', () => {
        expect(() => {
          fakeAsync(() => {
            setTimeout(() => {}, 10);
          })();
        }).toThrowError('1 timer(s) still in the queue.');
      });

      it('should throw an error on dangling periodic timers', () => {
        expect(() => {
          fakeAsync(() => {
            setInterval(() => {}, 10);
          })();
        }).toThrowError('1 periodic timer(s) still in the queue.');
      });

      it('should run periodic timers', fakeAsync(() => {
           let cycles = 0;
           const id = setInterval(() => {
             cycles++;
           }, 10);

           tick(10);
           expect(cycles).toEqual(1);

           tick(10);
           expect(cycles).toEqual(2);

           tick(10);
           expect(cycles).toEqual(3);
           clearInterval(id);
         }));

      it('should not run cancelled periodic timer', fakeAsync(() => {
           let ran = false;
           const id = setInterval(() => {
             ran = true;
           }, 10);
           clearInterval(id);

           tick(10);
           expect(ran).toEqual(false);
         }));

      it('should be able to cancel periodic timers from a callback', fakeAsync(() => {
           let cycles = 0;
           let id: any /** TODO #9100 */;

           id = setInterval(() => {
             cycles++;
             clearInterval(id);
           }, 10);

           tick(10);
           expect(cycles).toEqual(1);

           tick(10);
           expect(cycles).toEqual(1);
         }));

      it('should clear periodic timers', fakeAsync(() => {
           let cycles = 0;
           const id = setInterval(() => {
             cycles++;
           }, 10);

           tick(10);
           expect(cycles).toEqual(1);

           discardPeriodicTasks();

           // Tick once to clear out the timer which already started.
           tick(10);
           expect(cycles).toEqual(2);

           tick(10);
           // Nothing should change
           expect(cycles).toEqual(2);
         }));

      it('should process microtasks before timers', fakeAsync(() => {
           const log = new Log();

           resolvedPromise.then((_) => log.add('microtask'));

           setTimeout(() => log.add('timer'), 9);

           const id = setInterval(() => log.add('periodic timer'), 10);

           expect(log.result()).toEqual('');

           tick(10);
           expect(log.result()).toEqual('microtask; timer; periodic timer');
           clearInterval(id);
         }));

      it('should process micro-tasks created in timers before next timers', fakeAsync(() => {
           const log = new Log();

           resolvedPromise.then((_) => log.add('microtask'));

           setTimeout(() => {
             log.add('timer');
             resolvedPromise.then((_) => log.add('t microtask'));
           }, 9);

           const id = setInterval(() => {
             log.add('periodic timer');
             resolvedPromise.then((_) => log.add('pt microtask'));
           }, 10);

           tick(10);
           expect(log.result())
               .toEqual('microtask; timer; t microtask; periodic timer; pt microtask');

           tick(10);
           expect(log.result())
               .toEqual(
                   'microtask; timer; t microtask; periodic timer; pt microtask; periodic timer; pt microtask');
           clearInterval(id);
         }));

      it('should flush tasks', fakeAsync(() => {
           let ran = false;
           setTimeout(() => {
             ran = true;
           }, 10);

           flush();
           expect(ran).toEqual(true);
         }));

      it('should flush multiple tasks', fakeAsync(() => {
           let ran = false;
           let ran2 = false;
           setTimeout(() => {
             ran = true;
           }, 10);
           setTimeout(() => {
             ran2 = true;
           }, 30);

           let elapsed = flush();

           expect(ran).toEqual(true);
           expect(ran2).toEqual(true);
           expect(elapsed).toEqual(30);
         }));

      it('should move periodic tasks', fakeAsync(() => {
           let ran = false;
           let count = 0;
           setInterval(() => {
             count++;
           }, 10);
           setTimeout(() => {
             ran = true;
           }, 35);

           let elapsed = flush();

           expect(count).toEqual(3);
           expect(ran).toEqual(true);
           expect(elapsed).toEqual(35);

           discardPeriodicTasks();
         }));
    });

    describe('outside of the fakeAsync zone', () => {
      it('calling flushMicrotasks should throw', () => {
        expect(() => {
          flushMicrotasks();
        }).toThrowError('The code should be running in the fakeAsync zone to call this function');
      });

      it('calling tick should throw', () => {
        expect(() => {
          tick();
        }).toThrowError('The code should be running in the fakeAsync zone to call this function');
      });

      it('calling flush should throw', () => {
        expect(() => {
          flush();
        }).toThrowError('The code should be running in the fakeAsync zone to call this function');
      });

      it('calling discardPeriodicTasks should throw', () => {
        expect(() => {
          discardPeriodicTasks();
        }).toThrowError('The code should be running in the fakeAsync zone to call this function');
      });
    });

    describe('only one `fakeAsync` zone per test', () => {
      let zoneInBeforeEach: Zone;
      let zoneInTest1: Zone;
      beforeEach(fakeAsync(() => {
        zoneInBeforeEach = Zone.current;
      }));

      it('should use the same zone as in beforeEach', fakeAsync(() => {
           zoneInTest1 = Zone.current;
           expect(zoneInTest1).toBe(zoneInBeforeEach);
         }));
    });

    describe('fakeAsync should work with Date', () => {
      it('should get date diff correctly', fakeAsync(() => {
           const start = Date.now();
           tick(100);
           const end = Date.now();
           expect(end - start).toBe(100);
         }));

      it('should check date type correctly', fakeAsync(() => {
           const d: any = new Date();
           expect(d instanceof Date).toBe(true);
         }));

      it('should new Date with parameter correctly', fakeAsync(() => {
           const d: Date = new Date(0);
           expect(d.getFullYear()).toBeLessThan(1971);
           const d1: Date = new Date('December 17, 1995 03:24:00');
           expect(d1.getFullYear()).toEqual(1995);
           const d2: Date = new Date(1995, 11, 17, 3, 24, 0);
           expect(isNaN(d2.getTime())).toBeFalsy();
           expect(d2.getFullYear()).toEqual(1995);
           d2.setFullYear(1985);
           expect(d2.getFullYear()).toBe(1985);
           expect(d2.getMonth()).toBe(11);
           expect(d2.getDate()).toBe(17);
         }));

      it('should get Date.UTC() correctly', fakeAsync(() => {
           const utcDate = new Date(Date.UTC(96, 11, 1, 0, 0, 0));
           expect(utcDate.getFullYear()).toBe(1996);
         }));

      it('should call Date.parse() correctly', fakeAsync(() => {
           const unixTimeZero = Date.parse('01 Jan 1970 00:00:00 GMT');
           expect(unixTimeZero).toBe(0);
         }));
    });
  });

  describe('ProxyZone', () => {
    beforeEach(() => {
      ProxyZoneSpec.assertPresent();
    });

    afterEach(() => {
      ProxyZoneSpec.assertPresent();
    });

    it('should allow fakeAsync zone to retroactively set a zoneSpec outside of fakeAsync', () => {
      ProxyZoneSpec.assertPresent();
      let state: string = 'not run';
      const testZone = Zone.current.fork({name: 'test-zone'});
      (fakeAsync(() => {
        testZone.run(() => {
          Promise.resolve('works').then((v) => state = v);
          expect(state).toEqual('not run');
          flushMicrotasks();
          expect(state).toEqual('works');
        });
      }))();
      expect(state).toEqual('works');
    });
  });
}<|MERGE_RESOLUTION|>--- conflicted
+++ resolved
@@ -95,13 +95,9 @@
     it('should rethrow the exception on flushMicroTasks for error thrown in Promise callback',
        () => {
          fakeAsyncTestZone.run(() => {
-<<<<<<< HEAD
-           Promise.resolve(null).then((_) => { throw new Error('async'); });
-=======
            Promise.resolve(null).then((_) => {
              throw new Error('async');
            });
->>>>>>> 6a88bad0
            expect(() => {
              testZoneSpec.flushMicrotasks();
            }).toThrowError(/Uncaught \(in promise\): Error: async/);
