--- conflicted
+++ resolved
@@ -88,11 +88,7 @@
   return (Error as any).stackTraceLimit > 0;
 }
 
-<<<<<<< HEAD
-type LongStackTraceZoneSpec = ZoneSpec & {longStackTraceLimit: number};
-=======
 type LongStackTraceZoneSpec = ZoneSpec&{longStackTraceLimit: number};
->>>>>>> 6a88bad0
 
 (Zone as any)['longStackTraceZoneSpec'] = <LongStackTraceZoneSpec>{
   name: 'long-stack-trace',
