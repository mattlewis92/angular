--- conflicted
+++ resolved
@@ -3467,7 +3467,6 @@
                 (numberAlias)="handleStringEvent($event)"
                 (stringEvent)="handleNumberEvent($event)"></div>
             \`,
-<<<<<<< HEAD
           })
           class TestCmp {
             handleStringEvent(event: string): void {}
@@ -3808,292 +3807,10 @@
       });
 
       it('should check aliased if block expression', () => {
-=======
-          })
-          class TestCmp {
-            handleStringEvent(event: string): void {}
-            handleNumberEvent(event: number): void {}
-          }
-
-          @NgModule({
-            declarations: [TestCmp, Dir],
-          })
-          class Module {}
-        `);
-
-        const messages = env.driveDiagnostics().map(d => d.messageText);
-
-        expect(messages).toEqual([
-          `Argument of type 'number' is not assignable to parameter of type 'string'.`,
-          `Argument of type 'string' is not assignable to parameter of type 'number'.`
-        ]);
-      });
-
-      it('should check bindings to aliased host directive inputs', () => {
-        env.write('test.ts', `
-          import {Component, Directive, NgModule, Input} from '@angular/core';
-
-          @Directive({
-            standalone: true,
-          })
-          class HostDir {
-            @Input('ownInputAlias') input: number;
-            @Input('ownOtherInputAlias') otherInput: string;
-          }
-
-          @Directive({
-            selector: '[dir]',
-            hostDirectives: [{directive: HostDir, inputs: ['ownInputAlias', 'ownOtherInputAlias: customAlias']}]
-          })
-          class Dir {}
-
-          @Component({
-            selector: 'test',
-            template: '<div dir [ownInputAlias]="person.name" [customAlias]="person.age"></div>',
-          })
-          class TestCmp {
-            person: {
-              name: string;
-              age: number;
-            };
-          }
-
-          @NgModule({
-            declarations: [TestCmp, Dir],
-          })
-          class Module {}
-        `);
-
-
-        const messages = env.driveDiagnostics().map(d => d.messageText);
-
-        expect(messages).toEqual([
-          `Type 'string' is not assignable to type 'number'.`,
-          `Type 'number' is not assignable to type 'string'.`
-        ]);
-      });
-
-      it('should check bindings to aliased host directive outputs', () => {
-        env.write('test.ts', `
-          import {Component, Directive, NgModule, Output, EventEmitter} from '@angular/core';
-
-          @Directive({
-            standalone: true,
-          })
-          class HostDir {
-            @Output('ownStringAlias') stringEvent = new EventEmitter<string>();
-            @Output('ownNumberAlias') numberEvent = new EventEmitter<number>();
-          }
-
-          @Directive({
-            selector: '[dir]',
-            hostDirectives: [
-              {directive: HostDir, outputs: ['ownStringAlias', 'ownNumberAlias: customNumberAlias']}
-            ]
-          })
-          class Dir {}
-
-          @Component({
-            selector: 'test',
-            template: \`
-              <div
-                dir
-                (customNumberAlias)="handleStringEvent($event)"
-                (ownStringAlias)="handleNumberEvent($event)"></div>
-            \`,
-          })
-          class TestCmp {
-            handleStringEvent(event: string): void {}
-            handleNumberEvent(event: number): void {}
-          }
-
-          @NgModule({
-            declarations: [TestCmp, Dir],
-          })
-          class Module {}
-        `);
-
-
-        const messages = env.driveDiagnostics().map(d => d.messageText);
-
-        expect(messages).toEqual([
-          `Argument of type 'number' is not assignable to parameter of type 'string'.`,
-          `Argument of type 'string' is not assignable to parameter of type 'number'.`
-        ]);
-      });
-
-      it('generates diagnostic when the library does not export the host directive', () => {
-        env.tsconfig({
-          paths: {'post': ['dist/post']},
-          strictTemplates: true,
-          _enableTemplateTypeChecker: true,
-        });
-
-        // export post module and component but not the host directive. This is not valid. We won't
-        // be able to import the host directive for template type checking.
-        env.write('dist/post/index.d.ts', `
-      export { PostComponent, PostModule } from './lib/post.component';
-    `);
-
-        env.write('dist/post/lib/post.component.d.ts', `
-      import * as i0 from "@angular/core";
-      export declare class HostBindDirective {
-          static ɵdir: i0.ɵɵDirectiveDeclaration<HostBindDirective, never, never, {}, {}, never, never, true, never>;
-      }
-      export declare class PostComponent {
-          static ɵcmp: i0.ɵɵComponentDeclaration<PostComponent, "lib-post", never, {}, {}, never, never, false, [{ directive: typeof HostBindDirective; inputs: {}; outputs: {}; }]>;
-      }
-      export declare class PostModule {
-          static ɵmod: i0.ɵɵNgModuleDeclaration<PostModule, [typeof PostComponent], never, [typeof PostComponent]>;
-          static ɵinj: i0.ɵɵInjectorDeclaration<PostModule>;
-      }
-      `);
-        env.write('test.ts', `
-      import {Component} from '@angular/core';
-      import {PostModule} from 'post';
-
-      @Component({
-        template: '<lib-post />',
-        imports: [PostModule],
-        standalone: true,
-      })
-      export class Main { }
-       `);
-        const diags = env.driveDiagnostics();
-        expect(diags.length).toBe(1);
-        expect(ts.flattenDiagnosticMessageText(diags[0].messageText, ''))
-            .toContain('HostBindDirective');
-      });
-    });
-
-    describe('deferred blocks', () => {
-      it('should check bindings inside deferred blocks', () => {
         env.write('test.ts', `
           import {Component} from '@angular/core';
 
           @Component({
-            template: \`
-              @defer {
-                {{does_not_exist_main}}
-              } @placeholder {
-                {{does_not_exist_placeholder}}
-              } @loading {
-                {{does_not_exist_loading}}
-              } @error {
-                {{does_not_exist_error}}
-              }
-            \`,
-            standalone: true,
-          })
-          export class Main {}
-        `);
-
-        const diags = env.driveDiagnostics();
-        expect(diags.map(d => ts.flattenDiagnosticMessageText(d.messageText, ''))).toEqual([
-          `Property 'does_not_exist_main' does not exist on type 'Main'.`,
-          `Property 'does_not_exist_placeholder' does not exist on type 'Main'.`,
-          `Property 'does_not_exist_loading' does not exist on type 'Main'.`,
-          `Property 'does_not_exist_error' does not exist on type 'Main'.`,
-        ]);
-      });
-
-      it('should check `when` trigger expression', () => {
-        env.write('test.ts', `
-          import {Component} from '@angular/core';
-
-          @Component({
-            template: \`
-              @defer (when isVisible() || does_not_exist) {Hello}
-            \`,
-            standalone: true,
-          })
-          export class Main {
-            isVisible() {
-              return true;
-            }
-          }
-        `);
-
-        const diags = env.driveDiagnostics();
-        expect(diags.map(d => ts.flattenDiagnosticMessageText(d.messageText, ''))).toEqual([
-          `Property 'does_not_exist' does not exist on type 'Main'.`,
-        ]);
-      });
-
-      it('should check `prefetch when` trigger expression', () => {
-        env.write('test.ts', `
-          import {Component} from '@angular/core';
-
-          @Component({
-            template: \`
-              @defer (prefetch when isVisible() || does_not_exist) {Hello}
-            \`,
-            standalone: true,
-          })
-          export class Main {
-            isVisible() {
-              return true;
-            }
-          }
-        `);
-
-        const diags = env.driveDiagnostics();
-        expect(diags.map(d => ts.flattenDiagnosticMessageText(d.messageText, ''))).toEqual([
-          `Property 'does_not_exist' does not exist on type 'Main'.`,
-        ]);
-      });
-
-      it('should report if a deferred trigger reference does not exist', () => {
-        env.write('test.ts', `
-          import {Component} from '@angular/core';
-
-          @Component({
-            template: \`
-              @defer (on viewport(does_not_exist)) {Hello}
-            \`,
-            standalone: true,
-          })
-          export class Main {}
-        `);
-
-        const diags = env.driveDiagnostics();
-        expect(diags.length).toBe(1);
-        expect(ts.flattenDiagnosticMessageText(diags[0].messageText, ''))
-            .toContain('Trigger cannot find reference "does_not_exist".');
-      });
-
-      it('should report if a deferred trigger reference is in a different embedded view', () => {
-        env.write('test.ts', `
-          import {Component} from '@angular/core';
-
-          @Component({
-            template: \`
-              @defer (on viewport(trigger)) {Hello}
-
-              <ng-template>
-                <button #trigger></button>
-              </ng-template>
-            \`,
-            standalone: true,
-          })
-          export class Main {}
-        `);
-
-        const diags = env.driveDiagnostics();
-        expect(diags.length).toBe(1);
-        expect(ts.flattenDiagnosticMessageText(diags[0].messageText, ''))
-            .toContain('Trigger cannot find reference "trigger".');
-      });
-    });
-
-    describe('conditional blocks', () => {
-      it('should check bindings inside if blocks', () => {
->>>>>>> 6070c9dd
-        env.write('test.ts', `
-          import {Component} from '@angular/core';
-
-          @Component({
-<<<<<<< HEAD
             template: \`@if (value === 1; as alias) {
               {{acceptsNumber(alias)}}
             }\`,
@@ -4105,51 +3822,20 @@
             acceptsNumber(value: number) {
               return value;
             }
-=======
-            template: \`
-              @if (expr) {
-                {{does_not_exist_main}}
-              } @else if (expr1) {
-                {{does_not_exist_one}}
-              } @else if (expr2) {
-                {{does_not_exist_two}}
-              } @else {
-                {{does_not_exist_else}}
-              }
-            \`,
-            standalone: true,
-          })
-          export class Main {
-            expr = false;
-            expr1 = false;
-            expr2 = false;
->>>>>>> 6070c9dd
           }
         `);
 
         const diags = env.driveDiagnostics();
         expect(diags.map(d => ts.flattenDiagnosticMessageText(d.messageText, ''))).toEqual([
-<<<<<<< HEAD
           `Argument of type 'boolean' is not assignable to parameter of type 'number'.`,
         ]);
       });
 
       it('should narrow the type of the if alias', () => {
-=======
-          `Property 'does_not_exist_main' does not exist on type 'Main'.`,
-          `Property 'does_not_exist_one' does not exist on type 'Main'.`,
-          `Property 'does_not_exist_two' does not exist on type 'Main'.`,
-          `Property 'does_not_exist_else' does not exist on type 'Main'.`,
-        ]);
-      });
-
-      it('should check bindings of if block expressions', () => {
->>>>>>> 6070c9dd
         env.write('test.ts', `
           import {Component} from '@angular/core';
 
           @Component({
-<<<<<<< HEAD
             template: \`@if (value; as alias) {
               {{acceptsNumber(alias)}}
             }\`,
@@ -4162,59 +3848,26 @@
               return value;
             }
           }
-=======
-            template: \`
-              @if (does_not_exist_main) {
-                main
-              } @else if (does_not_exist_one) {
-                one
-              } @else if (does_not_exist_two) {
-                two
-              }
-            \`,
-            standalone: true,
-          })
-          export class Main {}
->>>>>>> 6070c9dd
         `);
 
         const diags = env.driveDiagnostics();
         expect(diags.map(d => ts.flattenDiagnosticMessageText(d.messageText, ''))).toEqual([
-<<<<<<< HEAD
           `Argument of type 'string' is not assignable to parameter of type 'number'.`,
         ]);
       });
 
       it('should narrow the type of the if alias used in a listener', () => {
-=======
-          `Property 'does_not_exist_main' does not exist on type 'Main'.`,
-          `Property 'does_not_exist_one' does not exist on type 'Main'.`,
-          `Property 'does_not_exist_two' does not exist on type 'Main'.`,
-        ]);
-      });
-
-      it('should check aliased if block expression', () => {
->>>>>>> 6070c9dd
         env.write('test.ts', `
           import {Component} from '@angular/core';
 
           @Component({
-<<<<<<< HEAD
             template: \`@if (value; as alias) {
               <button (click)="acceptsNumber(alias)"></button>
-=======
-            template: \`@if (value === 1; as alias) {
-              {{acceptsNumber(alias)}}
->>>>>>> 6070c9dd
             }\`,
             standalone: true,
           })
           export class Main {
-<<<<<<< HEAD
             value: 'one' | 0 = 0;
-=======
-            value = 1;
->>>>>>> 6070c9dd
 
             acceptsNumber(value: number) {
               return value;
@@ -4224,24 +3877,15 @@
 
         const diags = env.driveDiagnostics();
         expect(diags.map(d => ts.flattenDiagnosticMessageText(d.messageText, ''))).toEqual([
-<<<<<<< HEAD
           `Argument of type 'string' is not assignable to parameter of type 'number'.`,
         ]);
       });
 
       it('should not expose the aliased expression outside of the main block', () => {
-=======
-          `Argument of type 'boolean' is not assignable to parameter of type 'number'.`,
-        ]);
-      });
-
-      it('should narrow the type of the if alias', () => {
->>>>>>> 6070c9dd
         env.write('test.ts', `
           import {Component} from '@angular/core';
 
           @Component({
-<<<<<<< HEAD
             template: \`
               @if (value === 0; as alias) {
                 main block
@@ -4253,42 +3897,20 @@
           })
           export class Main {
             value = 1;
-=======
-            template: \`@if (value; as alias) {
-              {{acceptsNumber(alias)}}
-            }\`,
-            standalone: true,
-          })
-          export class Main {
-            value: 'one' | 0 = 0;
-
-            acceptsNumber(value: number) {
-              return value;
-            }
->>>>>>> 6070c9dd
           }
         `);
 
         const diags = env.driveDiagnostics();
         expect(diags.map(d => ts.flattenDiagnosticMessageText(d.messageText, ''))).toEqual([
-<<<<<<< HEAD
           `Property 'alias' does not exist on type 'Main'.`,
         ]);
       });
 
       it('should expose alias to nested if blocks', () => {
-=======
-          `Argument of type 'string' is not assignable to parameter of type 'number'.`,
-        ]);
-      });
-
-      it('should narrow the type of the if alias used in a listener', () => {
->>>>>>> 6070c9dd
         env.write('test.ts', `
           import {Component} from '@angular/core';
 
           @Component({
-<<<<<<< HEAD
             template: \`
               @if (value === 1; as alias) {
                 @if (alias) {
@@ -4300,100 +3922,6 @@
           })
           export class Main {
             value = 1;
-=======
-            template: \`@if (value; as alias) {
-              <button (click)="acceptsNumber(alias)"></button>
-            }\`,
-            standalone: true,
-          })
-          export class Main {
-            value: 'one' | 0 = 0;
->>>>>>> 6070c9dd
-
-            acceptsNumber(value: number) {
-              return value;
-            }
-          }
-        `);
-
-        const diags = env.driveDiagnostics();
-        expect(diags.map(d => ts.flattenDiagnosticMessageText(d.messageText, ''))).toEqual([
-<<<<<<< HEAD
-          `Argument of type 'boolean' is not assignable to parameter of type 'number'.`,
-        ]);
-      });
-
-      it('should narrow the type inside if blocks', () => {
-=======
-          `Argument of type 'string' is not assignable to parameter of type 'number'.`,
-        ]);
-      });
-
-      it('should not expose the aliased expression outside of the main block', () => {
->>>>>>> 6070c9dd
-        env.write('test.ts', `
-          import {Component} from '@angular/core';
-
-          @Component({
-            template: \`
-<<<<<<< HEAD
-              @if (expr === 1) {
-                main block
-              } @else {
-                {{acceptsNumber(expr)}}
-=======
-              @if (value === 0; as alias) {
-                main block
-              } @else {
-                {{alias}}
->>>>>>> 6070c9dd
-              }
-            \`,
-            standalone: true,
-          })
-          export class Main {
-<<<<<<< HEAD
-            expr: 'hello' | 1 = 'hello';
-
-            acceptsNumber(value: number) {
-              return value;
-            }
-          }
-        `);
-
-        const diags = env.driveDiagnostics();
-        expect(diags.map(d => ts.flattenDiagnosticMessageText(d.messageText, ''))).toEqual([
-          `Argument of type 'string' is not assignable to parameter of type 'number'.`,
-        ]);
-      });
-
-=======
-            value = 1;
-          }
-        `);
-
-        const diags = env.driveDiagnostics();
-        expect(diags.map(d => ts.flattenDiagnosticMessageText(d.messageText, ''))).toEqual([
-          `Property 'alias' does not exist on type 'Main'.`,
-        ]);
-      });
-
-      it('should expose alias to nested if blocks', () => {
-        env.write('test.ts', `
-          import {Component} from '@angular/core';
-
-          @Component({
-            template: \`
-              @if (value === 1; as alias) {
-                @if (alias) {
-                  {{acceptsNumber(alias)}}
-                }
-              }
-            \`,
-            standalone: true,
-          })
-          export class Main {
-            value = 1;
 
             acceptsNumber(value: number) {
               return value;
@@ -4436,7 +3964,6 @@
         ]);
       });
 
->>>>>>> 6070c9dd
       it('should narrow the type in listeners inside if blocks', () => {
         env.write('test.ts', `
           import {Component} from '@angular/core';
@@ -4666,12 +4193,6 @@
       it('should check a switch block that only has a default case', () => {
         env.write('test.ts', `
           import {Component} from '@angular/core';
-<<<<<<< HEAD
-
-          @Component({
-            template: \`
-              @switch (expr) {
-=======
 
           @Component({
             template: \`
@@ -4708,7 +4229,6 @@
                 @case (1) {
                   One
                 }
->>>>>>> 6070c9dd
                 @default {
                   {{acceptsNumber(expr)}}
                 }
@@ -4727,24 +4247,6 @@
 
         const diags = env.driveDiagnostics();
         expect(diags.map(d => ts.flattenDiagnosticMessageText(d.messageText, ''))).toEqual([
-<<<<<<< HEAD
-          `Argument of type 'string | number' is not assignable to parameter of type 'number'.  Type 'string' is not assignable to type 'number'.`
-        ]);
-      });
-
-      it('should narrow the type inside switch cases', () => {
-        env.write('test.ts', `
-          import {Component} from '@angular/core';
-
-          @Component({
-            template: \`
-              @switch (expr) {
-                @case (1) {
-                  One
-                }
-                @default {
-                  {{acceptsNumber(expr)}}
-=======
           `Argument of type 'string' is not assignable to parameter of type 'number'.`
         ]);
       });
@@ -4772,18 +4274,13 @@
               @switch (value.type) {
                 @case ('foo') {
                   {{ acceptsNumber(value.foo) }}
->>>>>>> 6070c9dd
                 }
               }
             \`,
             standalone: true,
           })
           export class Main {
-<<<<<<< HEAD
-            expr: 'hello' | 1 = 'hello';
-=======
             value: Foo | Bar = { type: 'foo', foo: 'foo' };
->>>>>>> 6070c9dd
 
             acceptsNumber(value: number) {
               return value;
@@ -4797,64 +4294,28 @@
         ]);
       });
 
-<<<<<<< HEAD
-      it('should narrow the switch type based on a field', () => {
-=======
       it('should produce a diagnostic if @switch and @case have different types', () => {
->>>>>>> 6070c9dd
         env.write('test.ts', `
           import {Component} from '@angular/core';
 
-          export interface Base {
-            type: 'foo' | 'bar'
-          }
-
-          export interface Foo extends Base {
-            type: 'foo';
-            foo: string;
-          }
-
-          export interface Bar extends Base {
-            type: 'bar';
-            bar: number;
-          }
-
           @Component({
             template: \`
-<<<<<<< HEAD
-              @switch (value.type) {
-                @case ('foo') {
-                  {{ acceptsNumber(value.foo) }}
-=======
               @switch (expr) {
                 @case (1) {
                   {{expr}}
->>>>>>> 6070c9dd
                 }
               }
             \`,
             standalone: true,
           })
           export class Main {
-<<<<<<< HEAD
-            value: Foo | Bar = { type: 'foo', foo: 'foo' };
-
-            acceptsNumber(value: number) {
-              return value;
-            }
-=======
             expr = true;
->>>>>>> 6070c9dd
           }
         `);
 
         const diags = env.driveDiagnostics();
         expect(diags.map(d => ts.flattenDiagnosticMessageText(d.messageText, ''))).toEqual([
-<<<<<<< HEAD
-          `Argument of type 'string' is not assignable to parameter of type 'number'.`
-=======
           `This comparison appears to be unintentional because the types 'boolean' and 'number' have no overlap.`,
->>>>>>> 6070c9dd
         ]);
       });
 
