/**
 * @license
 * Copyright Google LLC All Rights Reserved.
 *
 * Use of this source code is governed by an MIT-style license that can be
 * found in the LICENSE file at https://angular.io/license
 */

import {platform} from 'os';
import ts from 'typescript';

import {ErrorCode, ngErrorCode} from '../../src/ngtsc/diagnostics';
import {absoluteFrom} from '../../src/ngtsc/file_system';
import {runInEachFileSystem} from '../../src/ngtsc/file_system/testing';
import {loadStandardTestFiles} from '../../src/ngtsc/testing';
import {restoreTypeScriptVersionForTesting, setTypeScriptVersionForTesting} from '../../src/typescript_support';

import {NgtscTestEnvironment} from './env';

const trim = (input: string): string => input.replace(/\s+/g, ' ').trim();

const varRegExp = (name: string): RegExp => new RegExp(`const \\w+ = \\[\"${name}\"\\];`);

const viewQueryRegExp = (predicate: string, flags: number, ref?: string): RegExp => {
  const maybeRef = ref ? `, ${ref}` : ``;
  return new RegExp(`i0\\.ɵɵviewQuery\\(${predicate}, ${flags}${maybeRef}\\)`);
};

const contentQueryRegExp = (predicate: string, flags: number, ref?: string): RegExp => {
  const maybeRef = ref ? `, ${ref}` : ``;
  return new RegExp(`i0\\.ɵɵcontentQuery\\(dirIndex, ${predicate}, ${flags}${maybeRef}\\)`);
};

const setClassMetadataRegExp = (expectedType: string): RegExp =>
    new RegExp(`setClassMetadata(.*?${expectedType}.*?)`);

const testFiles = loadStandardTestFiles();

function getDiagnosticSourceCode(diag: ts.Diagnostic): string {
  return diag.file!.text.slice(diag.start!, diag.start! + diag.length!);
}

runInEachFileSystem(allTests);

// Wrap all tests into a function to work around clang-format going crazy and (poorly)
// reformatting the entire file.
function allTests(os: string) {
  describe('ngtsc behavioral tests', () => {
    let env!: NgtscTestEnvironment;

    beforeEach(() => {
      env = NgtscTestEnvironment.setup(testFiles);
      env.tsconfig();
    });

    it('should accept relative file paths as command line argument', () => {
      env.addCommandLineArgs('--rootDir', './rootDir');
      env.write('rootDir/test.html', '<p>Hello World</p>');
      env.write('rootDir/test.ts', `
        import {Component} from '@angular/core';

        @Component({
          selector: 'test-cmp',
          templateUrl: 'test.html',
        })
        export class TestCmp {}
    `);

      env.driveMain();

      const jsContents = env.getContents('test.js');
      expect(jsContents).toContain('Hello World');
    });

    it('should compile Injectables without errors', () => {
      env.write('test.ts', `
        import {Injectable} from '@angular/core';

        @Injectable()
        export class Dep {}

        @Injectable()
        export class Service {
          constructor(dep: Dep) {}
        }
    `);
      env.driveMain();


      const jsContents = env.getContents('test.js');
      expect(jsContents).toContain('Dep.ɵprov =');
      expect(jsContents).toContain('Service.ɵprov =');
      expect(jsContents).not.toContain('__decorate');
      const dtsContents = env.getContents('test.d.ts');
      expect(dtsContents).toContain('static ɵprov: i0.ɵɵInjectableDeclaration<Dep>;');
      expect(dtsContents).toContain('static ɵprov: i0.ɵɵInjectableDeclaration<Service>;');
      expect(dtsContents).toContain('static ɵfac: i0.ɵɵFactoryDeclaration<Dep, never>;');
      expect(dtsContents).toContain('static ɵfac: i0.ɵɵFactoryDeclaration<Service, never>;');
    });

    it('should compile Injectables with a generic service', () => {
      env.write('test.ts', `
        import {Injectable} from '@angular/core';

        @Injectable()
        export class Store<T> {}
    `);

      env.driveMain();


      const jsContents = env.getContents('test.js');
      expect(jsContents).toContain('Store.ɵprov =');
      const dtsContents = env.getContents('test.d.ts');
      expect(dtsContents).toContain('static ɵfac: i0.ɵɵFactoryDeclaration<Store<any>, never>;');
      expect(dtsContents).toContain('static ɵprov: i0.ɵɵInjectableDeclaration<Store<any>>;');
    });

    it('should compile Injectables with providedIn without errors', () => {
      env.write('test.ts', `
        import {Injectable} from '@angular/core';

        @Injectable()
        export class Dep {}

        @Injectable({ providedIn: 'root' })
        export class Service {
          constructor(dep: Dep) {}
        }
    `);

      env.driveMain();


      const jsContents = env.getContents('test.js');
      expect(jsContents).toContain('Dep.ɵprov =');
      expect(jsContents).toContain('Service.ɵprov =');
      expect(jsContents)
          .toContain(
              'Service.ɵfac = function Service_Factory(t) { return new (t || Service)(i0.ɵɵinject(Dep)); };');
      expect(jsContents).toContain('providedIn: \'root\' })');
      expect(jsContents).not.toContain('__decorate');
      const dtsContents = env.getContents('test.d.ts');
      expect(dtsContents).toContain('static ɵprov: i0.ɵɵInjectableDeclaration<Dep>;');
      expect(dtsContents).toContain('static ɵprov: i0.ɵɵInjectableDeclaration<Service>;');
      expect(dtsContents).toContain('static ɵfac: i0.ɵɵFactoryDeclaration<Dep, never>;');
      expect(dtsContents).toContain('static ɵfac: i0.ɵɵFactoryDeclaration<Service, never>;');
    });

    it('should compile Injectables with providedIn and factory without errors', () => {
      env.write('test.ts', `
        import {Injectable} from '@angular/core';

        @Injectable({ providedIn: 'root', useFactory: () => new Service() })
        export class Service {
          constructor() {}
        }
    `);

      env.driveMain();


      const jsContents = env.getContents('test.js');
      expect(jsContents).toContain('Service.ɵprov =');
      expect(jsContents).toContain('factory: () => (() => new Service())()');
      expect(jsContents).toContain('Service_Factory(t) { return new (t || Service)(); }');
      expect(jsContents).toContain(', providedIn: \'root\' });');
      expect(jsContents).not.toContain('__decorate');
      const dtsContents = env.getContents('test.d.ts');
      expect(dtsContents).toContain('static ɵprov: i0.ɵɵInjectableDeclaration<Service>;');
      expect(dtsContents).toContain('static ɵfac: i0.ɵɵFactoryDeclaration<Service, never>;');
    });

    it('should compile Injectables with providedIn and factory with deps without errors', () => {
      env.write('test.ts', `
        import {Injectable} from '@angular/core';

        @Injectable()
        export class Dep {}

        @Injectable({ providedIn: 'root', useFactory: (dep: Dep) => new Service(dep), deps: [Dep] })
        export class Service {
          constructor(dep: Dep) {}
        }
    `);

      env.driveMain();


      const jsContents = env.getContents('test.js');
      expect(jsContents).toContain('Service.ɵprov =');
      expect(jsContents).toContain('factory: function Service_Factory(t) { let r = null; if (t) {');
      expect(jsContents).toContain('return new (t || Service)(i0.ɵɵinject(Dep));');
      expect(jsContents).toContain('r = ((dep) => new Service(dep))(i0.ɵɵinject(Dep));');
      expect(jsContents).toContain('return r; }, providedIn: \'root\' });');
      expect(jsContents).not.toContain('__decorate');
      const dtsContents = env.getContents('test.d.ts');
      expect(dtsContents).toContain('static ɵprov: i0.ɵɵInjectableDeclaration<Service>;');
      expect(dtsContents).toContain('static ɵfac: i0.ɵɵFactoryDeclaration<Service, never>;');
    });

    it('should compile Injectables with providedIn and factory with deps with array literal tokens',
       () => {
         env.write('test.ts', `
        import {Injectable, Optional, Self} from '@angular/core';

        @Injectable()
        export class Dep {}

        @Injectable({
          providedIn: 'root',
          useFactory: (dep: Dep) => new Service(dep),
          deps: [[new Optional(), new Self(), Dep]],
        })
        export class Service {
          constructor(dep: Dep) {}
        }
    `);

         env.driveMain();

         const jsContents = env.getContents('test.js');
         expect(jsContents).toContain('Service.ɵprov =');
         expect(jsContents)
             .toContain('factory: function Service_Factory(t) { let r = null; if (t) {');
         expect(jsContents).toContain('return new (t || Service)(i0.ɵɵinject(Dep));');
         expect(jsContents).toContain('r = ((dep) => new Service(dep))(i0.ɵɵinject(Dep, 10));');
         expect(jsContents).toContain(`return r; }, providedIn: 'root' });`);
         expect(jsContents).not.toContain('__decorate');
         const dtsContents = env.getContents('test.d.ts');
         expect(dtsContents).toContain('static ɵprov: i0.ɵɵInjectableDeclaration<Service>;');
         expect(dtsContents).toContain('static ɵfac: i0.ɵɵFactoryDeclaration<Service, never>;');
       });

    it('should compile Injectables with providedIn using forwardRef without errors', () => {
      env.write('test.ts', `
        import {Injectable, NgModule, forwardRef} from '@angular/core';

        @Injectable()
        export class Dep {}

        @Injectable({ providedIn: forwardRef(() => Mod) })
        export class Service {
          constructor(dep: Dep) {}
        }

        @NgModule()
        export class Mod {}
    `);

      env.driveMain();

      const jsContents = env.getContents('test.js');
      expect(jsContents).toContain('Dep.ɵprov =');
      expect(jsContents).toContain('Service.ɵprov =');
      expect(jsContents).toContain('Mod.ɵmod =');
      expect(jsContents)
          .toContain(
              'Service.ɵfac = function Service_Factory(t) { return new (t || Service)(i0.ɵɵinject(Dep)); };');
      expect(jsContents).toContain('providedIn: i0.forwardRef(() => Mod) })');
      expect(jsContents).not.toContain('__decorate');
      const dtsContents = env.getContents('test.d.ts');
      expect(dtsContents).toContain('static ɵprov: i0.ɵɵInjectableDeclaration<Dep>;');
      expect(dtsContents).toContain('static ɵprov: i0.ɵɵInjectableDeclaration<Service>;');
      expect(dtsContents).toContain('static ɵfac: i0.ɵɵFactoryDeclaration<Dep, never>;');
      expect(dtsContents).toContain('static ɵfac: i0.ɵɵFactoryDeclaration<Service, never>;');
      expect(dtsContents).toContain('i0.ɵɵFactoryDeclaration<Mod, never>;');
    });

    it('should compile @Injectable with an @Optional dependency', () => {
      env.write('test.ts', `
      import {Injectable, Optional as Opt} from '@angular/core';

      @Injectable()
      class Dep {}

      @Injectable()
      class Service {
        constructor(@Opt() dep: Dep) {}
      }
    `);
      env.driveMain();
      const jsContents = env.getContents('test.js');
      expect(jsContents).toContain('inject(Dep, 8)');
    });

    it('should compile @Injectable with constructor overloads', () => {
      env.write('test.ts', `
      import {Injectable, Optional} from '@angular/core';

      @Injectable()
      class Dep {}

      @Injectable()
      class OptionalDep {}

      @Injectable()
      class Service {
        constructor(dep: Dep);

        constructor(dep: Dep, @Optional() optionalDep?: OptionalDep) {}
      }
    `);
      env.driveMain();
      const jsContents = env.getContents('test.js');

      expect(jsContents)
          .toContain(
              `Service.ɵfac = function Service_Factory(t) { ` +
              `return new (t || Service)(i0.ɵɵinject(Dep), i0.ɵɵinject(OptionalDep, 8)); };`);
    });

    it('should compile Directives without errors', () => {
      env.write('test.ts', `
        import {Directive} from '@angular/core';

        @Directive({selector: '[dir]'})
        export class TestDir {}
      `);

      env.driveMain();

      const jsContents = env.getContents('test.js');
      expect(jsContents).toContain('TestDir.ɵdir = /*@__PURE__*/ i0.ɵɵdefineDirective');
      expect(jsContents).toContain('TestDir.ɵfac = function');
      expect(jsContents).not.toContain('__decorate');

      const dtsContents = env.getContents('test.d.ts');
      const expectedDirectiveDeclaration =
          'static ɵdir: i0.ɵɵDirectiveDeclaration<TestDir, "[dir]", never, {}, {}, never, never, false, never>';
      expect(dtsContents).toContain(expectedDirectiveDeclaration);
      expect(dtsContents).toContain('static ɵfac: i0.ɵɵFactoryDeclaration<TestDir, never>');
    });

    it('should compile abstract Directives without errors', () => {
      env.write('test.ts', `
        import {Directive} from '@angular/core';

        @Directive()
        export class TestDir {}
      `);

      env.driveMain();

      const jsContents = env.getContents('test.js');
      expect(jsContents).toContain('TestDir.ɵdir = /*@__PURE__*/ i0.ɵɵdefineDirective');
      expect(jsContents).toContain('TestDir.ɵfac = function');
      expect(jsContents).not.toContain('__decorate');

      const dtsContents = env.getContents('test.d.ts');
      expect(dtsContents)
          .toContain(
              'static ɵdir: i0.ɵɵDirectiveDeclaration<TestDir, never, never, {}, {}, never, never, false, never>');
      expect(dtsContents).toContain('static ɵfac: i0.ɵɵFactoryDeclaration<TestDir, never>');
    });

    it('should compile Components (inline template) without errors', () => {
      env.write('test.ts', `
        import {Component} from '@angular/core';

        @Component({
          selector: 'test-cmp',
          template: 'this is a test',
        })
        export class TestCmp {}
    `);

      env.driveMain();

      const jsContents = env.getContents('test.js');
      expect(jsContents).toContain('TestCmp.ɵcmp = /*@__PURE__*/ i0.ɵɵdefineComponent');
      expect(jsContents).toContain('TestCmp.ɵfac = function');
      expect(jsContents).not.toContain('__decorate');

      const dtsContents = env.getContents('test.d.ts');
      const expectedComponentDeclaration =
          'static ɵcmp: i0.ɵɵComponentDeclaration<TestCmp, "test-cmp", never, {}, {}, never, never, false, never>';
      expect(dtsContents).toContain(expectedComponentDeclaration);
      expect(dtsContents).toContain('static ɵfac: i0.ɵɵFactoryDeclaration<TestCmp, never>');
    });

    it('should compile Components (dynamic inline template) without errors', () => {
      env.write('test.ts', `
        import {Component} from '@angular/core';

        @Component({
          selector: 'test-cmp',
          template: 'this is ' + 'a test',
        })
        export class TestCmp {}
    `);

      env.driveMain();

      const jsContents = env.getContents('test.js');
      expect(jsContents).toContain('TestCmp.ɵcmp = /*@__PURE__*/ i0.ɵɵdefineComponent');
      expect(jsContents).toContain('TestCmp.ɵfac = function');
      expect(jsContents).not.toContain('__decorate');

      const dtsContents = env.getContents('test.d.ts');

      expect(dtsContents)
          .toContain(
              'static ɵcmp: i0.ɵɵComponentDeclaration' +
              '<TestCmp, "test-cmp", never, {}, {}, never, never, false, never>');
      expect(dtsContents).toContain('static ɵfac: i0.ɵɵFactoryDeclaration<TestCmp, never>');
    });

    it('should compile Components (function call inline template) without errors', () => {
      env.write('test.ts', `
        import {Component} from '@angular/core';

        function getTemplate() {
          return 'this is a test';
        }
        @Component({
          selector: 'test-cmp',
          template: getTemplate(),
        })
        export class TestCmp {}
    `);

      env.driveMain();

      const jsContents = env.getContents('test.js');
      expect(jsContents).toContain('TestCmp.ɵcmp = /*@__PURE__*/ i0.ɵɵdefineComponent');
      expect(jsContents).toContain('TestCmp.ɵfac = function');
      expect(jsContents).not.toContain('__decorate');

      const dtsContents = env.getContents('test.d.ts');
      const expectedComponentDeclaration =
          'static ɵcmp: i0.ɵɵComponentDeclaration<TestCmp, "test-cmp", never, {}, {}, never, never, false, never>';
      expect(dtsContents).toContain(expectedComponentDeclaration);
      expect(dtsContents).toContain('static ɵfac: i0.ɵɵFactoryDeclaration<TestCmp, never>');
    });

    it('should compile Components (external template) without errors', () => {
      env.write('test.ts', `
        import {Component} from '@angular/core';

        @Component({
          selector: 'test-cmp',
          templateUrl: './dir/test.html',
        })
        export class TestCmp {}
    `);
      env.write('dir/test.html', '<p>Hello World</p>');

      env.driveMain();

      const jsContents = env.getContents('test.js');
      expect(jsContents).toContain('Hello World');
    });

    it('should not report that broken components in modules are not components', () => {
      env.write('test.ts', `
        import {Component, NgModule} from '@angular/core';

        @Component({
          selector: 'broken-cmp',
          template: '{{ broken = "true" }}', // assignment not legal in this context
        })
        export class BrokenCmp {}

        @NgModule({
          declarations: [BrokenCmp],
        })
        export class Module {
          broken = "false";
        }
      `);

      const diags = env.driveDiagnostics();
      if (diags.some(diag => diag.code === ngErrorCode(ErrorCode.NGMODULE_INVALID_DECLARATION))) {
        fail('Should not produce a diagnostic that BrokenCmp is not a component');
      }
    });

    it('should only list public declarations in NgModule .d.ts when requested', () => {
      env.tsconfig({
        onlyPublishPublicTypingsForNgModules: true,
      });
      env.write('test.ts', `
            import {Directive, NgModule} from '@angular/core';

            @Directive({selector: 'internal'})
            export class InternalDir {}

            @Directive({selector: 'external'})
            export class ExternalDir {}

            @NgModule({
              declarations: [InternalDir, ExternalDir],
              exports: [ExternalDir],
            })
            export class Module {}
          `);

      env.driveMain();
      const dtsContents = env.getContents('test.d.ts');
      expect(dtsContents)
          .toContain(
              'static ɵmod: i0.ɵɵNgModuleDeclaration<Module, ' +
              '[typeof ExternalDir], never, [typeof ExternalDir]>');
    });

    it('should not list imports in NgModule .d.ts when requested', () => {
      env.tsconfig({
        onlyPublishPublicTypingsForNgModules: true,
      });
      env.write('test.ts', `
            import {Directive, NgModule} from '@angular/core';

            @Directive({selector: 'internal'})
            export class InternalDir {}

            @NgModule({
              declarations: [InternalDir],
              exports: [InternalDir],
            })
            export class DepModule {}

            @Directive({selector: 'external'})
            export class ExternalDir {}

            @NgModule({
              imports: [DepModule],
            })
            export class Module {}
          `);

      env.driveMain();
      const dtsContents = env.getContents('test.d.ts');
      expect(dtsContents)
          .toContain(
              'static ɵmod: i0.ɵɵNgModuleDeclaration<Module, ' +
              'never, never, never>');
    });

    it('should error when supportJitMode is false and forbidOrphanComponents is true', () => {
      env.tsconfig({
        supportJitMode: false,
        forbidOrphanComponents: true,
      });
      env.write('test.ts', '');

      const diagnostics = env.driveDiagnostics();

      expect(diagnostics).toEqual([jasmine.objectContaining({
        messageText: jasmine.stringMatching(
            /JIT mode support \("supportJitMode" option\) cannot be disabled when forbidOrphanComponents is set to true/),
      })]);
    });

    // This test triggers the Tsickle compiler which asserts that the file-paths
    // are valid for the real OS. When on non-Windows systems it doesn't like paths
    // that start with `C:`.
    if (os !== 'Windows' || platform() === 'win32') {
      describe('when closure annotations are requested', () => {
        it('should add @pureOrBreakMyCode to getInheritedFactory calls', () => {
          env.tsconfig({
            'annotateForClosureCompiler': true,
          });
          env.write(`test.ts`, `
            import {Directive} from '@angular/core';

            @Directive({
              selector: '[base]',
            })
            class Base {}

            @Directive({
              selector: '[test]',
            })
            class Dir extends Base {
            }
        `);

          env.driveMain();

          const jsContents = env.getContents('test.js');
          expect(jsContents).toContain('Dir.ɵfac = /** @pureOrBreakMyCode */ (() => {');
          expect(jsContents)
              .toContain(
                  '(ɵDir_BaseFactory || (ɵDir_BaseFactory = i0.ɵɵgetInheritedFactory(Dir)))(t || Dir);');
        });

        it('should add @nocollapse to static fields', () => {
          env.tsconfig({
            'annotateForClosureCompiler': true,
          });
          env.write('test.ts', `
            import {Component} from '@angular/core';

            @Component({
              selector: 'test-cmp',
              templateUrl: './dir/test.html',
            })
            export class TestCmp {}
          `);
          env.write('dir/test.html', '<p>Hello World</p>');

          env.driveMain();

          const jsContents = env.getContents('test.js');
          expect(jsContents).toContain('/** @nocollapse */ TestCmp.ɵcmp');
        });

        it('should still perform schema checks in embedded views', () => {
          env.tsconfig({
            'fullTemplateTypeCheck': false,
            'annotateForClosureCompiler': true,
          });
          env.write('test.ts', `
            import {Component, Directive, NgModule} from '@angular/core';

            @Component({
              selector: 'test-cmp',
              template: \`
                <ng-template>
                  <some-dir>Has a directive, should be okay</some-dir>
                  <not-a-cmp>Should trigger a schema error</not-a-cmp>
                </ng-template>
              \`
            })
            export class TestCmp {}

            @Directive({
              selector: 'some-dir',
            })
            export class TestDir {}

            @NgModule({
              declarations: [TestCmp, TestDir],
            })
            export class TestModule {}
          `);

          const diags = env.driveDiagnostics();
          expect(diags.length).toBe(1);
          expect(diags[0].code).toBe(ngErrorCode(ErrorCode.SCHEMA_INVALID_ELEMENT));
          expect(ts.flattenDiagnosticMessageText(diags[0].messageText, '\n'))
              .toContain('not-a-cmp');
        });
        /**
         * The following set of tests verify that after Tsickle run we do not have cases
         * which trigger automatic semicolon insertion, which breaks the code. In order
         * to avoid the problem, we wrap all function expressions in certain fields
         * ("providers" and "viewProviders") in parentheses. More info on Tsickle
         * processing related to this case can be found here:
         * https://github.com/angular/tsickle/blob/d7974262571c8a17d684e5ba07680e1b1993afdd/src/jsdoc_transformer.ts#L1021
         */
        describe('wrap functions in certain fields in parentheses', () => {
          const providers = `
            [{
              provide: 'token-a',
              useFactory: (service: Service) => {
                return () => service.id;
              }
            }, {
              provide: 'token-b',
              useFactory: function(service: Service) {
                return function() {
                  return service.id;
                }
              }
            }]
          `;

          const service = `
              export class Service {
                id: string = 'service-id';
              }
            `;

          const verifyOutput = (jsContents: string) => {
            // verify that there is no pattern that triggers automatic semicolon
            // insertion by checking that there are no function return statements
            // not wrapped in parentheses
            expect(trim(jsContents)).not.toMatch(/return\s+function/);
            expect(trim(jsContents)).toContain(trim(`
              [{
                  provide: 'token-a',
                  useFactory: ((service) => {
                      return (() => service.id);
                  })
              }, {
                  provide: 'token-b',
                  useFactory: (function (service) {
                      return (function () { return service.id; });
                  })
              }]
            `));
          };

          it('should wrap functions in "providers" list in NgModule', () => {
            env.tsconfig({
              'annotateForClosureCompiler': true,
            });
            env.write('service.ts', service);
            env.write('test.ts', `
              import {NgModule} from '@angular/core';
              import {Service} from './service';

              @NgModule({
                providers: ${providers}
              })
              export class SomeModule {}
            `);

            env.driveMain();
            verifyOutput(env.getContents('test.js'));
          });

          it('should wrap functions in "providers" list in Component', () => {
            env.tsconfig({
              'annotateForClosureCompiler': true,
            });
            env.write('service.ts', service);
            env.write('test.ts', `
              import {Component} from '@angular/core';
              import {Service} from './service';

              @Component({
                template: '...',
                providers: ${providers}
              })
              export class SomeComponent {}
            `);

            env.driveMain();
            verifyOutput(env.getContents('test.js'));
          });

          it('should wrap functions in "viewProviders" list in Component', () => {
            env.tsconfig({
              'annotateForClosureCompiler': true,
            });
            env.write('service.ts', service);
            env.write('test.ts', `
              import {Component} from '@angular/core';
              import {Service} from './service';

              @Component({
                template: '...',
                viewProviders: ${providers}
              })
              export class SomeComponent {}
            `);

            env.driveMain();
            verifyOutput(env.getContents('test.js'));
          });

          it('should wrap functions in "providers" list in Directive', () => {
            env.tsconfig({
              'annotateForClosureCompiler': true,
            });
            env.write('service.ts', service);
            env.write('test.ts', `
              import {Directive} from '@angular/core';
              import {Service} from './service';

              @Directive({
                providers: ${providers}
              })
              export class SomeDirective {}
            `);

            env.driveMain();
            verifyOutput(env.getContents('test.js'));
          });
        });
      });
    }

    it('should recognize aliased decorators', () => {
      env.write('test.ts', `
      import {
        Component as AngularComponent,
        Directive as AngularDirective,
        Pipe as AngularPipe,
        Injectable as AngularInjectable,
        NgModule as AngularNgModule,
        Input as AngularInput,
        Output as AngularOutput
      } from '@angular/core';

      @AngularDirective()
      export class TestBase {
        @AngularInput() input: any;
        @AngularOutput() output: any;
      }

      @AngularComponent({
        selector: 'test-component',
        template: '...'
      })
      export class TestComponent {
        @AngularInput() input: any;
        @AngularOutput() output: any;
      }

      @AngularDirective({
        selector: 'test-directive'
      })
      export class TestDirective {}

      @AngularPipe({
        name: 'test-pipe'
      })
      export class TestPipe {}

      @AngularInjectable({})
      export class TestInjectable {}

      @AngularNgModule({
        declarations: [
          TestComponent,
          TestDirective,
          TestPipe
        ],
        exports: [
          TestComponent,
          TestDirective,
          TestPipe
        ]
      })
      class MyModule {}
    `);

      env.driveMain();

      const jsContents = env.getContents('test.js');
      expect(jsContents).toContain('TestBase.ɵdir = /*@__PURE__*/ i0.ɵɵdefineDirective');
      expect(jsContents).toContain('TestComponent.ɵcmp = /*@__PURE__*/ i0.ɵɵdefineComponent');
      expect(jsContents).toContain('TestDirective.ɵdir = /*@__PURE__*/ i0.ɵɵdefineDirective');
      expect(jsContents).toContain('TestPipe.ɵpipe = /*@__PURE__*/ i0.ɵɵdefinePipe');
      expect(jsContents).toContain('TestInjectable.ɵprov = /*@__PURE__*/ i0.ɵɵdefineInjectable');
      expect(jsContents).toContain('MyModule.ɵmod = /*@__PURE__*/ i0.ɵɵdefineNgModule');
      expect(jsContents).toContain('MyModule.ɵinj = /*@__PURE__*/ i0.ɵɵdefineInjector');
      expect(jsContents).toContain('inputs: { input: "input" }');
      expect(jsContents).toContain('outputs: { output: "output" }');
    });

    it('should pick a Pipe defined in `declarations` over imported Pipes', () => {
      env.tsconfig({});
      env.write('test.ts', `
        import {Component, Pipe, NgModule} from '@angular/core';

        // ModuleA classes

        @Pipe({name: 'number'})
        class PipeA {
          transform() {}
        }

        @NgModule({
          declarations: [PipeA],
          exports: [PipeA]
        })
        class ModuleA {}

        // ModuleB classes

        @Pipe({name: 'number'})
        class PipeB {
          transform() {}
        }

        @Component({
          selector: 'app',
          template: '{{ count | number }}'
        })
        export class App {
          count = 0;
        }

        @NgModule({
          imports: [ModuleA],
          declarations: [PipeB, App],
        })
        class ModuleB {}
      `);

      env.driveMain();

      const jsContents = trim(env.getContents('test.js'));
      expect(jsContents).toContain('dependencies: [PipeB]');
    });

    it('should respect imported module order when selecting Pipe (last imported Pipe is used)',
       () => {
         env.tsconfig({});
         env.write('test.ts', `
            import {Component, Pipe, NgModule} from '@angular/core';

            // ModuleA classes

            @Pipe({name: 'number'})
            class PipeA {
              transform() {}
            }

            @NgModule({
              declarations: [PipeA],
              exports: [PipeA]
            })
            class ModuleA {}

            // ModuleB classes

            @Pipe({name: 'number'})
            class PipeB {
              transform() {}
            }

            @NgModule({
              declarations: [PipeB],
              exports: [PipeB]
            })
            class ModuleB {}

            // ModuleC classes

            @Component({
              selector: 'app',
              template: '{{ count | number }}'
            })
            export class App {
              count = 0;
            }

            @NgModule({
              imports: [ModuleA, ModuleB],
              declarations: [App],
            })
            class ModuleC {}
          `);

         env.driveMain();

         const jsContents = trim(env.getContents('test.js'));
         expect(jsContents).toContain('dependencies: [PipeB]');
       });

    it('should add Directives and Components from `declarations` at the end of the list', () => {
      env.tsconfig({});
      env.write('test.ts', `
        import {Component, Directive, NgModule} from '@angular/core';

        // ModuleA classes

        @Directive({selector: '[dir]'})
        class DirectiveA {}

        @Component({
          selector: 'comp',
          template: '...'
        })
        class ComponentA {}

        @NgModule({
          declarations: [DirectiveA, ComponentA],
          exports: [DirectiveA, ComponentA]
        })
        class ModuleA {}

        // ModuleB classes

        @Directive({selector: '[dir]'})
        class DirectiveB {}

        @Component({
          selector: 'comp',
          template: '...',
        })
        export class ComponentB {}

        @Component({
          selector: 'app',
          template: \`
            <div dir></div>
            <comp></comp>
          \`,
        })
        export class App {}

        @NgModule({
          imports: [ModuleA],
          declarations: [DirectiveB, ComponentB, App],
        })
        class ModuleB {}
      `);

      env.driveMain();

      const jsContents = trim(env.getContents('test.js'));
      expect(jsContents)
          .toContain('dependencies: [DirectiveA, ComponentA, DirectiveB, ComponentB]');
    });

    it('should respect imported module order while processing Directives and Components', () => {
      env.tsconfig({});
      env.write('test.ts', `
        import {Component, Directive, NgModule} from '@angular/core';

        // ModuleA classes

        @Directive({selector: '[dir]'})
        class DirectiveA {}

        @Component({
          selector: 'comp',
          template: '...'
        })
        class ComponentA {}

        @NgModule({
          declarations: [DirectiveA, ComponentA],
          exports: [DirectiveA, ComponentA]
        })
        class ModuleA {}

        // ModuleB classes

        @Directive({selector: '[dir]'})
        class DirectiveB {}

        @Component({
          selector: 'comp',
          template: '...'
        })
        class ComponentB {}

        @NgModule({
          declarations: [DirectiveB, ComponentB],
          exports: [DirectiveB, ComponentB]
        })
        class ModuleB {}

        // ModuleC classes

        @Component({
          selector: 'app',
          template: \`
            <div dir></div>
            <comp></comp>
          \`,
        })
        export class App {}

        @NgModule({
          imports: [ModuleA, ModuleB],
          declarations: [App],
        })
        class ModuleC {}
      `);

      env.driveMain();

      const jsContents = trim(env.getContents('test.js'));
      expect(jsContents)
          .toContain('dependencies: [DirectiveA, ComponentA, DirectiveB, ComponentB]');
    });

    it('should compile Components with a templateUrl in a different rootDir', () => {
      env.tsconfig({}, ['./extraRootDir']);
      env.write('extraRootDir/test.html', '<p>Hello World</p>');
      env.write('test.ts', `
        import {Component} from '@angular/core';

        @Component({
          selector: 'test-cmp',
          templateUrl: 'test.html',
        })
        export class TestCmp {}
    `);

      env.driveMain();

      const jsContents = env.getContents('test.js');
      expect(jsContents).toContain('Hello World');
    });

    it('should compile Components with an absolute templateUrl in a different rootDir', () => {
      env.tsconfig({}, ['./extraRootDir']);
      env.write('extraRootDir/test.html', '<p>Hello World</p>');
      env.write('test.ts', `
        import {Component} from '@angular/core';

        @Component({
          selector: 'test-cmp',
          templateUrl: '/test.html',
        })
        export class TestCmp {}
    `);

      env.driveMain();

      const jsContents = env.getContents('test.js');
      expect(jsContents).toContain('Hello World');
    });

    it('should compile components with styleUrls', () => {
      env.write('test.ts', `
        import {Component} from '@angular/core';

        @Component({
          selector: 'test-cmp',
          styleUrls: ['./dir/style.css'],
          template: '',
        })
        export class TestCmp {}
    `);
      env.write('dir/style.css', ':host { background-color: blue; }');

      env.driveMain();

      const jsContents = env.getContents('test.js');
      expect(jsContents).toContain('background-color: blue');
    });

    it('should compile components with styleUrls with fallback to .css extension', () => {
      env.write('test.ts', `
        import {Component} from '@angular/core';

        @Component({
          selector: 'test-cmp',
          styleUrls: ['./dir/style.scss'],
          template: '',
        })
        export class TestCmp {}
    `);
      env.write('dir/style.css', ':host { background-color: blue; }');

      env.driveMain();

      const jsContents = env.getContents('test.js');
      expect(jsContents).toContain('background-color: blue');
    });

    it('should include generic type in directive definition', () => {
      env.write('test.ts', `
        import {Directive, Input, NgModule} from '@angular/core';

        @Directive()
        export class TestBase {
          @Input() input: any;
        }
    `);

      env.driveMain();

      const jsContents = env.getContents('test.js');
      expect(jsContents)
          .toContain('i0.ɵɵdefineDirective({ type: TestBase, inputs: { input: "input" } });');

      const dtsContents = env.getContents('test.d.ts');
      const expectedDirectiveDeclaration =
          `static ɵdir: i0.ɵɵDirectiveDeclaration<TestBase, never, never, { "input": { "alias": "input"; "required": false; }; }, {}, never, never, false, never>;`;
      expect(dtsContents).toContain(expectedDirectiveDeclaration);
    });

    describe('undecorated classes using Angular features', () => {
      it('should error if @Input has been discovered',
         () => assertErrorUndecoratedClassWithField('Input'));
      it('should error if @Output has been discovered',
         () => assertErrorUndecoratedClassWithField('Output'));
      it('should error if @ViewChild has been discovered',
         () => assertErrorUndecoratedClassWithField('ViewChild'));
      it('should error if @ViewChildren has been discovered',
         () => assertErrorUndecoratedClassWithField('ViewChildren'));
      it('should error if @ContentChild has been discovered',
         () => assertErrorUndecoratedClassWithField('ContentChildren'));
      it('should error if @HostBinding has been discovered',
         () => assertErrorUndecoratedClassWithField('HostBinding'));
      it('should error if @HostListener has been discovered',
         () => assertErrorUndecoratedClassWithField('HostListener'));

      it(`should error if ngOnChanges lifecycle hook has been discovered`,
         () => assertErrorUndecoratedClassWithLifecycleHook('ngOnChanges'));
      it(`should error if ngOnInit lifecycle hook has been discovered`,
         () => assertErrorUndecoratedClassWithLifecycleHook('ngOnInit'));
      it(`should error if ngOnDestroy lifecycle hook has been discovered`,
         () => assertErrorUndecoratedClassWithLifecycleHook('ngOnDestroy'));
      it(`should error if ngDoCheck lifecycle hook has been discovered`,
         () => assertErrorUndecoratedClassWithLifecycleHook('ngDoCheck'));
      it(`should error if ngAfterViewInit lifecycle hook has been discovered`,
         () => assertErrorUndecoratedClassWithLifecycleHook('ngAfterViewInit'));
      it(`should error if ngAfterViewChecked lifecycle hook has been discovered`,
         () => assertErrorUndecoratedClassWithLifecycleHook('ngAfterViewChecked'));
      it(`should error if ngAfterContentInit lifecycle hook has been discovered`,
         () => assertErrorUndecoratedClassWithLifecycleHook('ngAfterContentInit'));
      it(`should error if ngAfterContentChecked lifecycle hook has been discovered`,
         () => assertErrorUndecoratedClassWithLifecycleHook('ngAfterContentChecked'));

      function assertErrorUndecoratedClassWithField(fieldDecoratorName: string) {
        env.write('test.ts', `
          import {Component, ${fieldDecoratorName}, NgModule} from '@angular/core';

          export class SomeBaseClass {
            @${fieldDecoratorName}() someMember: any;
          }
        `);

        const errors = env.driveDiagnostics();
        expect(errors.length).toBe(1);
        expect(trim(errors[0].messageText as string))
            .toContain(
                'Class is using Angular features but is not decorated. Please add an explicit ' +
                'Angular decorator.');
      }

      function assertErrorUndecoratedClassWithLifecycleHook(lifecycleName: string) {
        env.write('test.ts', `
            import {Component, NgModule} from '@angular/core';

            export class SomeBaseClass {
              ${lifecycleName}() {
                // empty
              }
            }
          `);

        const errors = env.driveDiagnostics();
        expect(errors.length).toBe(1);
        expect(trim(errors[0].messageText as string))
            .toContain(
                'Class is using Angular features but is not decorated. Please add an explicit ' +
                'Angular decorator.');
      }
    });

    it('should compile NgModules without errors', () => {
      env.write('test.ts', `
        import {Component, NgModule} from '@angular/core';

        @Component({
          selector: 'test-cmp',
          template: 'this is a test',
        })
        export class TestCmp {}

        @NgModule({
          declarations: [TestCmp],
          bootstrap: [TestCmp],
        })
        export class TestModule {}
    `);

      env.driveMain();

      const jsContents = env.getContents('test.js');
      expect(jsContents)
          .toContain('i0.ɵɵdefineNgModule({ type: TestModule, bootstrap: [TestCmp] });');
      expect(jsContents)
          .toContain(
              'function () { (typeof ngJitMode === "undefined" || ngJitMode) && i0.ɵɵsetNgModuleScope(TestModule, { declarations: [TestCmp] }); })();');
      expect(jsContents)
          .toContain(
              'TestModule.ɵfac = function TestModule_Factory(t) { return new (t || TestModule)(); }');
      expect(jsContents).toContain('i0.ɵɵdefineInjector({});');

      const dtsContents = env.getContents('test.d.ts');
      expect(dtsContents)
          .toContain(
              'static ɵcmp: i0.ɵɵComponentDeclaration<TestCmp, "test-cmp", never, {}, {}, never, never, false, never>');
      expect(dtsContents)
          .toContain(
              'static ɵmod: i0.ɵɵNgModuleDeclaration<TestModule, [typeof TestCmp], never, never>');
      expect(dtsContents).not.toContain('__decorate');
    });

    it('should not emit a ɵɵsetNgModuleScope call when no scope metadata is present', () => {
      env.write('test.ts', `
        import {NgModule} from '@angular/core';

        @NgModule({})
        export class TestModule {}
    `);

      env.driveMain();

      const jsContents = env.getContents('test.js');
      expect(jsContents).toContain('i0.ɵɵdefineNgModule({ type: TestModule });');
      expect(jsContents).not.toContain('ɵɵsetNgModuleScope(TestModule,');
    });

    it('should emit the id when the module\'s id is a string', () => {
      env.write('test.ts', `
        import {NgModule} from '@angular/core';

        @NgModule({id: 'test'})
        export class TestModule {}
    `);

      env.driveMain();

      const jsContents = env.getContents('test.js');
      expect(jsContents).toContain(`i0.ɵɵdefineNgModule({ type: TestModule, id: 'test' })`);
    });

    it('should warn when an NgModule id is defined as module.id, and not emit it', () => {
      env.write('index.d.ts', `
         declare const module = {id: string};
       `);
      env.write('test.ts', `
         import {NgModule} from '@angular/core';

         @NgModule({id: module.id})
         export class TestModule {}
       `);

      const diags = env.driveDiagnostics();

      const jsContents = env.getContents('test.js');
      expect(jsContents).toContain('i0.ɵɵdefineNgModule({ type: TestModule })');
      expect(jsContents).not.toContain('i0.ɵɵregisterNgModuleType');

      expect(diags.length).toEqual(1);
      expect(diags[0].category).toEqual(ts.DiagnosticCategory.Warning);
      expect(diags[0].code).toEqual(ngErrorCode(ErrorCode.WARN_NGMODULE_ID_UNNECESSARY));
      expect(getDiagnosticSourceCode(diags[0])).toEqual('module.id');
    });

    it('should emit a side-effectful registration call when an @NgModule has an id', () => {
      env.write('test.ts', `
        import {NgModule} from '@angular/core';

        @NgModule({id: 'test'})
        export class TestModule {}
    `);

      env.driveMain();

      const jsContents = env.getContents('test.js');
      expect(jsContents).toContain(`i0.ɵɵregisterNgModuleType(TestModule, 'test')`);
    });

    it('should filter out directives and pipes from module exports in the injector def', () => {
      env.write('test.ts', `
      import {NgModule} from '@angular/core';
      import {RouterComp, RouterModule} from '@angular/router';
      import {Dir, OtherDir, MyPipe, Comp} from './decls';

      @NgModule({
        declarations: [OtherDir],
        exports: [OtherDir],
      })
      export class OtherModule {}

      const EXPORTS = [Dir, MyPipe, Comp, OtherModule, OtherDir, RouterModule, RouterComp];

      @NgModule({
        declarations: [Dir, MyPipe, Comp],
        imports: [OtherModule, RouterModule.forRoot()],
        exports: [EXPORTS],
      })
      export class TestModule {}
    `);
      env.write(`decls.ts`, `
      import {Component, Directive, Pipe} from '@angular/core';

      @Directive({selector: '[dir]'})
      export class Dir {}

      @Directive({selector: '[other]'})
      export class OtherDir {}

      @Pipe({name:'pipe'})
      export class MyPipe {}

      @Component({selector: 'test', template: ''})
      export class Comp {}
    `);
      env.write('node_modules/@angular/router/index.d.ts', `
      import {ɵɵComponentDeclaration, ModuleWithProviders, ɵɵNgModuleDeclaration} from '@angular/core';

      export declare class RouterComp {
        static ɵcmp: ɵɵComponentDeclaration<RouterComp, "lib-cmp", never, {}, {}, never>
      }

      declare class RouterModule {
        static forRoot(): ModuleWithProviders<RouterModule>;
        static ɵmod: ɵɵNgModuleDeclaration<RouterModule, [typeof RouterComp], never, [typeof RouterComp]>;
      }
    `);

      env.driveMain();

      const jsContents = env.getContents('test.js');
      expect(jsContents)
          .toContain(
              'TestModule.ɵfac = function TestModule_Factory(t) { return new (t || TestModule)(); }');
      expect(jsContents)
          .toContain(
              'i0.ɵɵdefineInjector({ imports: [OtherModule, RouterModule.forRoot(),' +
              ' OtherModule, RouterModule] });');
    });

    it('should compile NgModules with services without errors', () => {
      env.write('test.ts', `
        import {Component, NgModule} from '@angular/core';

        export class Token {}

        @NgModule({})
        export class OtherModule {}

        @Component({
          selector: 'test-cmp',
          template: 'this is a test',
        })
        export class TestCmp {}

        @NgModule({
          declarations: [TestCmp],
          providers: [{provide: Token, useValue: 'test'}],
          imports: [OtherModule],
        })
        export class TestModule {}
    `);

      env.driveMain();

      const jsContents = env.getContents('test.js');
      expect(jsContents)
          .toContain(
              'TestModule.ɵfac = function TestModule_Factory(t) { return new (t || TestModule)(); }');
      expect(jsContents).toContain('i0.ɵɵdefineNgModule({ type: TestModule });');
      expect(jsContents)
          .toContain(
              `TestModule.ɵinj = /*@__PURE__*/ i0.ɵɵdefineInjector({ ` +
              `providers: [{ provide: Token, useValue: 'test' }], ` +
              `imports: [OtherModule] });`);

      const dtsContents = env.getContents('test.d.ts');
      expect(dtsContents)
          .toContain(
              'static ɵmod: i0.ɵɵNgModuleDeclaration<TestModule, [typeof TestCmp], [typeof OtherModule], never>');
      expect(dtsContents).toContain('static ɵinj: i0.ɵɵInjectorDeclaration');
    });

    it('should compile NgModules with factory providers without errors', () => {
      env.write('test.ts', `
        import {Component, NgModule} from '@angular/core';

        export class Token {}

        @NgModule({})
        export class OtherModule {}

        @Component({
          selector: 'test-cmp',
          template: 'this is a test',
        })
        export class TestCmp {}

        @NgModule({
          declarations: [TestCmp],
          providers: [{provide: Token, useFactory: () => new Token()}],
          imports: [OtherModule],
        })
        export class TestModule {}
    `);

      env.driveMain();

      const jsContents = env.getContents('test.js');
      expect(jsContents)
          .toContain(
              'TestModule.ɵfac = function TestModule_Factory(t) { return new (t || TestModule)(); }');
      expect(jsContents).toContain('i0.ɵɵdefineNgModule({ type: TestModule });');
      expect(jsContents)
          .toContain(
              `TestModule.ɵinj = /*@__PURE__*/ i0.ɵɵdefineInjector({ ` +
              `providers: [{ provide: Token, useFactory: () => new Token() }], ` +
              `imports: [OtherModule] });`);

      const dtsContents = env.getContents('test.d.ts');
      expect(dtsContents)
          .toContain(
              'static ɵmod: i0.ɵɵNgModuleDeclaration<TestModule, [typeof TestCmp], [typeof OtherModule], never>');
      expect(dtsContents).toContain('static ɵinj: i0.ɵɵInjectorDeclaration');
    });

    it('should compile NgModules with factory providers and deps without errors', () => {
      env.write('test.ts', `
        import {Component, NgModule} from '@angular/core';

        export class Dep {}

        export class Token {
          constructor(dep: Dep) {}
        }

        @NgModule({})
        export class OtherModule {}

        @Component({
          selector: 'test-cmp',
          template: 'this is a test',
        })
        export class TestCmp {}

        @NgModule({
          declarations: [TestCmp],
          providers: [{provide: Token, useFactory: (dep: Dep) => new Token(dep), deps: [Dep]}],
          imports: [OtherModule],
        })
        export class TestModule {}
    `);

      env.driveMain();

      const jsContents = env.getContents('test.js');
      expect(jsContents)
          .toContain(
              'TestModule.ɵfac = function TestModule_Factory(t) { return new (t || TestModule)(); }');
      expect(jsContents).toContain('i0.ɵɵdefineNgModule({ type: TestModule });');
      expect(jsContents)
          .toContain(
              `TestModule.ɵinj = /*@__PURE__*/ i0.ɵɵdefineInjector({ ` +
              `providers: [{ provide: Token, useFactory: (dep) => new Token(dep), deps: [Dep] }], ` +
              `imports: [OtherModule] });`);

      const dtsContents = env.getContents('test.d.ts');
      expect(dtsContents)
          .toContain(
              'static ɵmod: i0.ɵɵNgModuleDeclaration<TestModule, [typeof TestCmp], [typeof OtherModule], never>');
      expect(dtsContents).toContain('static ɵinj: i0.ɵɵInjectorDeclaration');
    });

    it('should compile NgModules with references to local components', () => {
      env.write('test.ts', `
      import {NgModule} from '@angular/core';
      import {Foo} from './foo';

      @NgModule({
        declarations: [Foo],
      })
      export class FooModule {}
    `);
      env.write('foo.ts', `
      import {Component} from '@angular/core';
      @Component({selector: 'foo', template: ''})
      export class Foo {}
    `);

      env.driveMain();

      const jsContents = env.getContents('test.js');
      const dtsContents = env.getContents('test.d.ts');

      expect(jsContents).toContain('import { Foo } from \'./foo\';');
      expect(jsContents).not.toMatch(/as i[0-9] from ".\/foo"/);
      expect(dtsContents).toContain('as i1 from "./foo";');
    });

    it('should compile NgModules with references to absolute components', () => {
      env.write('tsconfig.json', JSON.stringify({
        extends: './tsconfig-base.json',
        compilerOptions: {
          baseUrl: '.',
          paths: {
            '*': ['*', 'shared/*'],
          },
        },
      }));
      env.write('test.ts', `
      import {NgModule} from '@angular/core';
      import {Foo} from 'foo';

      @NgModule({
        declarations: [Foo],
      })
      export class FooModule {}
    `);
      env.write('shared/foo/index.ts', `
      import {Component} from '@angular/core';

      @Component({
        selector: 'foo',
        template: '',
      })
      export class Foo {
      }
    `);

      env.driveMain();

      const jsContents = env.getContents('test.js');
      const dtsContents = env.getContents('test.d.ts');

      expect(jsContents).toContain('import { Foo } from \'foo\';');
      expect(jsContents).not.toMatch(/as i[0-9] from "foo"/);
      expect(dtsContents).toContain('as i1 from "foo";');
    });

    it('should compile NgModules with references to forward declared bootstrap components', () => {
      env.write('test.ts', `
      import {Component, forwardRef, NgModule} from '@angular/core';

      @NgModule({
        bootstrap: [forwardRef(() => Foo)],
      })
      export class FooModule {}

      @Component({selector: 'foo', template: 'foo'})
      export class Foo {}
    `);

      env.driveMain();

      const jsContents = env.getContents('test.js');
      expect(jsContents).toContain('bootstrap: () => [Foo]');
    });

    it('should compile NgModules with references to forward declared directives', () => {
      env.write('test.ts', `
      import {Directive, forwardRef, NgModule} from '@angular/core';

      @NgModule({
        declarations: [forwardRef(() => Foo)],
      })
      export class FooModule {}

      @Directive({selector: 'foo'})
      export class Foo {}
    `);

      env.driveMain();

      const jsContents = env.getContents('test.js');
      expect(jsContents).toContain('declarations: () => [Foo]');
    });

    it('should compile NgModules with references to forward declared imports', () => {
      env.write('test.ts', `
      import {forwardRef, NgModule} from '@angular/core';

      @NgModule({
        imports: [forwardRef(() => BarModule)],
      })
      export class FooModule {}

      @NgModule({})
      export class BarModule {}
    `);

      env.driveMain();

      const jsContents = env.getContents('test.js');
      expect(jsContents).toContain('imports: () => [BarModule]');
    });

    it('should compile NgModules with references to forward declared exports', () => {
      env.write('test.ts', `
      import {forwardRef, NgModule} from '@angular/core';

      @NgModule({
        exports: [forwardRef(() => BarModule)],
      })
      export class FooModule {}

      @NgModule({})
      export class BarModule {}
    `);

      env.driveMain();

      const jsContents = env.getContents('test.js');
      expect(jsContents).toContain('exports: () => [BarModule]');
    });

    it('should use relative import for forward references that were resolved from a relative file',
       () => {
         env.write('dir.ts', `
          import {Directive, forwardRef} from '@angular/core';

          export const useFoo = forwardRef(() => Foo);

          @Directive({selector: 'foo'})
          export class Foo {}
          `);
         env.write('test.ts', `
          import {NgModule} from '@angular/core';
          import {useFoo} from './dir';

          @NgModule({
            declarations: [useFoo],
          })
          export class FooModule {}
        `);

         env.driveMain();

         const jsContents = env.getContents('test.js');
         expect(jsContents).toContain('import * as i1 from "./dir";');
         expect(jsContents).toContain('declarations: [i1.Foo]');
       });

    it('should use absolute import for forward references that were resolved from an absolute file',
       () => {
         env.write('dir.ts', `
          import {Directive, forwardRef} from '@angular/core';

          export const useFoo = forwardRef(() => Foo);

          @Directive({selector: 'foo'})
          export class Foo {}
          `);
         env.write('test.ts', `
          import {forwardRef, NgModule} from '@angular/core';
          import {useFoo} from 'dir';

          @NgModule({
            declarations: [useFoo],
          })
          export class FooModule {}
        `);

         env.driveMain();

         const jsContents = env.getContents('test.js');
         expect(jsContents).toContain('import * as i1 from "dir";');
         expect(jsContents).toContain('declarations: [i1.Foo]');
       });

    it('should compile Pipes without errors', () => {
      env.write('test.ts', `
        import {Pipe} from '@angular/core';

        @Pipe({
          name: 'test-pipe',
          pure: false,
        })
        export class TestPipe {}
    `);

      env.driveMain();

      const jsContents = env.getContents('test.js');
      const dtsContents = env.getContents('test.d.ts');

      expect(jsContents)
          .toContain(
              'TestPipe.ɵpipe = /*@__PURE__*/ i0.ɵɵdefinePipe({ name: "test-pipe", type: TestPipe, pure: false })');
      expect(jsContents)
          .toContain(
              'TestPipe.ɵfac = function TestPipe_Factory(t) { return new (t || TestPipe)(); }');
      expect(dtsContents)
          .toContain('static ɵpipe: i0.ɵɵPipeDeclaration<TestPipe, "test-pipe", false>;');
      expect(dtsContents).toContain('static ɵfac: i0.ɵɵFactoryDeclaration<TestPipe, never>;');
    });

    it('should compile pure Pipes without errors', () => {
      env.write('test.ts', `
        import {Pipe} from '@angular/core';

        @Pipe({
          name: 'test-pipe',
        })
        export class TestPipe {}
    `);

      env.driveMain();

      const jsContents = env.getContents('test.js');
      const dtsContents = env.getContents('test.d.ts');

      expect(jsContents)
          .toContain(
              'TestPipe.ɵpipe = /*@__PURE__*/ i0.ɵɵdefinePipe({ name: "test-pipe", type: TestPipe, pure: true })');
      expect(jsContents)
          .toContain(
              'TestPipe.ɵfac = function TestPipe_Factory(t) { return new (t || TestPipe)(); }');
      expect(dtsContents)
          .toContain('static ɵpipe: i0.ɵɵPipeDeclaration<TestPipe, "test-pipe", false>;');
      expect(dtsContents).toContain('static ɵfac: i0.ɵɵFactoryDeclaration<TestPipe, never>;');
    });

    it('should compile Pipes with dependencies', () => {
      env.write('test.ts', `
        import {Pipe} from '@angular/core';

        export class Dep {}

        @Pipe({
          name: 'test-pipe',
          pure: false,
        })
        export class TestPipe {
          constructor(dep: Dep) {}
        }
    `);

      env.driveMain();

      const jsContents = env.getContents('test.js');
      expect(jsContents).toContain('return new (t || TestPipe)(i0.ɵɵdirectiveInject(Dep, 16));');
    });

    it('should compile Pipes with generic types', () => {
      env.write('test.ts', `
        import {Pipe} from '@angular/core';

        @Pipe({
          name: 'test-pipe',
        })
        export class TestPipe<T> {}
    `);

      env.driveMain();

      const jsContents = env.getContents('test.js');
      expect(jsContents).toContain('TestPipe.ɵpipe =');
      const dtsContents = env.getContents('test.d.ts');
      expect(dtsContents)
          .toContain('static ɵpipe: i0.ɵɵPipeDeclaration<TestPipe<any>, "test-pipe", false>;');
      expect(dtsContents).toContain('static ɵfac: i0.ɵɵFactoryDeclaration<TestPipe<any>, never>;');
    });

    it('should include @Pipes in @NgModule scopes', () => {
      env.write('test.ts', `
        import {Component, NgModule, Pipe} from '@angular/core';

        @Pipe({name: 'test'})
        export class TestPipe {
          transform() {}
        }

        @Component({selector: 'test-cmp', template: '{{value | test}}'})
        export class TestCmp {
          value = '';
        }

        @NgModule({declarations: [TestPipe, TestCmp]})
        export class TestModule {}
    `);

      env.driveMain();

      const jsContents = env.getContents('test.js');
      expect(jsContents).toContain('dependencies: [TestPipe]');

      const dtsContents = env.getContents('test.d.ts');
      expect(dtsContents)
          .toContain(
              'i0.ɵɵNgModuleDeclaration<TestModule, [typeof TestPipe, typeof TestCmp], never, never>');
    });

    describe('empty and missing selectors', () => {
      it('should use default selector for Components when no selector present', () => {
        env.write('test.ts', `
        import {Component} from '@angular/core';

        @Component({
          template: '...',
        })
        export class TestCmp {}
      `);

        env.driveMain();

        const jsContents = env.getContents('test.js');
        expect(jsContents).toContain('selectors: [["ng-component"]]');
      });

      it('should use default selector for Components with empty string selector', () => {
        env.write('test.ts', `
        import {Component} from '@angular/core';

        @Component({
          selector: '',
          template: '...',
        })
        export class TestCmp {}
      `);

        env.driveMain();

        const jsContents = env.getContents('test.js');
        expect(jsContents).toContain('selectors: [["ng-component"]]');
      });

      it('should allow directives with no selector that are not in NgModules', () => {
        env.write('main.ts', `
          import {Directive} from '@angular/core';

          @Directive({})
          export class BaseDir {}

          @Directive({})
          export abstract class AbstractBaseDir {}

          @Directive()
          export abstract class EmptyDir {}

          @Directive({
            inputs: ['a', 'b']
          })
          export class TestDirWithInputs {}
        `);
        const errors = env.driveDiagnostics();
        expect(errors.length).toBe(0);
      });

      it('should be able to use abstract directive in other compilation units', () => {
        env.write('tsconfig.json', JSON.stringify({
          extends: './tsconfig-base.json',
          compilerOptions: {rootDir: '.', outDir: '../node_modules/lib1_built'},
        }));
        env.write('index.ts', `
          import {Directive} from '@angular/core';

          @Directive()
          export class BaseClass {}
        `);

        expect(env.driveDiagnostics().length).toBe(0);

        env.tsconfig();
        env.write('index.ts', `
          import {NgModule, Directive} from '@angular/core';
          import {BaseClass} from 'lib1_built';

          @Directive({selector: 'my-dir'})
          export class MyDirective extends BaseClass {}

          @NgModule({declarations: [MyDirective]})
          export class AppModule {}
        `);

        expect(env.driveDiagnostics().length).toBe(0);
      });

      it('should not allow directives with no selector that are in NgModules', () => {
        env.write('main.ts', `
          import {Directive, NgModule} from '@angular/core';

          @Directive({})
          export class BaseDir {}

          @NgModule({
            declarations: [BaseDir],
          })
          export class MyModule {}
        `);
        const errors = env.driveDiagnostics();
        expect(trim(errors[0].messageText as string))
            .toContain('Directive BaseDir has no selector, please add it!');
      });

      it('should throw if Directive selector is an empty string', () => {
        env.write('test.ts', `
        import {Directive} from '@angular/core';

        @Directive({
          selector: ''
        })
        export class TestDir {}
      `);

        const errors = env.driveDiagnostics();
        expect(trim(errors[0].messageText as string))
            .toContain('Directive TestDir has no selector, please add it!');
      });
    });

    describe('error handling', () => {
      function verifyThrownError(errorCode: ErrorCode, errorMessage: string) {
        const errors = env.driveDiagnostics();
        expect(errors.length).toBe(1);
        const {code, messageText} = errors[0];
        expect(code).toBe(ngErrorCode(errorCode));
        const text = ts.flattenDiagnosticMessageText(messageText, '\n');
        expect(trim(text)).toContain(errorMessage);
      }

      it('should throw if invalid arguments are provided in @NgModule', () => {
        env.tsconfig({});
        env.write('test.ts', `
          import {NgModule} from '@angular/core';

          @NgModule('invalidNgModuleArgumentType')
          export class MyModule {}
        `);
        verifyThrownError(
            ErrorCode.DECORATOR_ARG_NOT_LITERAL, '@NgModule argument must be an object literal');
      });

      it('should throw if multiple query decorators are used on the same field', () => {
        env.tsconfig({});
        env.write('test.ts', `
          import {Component, ContentChild} from '@angular/core';

          @Component({
            selector: 'test-cmp',
            template: '...'
          })
          export class TestCmp {
            @ContentChild('bar', {static: true})
            @ContentChild('foo')
            foo: any;
          }
        `);
        verifyThrownError(
            ErrorCode.DECORATOR_COLLISION,
            'Cannot have multiple query decorators on the same class member');
      });

      ['ViewChild', 'ViewChildren', 'ContentChild', 'ContentChildren'].forEach(decorator => {
        it(`should throw if @Input and @${decorator} decorators are applied to the same property`,
           () => {
             env.tsconfig({});
             env.write('test.ts', `
              import {Component, ${decorator}, Input} from '@angular/core';

              @Component({
                selector: 'test-cmp',
                template: '<ng-content></ng-content>'
              })
              export class TestCmp {
                @Input() @${decorator}('foo') foo: any;
              }
            `);
             verifyThrownError(
                 ErrorCode.DECORATOR_COLLISION,
                 'Cannot combine @Input decorators with query decorators');
           });

        it(`should throw if invalid options are provided in ${decorator}`, () => {
          env.tsconfig({});
          env.write('test.ts', `
            import {Component, ${decorator}, Input} from '@angular/core';

            @Component({
              selector: 'test-cmp',
              template: '...'
            })
            export class TestCmp {
              @${decorator}('foo', 'invalidOptionsArgumentType') foo: any;
            }
          `);
          verifyThrownError(
              ErrorCode.DECORATOR_ARG_NOT_LITERAL,
              `@${decorator} options must be an object literal`);
        });

        it(`should throw if @${decorator} is used on non property-type member`, () => {
          env.tsconfig({});
          env.write('test.ts', `
            import {Component, ${decorator}} from '@angular/core';

            @Component({
              selector: 'test-cmp',
              template: '...'
            })
            export class TestCmp {
              @${decorator}('foo')
              private someFn() {}
            }
          `);
          verifyThrownError(
              ErrorCode.DECORATOR_UNEXPECTED, 'Query decorator must go on a property-type member');
        });

        it(`should throw error if @${decorator} has too many arguments`, () => {
          env.tsconfig({});
          env.write('test.ts', `
            import {Component, ${decorator}} from '@angular/core';

            @Component({
              selector: 'test-cmp',
              template: '...'
            })
            export class TestCmp {
              @${decorator}('foo', {}, 'invalid-extra-arg') foo: any;
            }
          `);
          verifyThrownError(
              ErrorCode.DECORATOR_ARITY_WRONG, `@${decorator} has too many arguments`);
        });

        it(`should throw error if @${decorator} predicate argument has wrong type`, () => {
          env.tsconfig({});
          env.write('test.ts', `
            import {Component, ${decorator}} from '@angular/core';

            @Component({
              selector: 'test-cmp',
              template: '...'
            })
            export class TestCmp {
              @${decorator}({'invalid-predicate-type': true}) foo: any;
            }
          `);
          verifyThrownError(
              ErrorCode.VALUE_HAS_WRONG_TYPE, `@${decorator} predicate cannot be interpreted`);
        });

        it(`should throw error if one of @${decorator}'s predicate has wrong type`, () => {
          env.tsconfig({});
          env.write('test.ts', `
            import {Component, ${decorator}} from '@angular/core';

            @Component({
              selector: 'test-cmp',
              template: '...'
            })
            export class TestCmp {
              @${decorator}(['predicate-a', {'invalid-predicate-type': true}]) foo: any;
            }
          `);
          verifyThrownError(
              ErrorCode.VALUE_HAS_WRONG_TYPE,
              `Failed to resolve @${decorator} predicate at position 1 to a string`);
        });
      });

      it(`should throw error if @Directive.inputs has wrong type`, () => {
        env.tsconfig({});
        env.write('test.ts', `
          import {Directive} from '@angular/core';

          @Directive({
            selector: 'test-dir',
            inputs: 'invalid-field-type',
          })
          export class TestDir {}
        `);
        verifyThrownError(
            ErrorCode.VALUE_HAS_WRONG_TYPE,
            `Failed to resolve @Directive.inputs to an array Value is of type 'string'.`);
      });

      it(`should throw error if @Directive.outputs has wrong type`, () => {
        env.tsconfig({});
        env.write('test.ts', `
          import {Directive} from '@angular/core';

          @Directive({
            selector: 'test-dir',
            outputs: 'invalid-field-type',
          })
          export class TestDir {}
        `);
        verifyThrownError(
            ErrorCode.VALUE_HAS_WRONG_TYPE,
            `Failed to resolve @Directive.outputs to a string array`);
      });

      ['ContentChild', 'ContentChildren'].forEach(decorator => {
        it(`should throw if \`descendants\` field of @${
               decorator}'s options argument has wrong type`,
           () => {
             env.tsconfig({});
             env.write('test.ts', `
              import {Component, ContentChild} from '@angular/core';

              @Component({
                selector: 'test-cmp',
                template: '...'
              })
              export class TestCmp {
                @ContentChild('foo', {descendants: 'invalid'}) foo: any;
              }
            `);
             verifyThrownError(
                 ErrorCode.VALUE_HAS_WRONG_TYPE,
                 '@ContentChild options.descendants must be a boolean');
           });
      });

      ['Input', 'Output'].forEach(decorator => {
        it(`should throw error if @${decorator} decorator argument has unsupported type`, () => {
          env.tsconfig({});
          env.write('test.ts', `
            import {Component, ${decorator}} from '@angular/core';

            @Component({
              selector: 'test-cmp',
              template: '...'
            })
            export class TestCmp {
              @${decorator}(['invalid-arg-type']) foo: any;
            }
          `);
          verifyThrownError(
              ErrorCode.VALUE_HAS_WRONG_TYPE,
              `@${decorator} decorator argument must resolve to a string`);
        });

        it(`should throw error if @${decorator} decorator has too many arguments`, () => {
          env.tsconfig({});
          env.write('test.ts', `
            import {Component, ${decorator}} from '@angular/core';

            @Component({
              selector: 'test-cmp',
              template: '...'
            })
            export class TestCmp {
              @${decorator}('name', 'invalid-extra-arg') foo: any;
            }
          `);
          verifyThrownError(
              ErrorCode.DECORATOR_ARITY_WRONG,
              `@${decorator} can have at most one argument, got 2 argument(s)`);
        });
      });

      it('should throw error if @HostBinding decorator argument has unsupported type', () => {
        env.tsconfig({});
        env.write('test.ts', `
          import {Component, HostBinding} from '@angular/core';

          @Component({
            selector: 'test-cmp',
            template: '...'
          })
          export class TestCmp {
            @HostBinding(['invalid-arg-type']) foo: any;
          }
        `);
        verifyThrownError(
            ErrorCode.VALUE_HAS_WRONG_TYPE, `@HostBinding's argument must be a string`);
      });

      it('should throw error if @HostBinding decorator has too many arguments', () => {
        env.tsconfig({});
        env.write('test.ts', `
          import {Component, HostBinding} from '@angular/core';

          @Component({
            selector: 'test-cmp',
            template: '...'
          })
          export class TestCmp {
            @HostBinding('name', 'invalid-extra-arg') foo: any;
          }
        `);
        verifyThrownError(
            ErrorCode.DECORATOR_ARITY_WRONG, '@HostBinding can have at most one argument');
      });

      it('should throw error if @Directive.host field has wrong type', () => {
        env.tsconfig({});
        env.write('test.ts', `
          import {Directive} from '@angular/core';

          @Directive({
            selector: 'test-dir',
            host: 'invalid-host-type'
          })
          export class TestDir {}
        `);
        verifyThrownError(
            ErrorCode.VALUE_HAS_WRONG_TYPE, 'Decorator host metadata must be an object');
      });

      it('should throw error if @Directive.host field is an object with values that have wrong types',
         () => {
           env.tsconfig({});
           env.write('test.ts', `
              import {Directive} from '@angular/core';

              @Directive({
                selector: 'test-dir',
                host: {'key': ['invalid-host-value']}
              })
              export class TestDir {}
            `);
           verifyThrownError(
               ErrorCode.VALUE_HAS_WRONG_TYPE,
               'Decorator host metadata must be a string -> string object, but found unparseable value');
         });

      it('should throw error if @Directive.queries field has wrong type', () => {
        env.tsconfig({});
        env.write('test.ts', `
          import {Directive} from '@angular/core';

          @Directive({
            selector: 'test-dir',
            queries: 'invalid-queries-type'
          })
          export class TestDir {}
        `);
        verifyThrownError(
            ErrorCode.VALUE_HAS_WRONG_TYPE, 'Decorator queries metadata must be an object');
      });

      it('should throw error if @Directive.queries object has incorrect values', () => {
        env.tsconfig({});
        env.write('test.ts', `
          import {Directive} from '@angular/core';

          @Directive({
            selector: 'test-dir',
            queries: {
              myViewQuery: 'invalid-query-type'
            }
          })
          export class TestDir {}
        `);
        verifyThrownError(
            ErrorCode.VALUE_HAS_WRONG_TYPE,
            'Decorator query metadata must be an instance of a query type');
      });

      it('should throw error if @Directive.queries object has incorrect values (refs to other decorators)',
         () => {
           env.tsconfig({});
           env.write('test.ts', `
              import {Directive, Input} from '@angular/core';

              @Directive({
                selector: 'test-dir',
                queries: {
                  myViewQuery: new Input()
                }
              })
              export class TestDir {}
            `);
           verifyThrownError(
               ErrorCode.VALUE_HAS_WRONG_TYPE,
               'Decorator query metadata must be an instance of a query type');
         });

      it('should throw error if @Injectable has incorrect argument', () => {
        env.tsconfig({});
        env.write('test.ts', `
          import {Injectable} from '@angular/core';

          @Injectable('invalid')
          export class TestProvider {}
        `);
        verifyThrownError(
            ErrorCode.DECORATOR_ARG_NOT_LITERAL, '@Injectable argument must be an object literal');
      });

      it('should produce a diangostic if the transform value is not a function', () => {
        env.write('/test.ts', `
          import {Directive, Input} from '@angular/core';

          const NOT_A_FUNCTION = 1;

          @Directive({selector: '[dir]', standalone: true})
          export class Dir {
            @Input({transform: NOT_A_FUNCTION}) value!: number;
          }
        `);

        verifyThrownError(ErrorCode.VALUE_HAS_WRONG_TYPE, `Input transform must be a function`);
      });

      it('should produce a diangostic if the transform value in the inputs array is not a function',
         () => {
           env.write('/test.ts', `
          import {Directive, Input} from '@angular/core';

          const NOT_A_FUNCTION = 1;

          @Directive({
            selector: '[dir]',
            standalone: true,
            inputs: [{
              name: 'value',
              transform: NOT_A_FUNCTION
            }]
          })
          export class Dir {
            value!: number;
          }
        `);

           verifyThrownError(
               ErrorCode.VALUE_HAS_WRONG_TYPE,
               `Transform of value at position 0 of @Directive.inputs array must be a function Value is of type 'number'.`);
         });

      it('should produce a diangostic if the transform function first parameter has no arguments',
         () => {
           env.tsconfig({noImplicitAny: false});
           env.write('/test.ts', `
              import {Directive, Input} from '@angular/core';

              @Directive({selector: '[dir]', standalone: true})
              export class Dir {
                @Input({transform: (val) => 1}) value!: number;
              }
            `);

           verifyThrownError(
               ErrorCode.VALUE_HAS_WRONG_TYPE,
               `Input transform function first parameter must have a type`);
         });

      it('should produce a diangostic if the transform function is generic', () => {
        env.write('/test.ts', `
          import {Directive, Input} from '@angular/core';

          @Directive({selector: '[dir]', standalone: true})
          export class Dir {
            @Input({transform: <T>(val: T) => 1}) value!: number;
          }
        `);

        verifyThrownError(
            ErrorCode.VALUE_HAS_WRONG_TYPE, `Input transform function cannot be generic`);
      });

      it('should produce a diangostic if there is a conflicting coercion member', () => {
        env.write('/test.ts', `
          import {Directive, Input} from '@angular/core';

          @Directive({selector: '[dir]', standalone: true})
          export class Dir {
            @Input({transform: (val: string) => 1}) value!: number;

            static ngAcceptInputType_value: boolean;
          }
        `);

        verifyThrownError(
            ErrorCode.CONFLICTING_INPUT_TRANSFORM,
            `Class cannot have both a transform function on Input value and a static member called ngAcceptInputType_value`);
      });

      it('should produce a diangostic if the transform function type cannot be referenced from the source file',
         () => {
           env.write('/util.ts', `
            interface InternalType {
              foo: boolean;
            }

            export function toNumber(val: InternalType) { return 1; }
          `);

           env.write('/test.ts', `
            import {Directive, Input} from '@angular/core';
            import {toNumber} from './util';

            @Directive({selector: '[dir]', standalone: true})
            export class Dir {
              @Input({transform: toNumber}) value!: number;
            }
          `);

           verifyThrownError(
               ErrorCode.IMPORT_GENERATION_FAILURE, 'Unable to import type InternalType.');
         });

      it('should produce a diangostic if a sub-type of the transform function cannot be referenced from the source file',
         () => {
           env.write('/util.ts', `
              interface InternalType {
                foo: boolean;
              }

              export function toNumber(val: {value: InternalType}) { return 1; }
            `);

           env.write('/test.ts', `
              import {Directive, Input} from '@angular/core';
              import {toNumber} from './util';

              @Directive({selector: '[dir]', standalone: true})
              export class Dir {
                @Input({transform: toNumber}) value!: number;
              }
            `);

           verifyThrownError(
               ErrorCode.IMPORT_GENERATION_FAILURE, 'Unable to import type InternalType.');
         });

      it('should produce a diangostic if a generic parameter of the transform function cannot be referenced from the source file',
         () => {
           env.write('/util.ts', `
              export interface GenericWrapper<T> {
                value: T;
              }

              interface InternalType {
                foo: boolean;
              }

              export function toNumber(val: GenericWrapper<InternalType>) { return 1; }
            `);

           env.write('/test.ts', `
              import {Directive, Input} from '@angular/core';
              import {toNumber} from './util';

              @Directive({selector: '[dir]', standalone: true})
              export class Dir {
                @Input({transform: toNumber}) value!: number;
              }
            `);

           verifyThrownError(
               ErrorCode.IMPORT_GENERATION_FAILURE, 'Unable to import type InternalType.');
         });

      it('should produce a diangostic if transform type is not exported', () => {
        env.write('/test.ts', `
          import {Directive, Input} from '@angular/core';

          interface InternalType {
            foo: boolean;
          }

          @Directive({selector: '[dir]', standalone: true})
          export class Dir {
            @Input({transform: (val: InternalType) => 1}) val!: number;
          }
        `);

        verifyThrownError(
            ErrorCode.SYMBOL_NOT_EXPORTED,
            'Symbol must be exported in order to be used as the type of an Input transform function');
      });

      it('should produce a diangostic if the transform value is not a function', () => {
        env.write('/test.ts', `
          import {Directive, Input} from '@angular/core';

          function createTransform(outerValue: number) {
            return (innerValue: string) => outerValue;
          }

          @Directive({selector: '[dir]', standalone: true})
          export class Dir {
            @Input({transform: createTransform(1)}) value!: number;
          }
        `);

        verifyThrownError(ErrorCode.VALUE_HAS_WRONG_TYPE, `Input transform must be a function`);
      });

      it('should produce a diangostic if the first parameter of a transform is a spread', () => {
        env.write('/test.ts', `
          import {Directive, Input} from '@angular/core';

          function toNumber(...value: (string | boolean)[]) { return 1; }

          @Directive({standalone: true})
          export class Dir {
            @Input({transform: toNumber}) value!: number;
          }
        `);

        verifyThrownError(
            ErrorCode.VALUE_HAS_WRONG_TYPE,
            `Input transform function first parameter cannot be a spread parameter`);
      });

      it('should produce a diangostic if a transform function has multiple signatures', () => {
        env.write('/test.ts', `
          import {Directive, Input} from '@angular/core';

          function toNumber(value: boolean): number;
          function toNumber(value: string): number;
          function toNumber(value: boolean | string) { return 1; }

          @Directive({standalone: true})
          export class Dir {
            @Input({transform: toNumber}) value!: number;
          }
        `);

        verifyThrownError(
            ErrorCode.VALUE_HAS_WRONG_TYPE,
            `Input transform function cannot have multiple signatures`);
      });
    });

    describe('multiple decorators on classes', () => {
      it('should compile @Injectable on Components, Directives, Pipes, and Modules', () => {
        env.write('test.ts', `
        import {Component, Directive, Injectable, NgModule, Pipe} from '@angular/core';

        @Component({selector: 'test', template: 'test'})
        @Injectable()
        export class TestCmp {}

        @Directive({selector: 'test'})
        @Injectable()
        export class TestDir {}

        @Pipe({name: 'test'})
        @Injectable()
        export class TestPipe {}

        @NgModule({declarations: [TestCmp, TestDir, TestPipe]})
        @Injectable()
        export class TestNgModule {}
      `);

        env.driveMain();
        const jsContents = env.getContents('test.js');
        const dtsContents = env.getContents('test.d.ts');

        // Validate that each class has the primary definition.
        expect(jsContents).toContain('TestCmp.ɵcmp =');
        expect(jsContents).toContain('TestDir.ɵdir =');
        expect(jsContents).toContain('TestPipe.ɵpipe =');
        expect(jsContents).toContain('TestNgModule.ɵmod =');

        // Validate that each class also has an injectable definition.
        expect(jsContents).toContain('TestCmp.ɵprov =');
        expect(jsContents).toContain('TestDir.ɵprov =');
        expect(jsContents).toContain('TestPipe.ɵprov =');
        expect(jsContents).toContain('TestNgModule.ɵprov =');

        // Validate that each class's .d.ts declaration has the primary definition.
        expect(dtsContents).toContain('ComponentDeclaration<TestCmp');
        expect(dtsContents).toContain('DirectiveDeclaration<TestDir');
        expect(dtsContents).toContain('PipeDeclaration<TestPipe');
        expect(dtsContents).toContain('ɵɵNgModuleDeclaration<TestNgModule');

        // Validate that each class's .d.ts declaration also has an injectable
        // definition.
        expect(dtsContents).toContain('ɵɵInjectableDeclaration<TestCmp');
        expect(dtsContents).toContain('ɵɵInjectableDeclaration<TestDir');
        expect(dtsContents).toContain('ɵɵInjectableDeclaration<TestPipe');
        expect(dtsContents).toContain('ɵɵInjectableDeclaration<TestNgModule');
      });

      it('should not compile a component and a directive annotation on the same class', () => {
        env.write('test.ts', `
        import {Component, Directive} from '@angular/core';

        @Component({selector: 'test', template: 'test'})
        @Directive({selector: 'test'})
        class ShouldNotCompile {}
      `);

        const errors = env.driveDiagnostics();
        expect(errors.length).toBe(1);
        expect(errors[0].messageText).toContain('Two incompatible decorators on class');
      });



      it('should leave decorators present on jit: true directives', () => {
        env.write('test.ts', `
        import {Directive, Inject} from '@angular/core';

        @Directive({
          selector: 'test',
          jit: true,
        })
        export class Test {
          constructor(@Inject('foo') foo: string) {}
        }
      `);
        env.driveMain();
        const jsContents = env.getContents('test.js');
        expect(jsContents).toContain('Directive({');
        expect(jsContents).toContain('__param(0, Inject');
      });
    });

    describe('compiling invalid @Injectables', () => {
      describe('with strictInjectionParameters = true', () => {
        it('should give a compile-time error if an invalid @Injectable is used with no arguments',
           () => {
             env.tsconfig({strictInjectionParameters: true});
             env.write('test.ts', `
            import {Injectable} from '@angular/core';

            @Injectable()
            export class Test {
              constructor(private notInjectable: string) {}
            }
          `);

             const errors = env.driveDiagnostics();
             expect(errors.length).toBe(1);
             expect(ts.flattenDiagnosticMessageText(errors[0].messageText, '\n'))
                 .toBe(
                     `No suitable injection token for parameter 'notInjectable' of class 'Test'.\n` +
                     `  Consider using the @Inject decorator to specify an injection token.`);
             expect(errors[0].relatedInformation!.length).toBe(1);
             expect(errors[0].relatedInformation![0].messageText)
                 .toBe('This type is not supported as injection token.');
           });

        it('should give a compile-time error if an invalid @Injectable is used with an argument',
           () => {
             env.tsconfig({strictInjectionParameters: true});
             env.write('test.ts', `
            import {Injectable} from '@angular/core';

            @Injectable({providedIn: 'root'})
            export class Test {
              constructor(private notInjectable: string) {}
            }
          `);

             const errors = env.driveDiagnostics();
             expect(errors.length).toBe(1);
             expect(ts.flattenDiagnosticMessageText(errors[0].messageText, '\n'))
                 .toBe(
                     `No suitable injection token for parameter 'notInjectable' of class 'Test'.\n` +
                     `  Consider using the @Inject decorator to specify an injection token.`);
             expect(errors[0].relatedInformation!.length).toBe(1);
             expect(errors[0].relatedInformation![0].messageText)
                 .toBe('This type is not supported as injection token.');
           });

        it('should report an error when using a symbol from a type-only import clause as injection token',
           () => {
             env.tsconfig({strictInjectionParameters: true});
             env.write(`types.ts`, `
              export class TypeOnly {}
            `);
             env.write(`test.ts`, `
              import {Injectable} from '@angular/core';
              import type {TypeOnly} from './types';

              @Injectable()
              export class MyService {
                constructor(param: TypeOnly) {}
              }
            `);

             const diags = env.driveDiagnostics();
             expect(diags.length).toBe(1);
             expect(ts.flattenDiagnosticMessageText(diags[0].messageText, '\n'))
                 .toBe(
                     `No suitable injection token for parameter 'param' of class 'MyService'.\n` +
                     `  Consider changing the type-only import to a regular import, ` +
                     `or use the @Inject decorator to specify an injection token.`);
             expect(diags[0].relatedInformation!.length).toBe(2);
             expect(diags[0].relatedInformation![0].messageText)
                 .toBe(
                     'This type is imported using a type-only import, ' +
                     'which prevents it from being usable as an injection token.');
             expect(diags[0].relatedInformation![1].messageText)
                 .toBe('The type-only import occurs here.');
           });

        it('should report an error when using a symbol from a type-only import specifier as injection token',
           () => {
             env.tsconfig({strictInjectionParameters: true});
             env.write(`types.ts`, `
                export class TypeOnly {}
              `);
             env.write(`test.ts`, `
                import {Injectable} from '@angular/core';
                import {type TypeOnly} from './types';

                @Injectable()
                export class MyService {
                  constructor(param: TypeOnly) {}
                }
              `);

             const diags = env.driveDiagnostics();
             expect(diags.length).toBe(1);
             expect(ts.flattenDiagnosticMessageText(diags[0].messageText, '\n'))
                 .toBe(
                     `No suitable injection token for parameter 'param' of class 'MyService'.\n` +
                     `  Consider changing the type-only import to a regular import, ` +
                     `or use the @Inject decorator to specify an injection token.`);
             expect(diags[0].relatedInformation!.length).toBe(2);
             expect(diags[0].relatedInformation![0].messageText)
                 .toBe(
                     'This type is imported using a type-only import, ' +
                     'which prevents it from being usable as an injection token.');
             expect(diags[0].relatedInformation![1].messageText)
                 .toBe('The type-only import occurs here.');
           });

        it('should report an error when using a primitive type as injection token', () => {
          env.tsconfig({strictInjectionParameters: true});
          env.write(`test.ts`, `
             import {Injectable} from '@angular/core';

             @Injectable()
             export class MyService {
               constructor(param: string) {}
             }
          `);

          const diags = env.driveDiagnostics();
          expect(diags.length).toBe(1);
          expect(ts.flattenDiagnosticMessageText(diags[0].messageText, '\n'))
              .toBe(
                  `No suitable injection token for parameter 'param' of class 'MyService'.\n` +
                  `  Consider using the @Inject decorator to specify an injection token.`);
          expect(diags[0].relatedInformation!.length).toBe(1);
          expect(diags[0].relatedInformation![0].messageText)
              .toBe('This type is not supported as injection token.');
        });

        it('should report an error when using a union type as injection token', () => {
          env.tsconfig({strictInjectionParameters: true});
          env.write(`test.ts`, `
             import {Injectable} from '@angular/core';

             export class ClassA {}
             export class ClassB {}

             @Injectable()
             export class MyService {
               constructor(param: ClassA|ClassB) {}
             }
          `);

          const diags = env.driveDiagnostics();
          expect(diags.length).toBe(1);
          expect(ts.flattenDiagnosticMessageText(diags[0].messageText, '\n'))
              .toBe(
                  `No suitable injection token for parameter 'param' of class 'MyService'.\n` +
                  `  Consider using the @Inject decorator to specify an injection token.`);
          expect(diags[0].relatedInformation!.length).toBe(1);
          expect(diags[0].relatedInformation![0].messageText)
              .toBe('This type is not supported as injection token.');
        });

        it('should report an error when using an interface as injection token', () => {
          env.tsconfig({strictInjectionParameters: true});
          env.write(`test.ts`, `
             import {Injectable} from '@angular/core';

             export interface Interface {}

             @Injectable()
             export class MyService {
               constructor(param: Interface) {}
             }
          `);

          const diags = env.driveDiagnostics();
          expect(diags.length).toBe(1);
          expect(ts.flattenDiagnosticMessageText(diags[0].messageText, '\n'))
              .toBe(
                  `No suitable injection token for parameter 'param' of class 'MyService'.\n` +
                  `  Consider using the @Inject decorator to specify an injection token.`);
          expect(diags[0].relatedInformation!.length).toBe(2);
          expect(diags[0].relatedInformation![0].messageText)
              .toBe('This type does not have a value, so it cannot be used as injection token.');
          expect(diags[0].relatedInformation![1].messageText).toBe('The type is declared here.');
        });

        it('should report an error when using a missing type as injection token', () => {
          // This test replicates the situation where a symbol does not have any
          // declarations at all, e.g. because it's imported from a missing module. This
          // would result in a semantic TypeScript diagnostic which we ignore in this
          // test to verify that ngtsc's analysis is able to operate in this situation.
          env.tsconfig({strictInjectionParameters: true});
          env.write(`test.ts`, `
             import {Injectable} from '@angular/core';
             // @ts-expect-error
             import {Interface} from 'missing';

             @Injectable()
             export class MyService {
               constructor(param: Interface) {}
             }
          `);

          const diags = env.driveDiagnostics();
          expect(diags.length).toBe(1);
          expect(ts.flattenDiagnosticMessageText(diags[0].messageText, '\n'))
              .toBe(
                  `No suitable injection token for parameter 'param' of ` +
                  `class 'MyService'.\n` +
                  `  Consider using the @Inject decorator to specify an injection token.`);
          expect(diags[0].relatedInformation!.length).toBe(1);
          expect(diags[0].relatedInformation![0].messageText)
              .toBe('This type does not have a value, so it cannot be used as injection token.');
        });

        it('should report an error when no type is present', () => {
          env.tsconfig({strictInjectionParameters: true, noImplicitAny: false});
          env.write(`test.ts`, `
             import {Injectable} from '@angular/core';

             @Injectable()
             export class MyService {
               constructor(param) {}
             }
          `);

          const diags = env.driveDiagnostics();
          expect(diags.length).toBe(1);
          expect(ts.flattenDiagnosticMessageText(diags[0].messageText, '\n'))
              .toBe(
                  `No suitable injection token for parameter 'param' of class 'MyService'.\n` +
                  `  Consider adding a type to the parameter or ` +
                  `use the @Inject decorator to specify an injection token.`);
          expect(diags[0].relatedInformation).toBeUndefined();
        });

        it('should not give a compile-time error if an invalid @Injectable is used with useValue',
           () => {
             env.tsconfig({strictInjectionParameters: true});
             env.write('test.ts', `
               import {Injectable} from '@angular/core';

               @Injectable({
                 providedIn: 'root',
                 useValue: '42',
               })
               export class Test {
                 constructor(private notInjectable: string) {}
               }
             `);

             env.driveMain();
             const jsContents = env.getContents('test.js');
             expect(jsContents)
                 .toMatch(/function Test_Factory\(t\) { i0\.ɵɵinvalidFactory\(\)/ms);
           });

        it('should not give a compile-time error if an invalid @Injectable is used with useFactory',
           () => {
             env.tsconfig({strictInjectionParameters: true});
             env.write('test.ts', `
               import {Injectable} from '@angular/core';

               @Injectable({
                 providedIn: 'root',
                 useFactory: () => '42',
               })
               export class Test {
                 constructor(private notInjectable: string) {}
               }
             `);

             env.driveMain();
             const jsContents = env.getContents('test.js');
             expect(jsContents)
                 .toMatch(/function Test_Factory\(t\) { i0\.ɵɵinvalidFactory\(\)/ms);
           });

        it('should not give a compile-time error if an invalid @Injectable is used with useExisting',
           () => {
             env.tsconfig({strictInjectionParameters: true});
             env.write('test.ts', `
               import {Injectable} from '@angular/core';

               export class MyService {}

               @Injectable({
                 providedIn: 'root',
                 useExisting: MyService,
               })
               export class Test {
                 constructor(private notInjectable: string) {}
               }
             `);

             env.driveMain();
             const jsContents = env.getContents('test.js');
             expect(jsContents)
                 .toMatch(/function Test_Factory\(t\) { i0\.ɵɵinvalidFactory\(\)/ms);
           });

        it('should not give a compile-time error if an invalid @Injectable is used with useClass',
           () => {
             env.tsconfig({strictInjectionParameters: true});
             env.write('test.ts', `
               import {Injectable} from '@angular/core';

               export class MyService {}

               @Injectable({
                 providedIn: 'root',
                 useClass: MyService,
               })
               export class Test {
                 constructor(private notInjectable: string) {}
               }
             `);

             env.driveMain();
             const jsContents = env.getContents('test.js');
             expect(jsContents)
                 .toMatch(/function Test_Factory\(t\) { i0\.ɵɵinvalidFactory\(\)/ms);
           });

        it('should not give a compile-time error if an invalid @Injectable without providedIn is an abstract class',
           () => {
             env.tsconfig({strictInjectionParameters: true});
             env.write('test.ts', `
               import {Injectable} from '@angular/core';

               @Injectable()
               export abstract class Test {
                 constructor(private notInjectable: string) {}
               }
             `);

             env.driveMain();
             const jsContents = env.getContents('test.js');
             expect(jsContents)
                 .toMatch(/function Test_Factory\(t\) { i0\.ɵɵinvalidFactory\(\)/ms);
           });

        it('should not give a compile-time error if an invalid @Injectable with providedIn is an abstract class',
           () => {
             env.tsconfig({strictInjectionParameters: true});
             env.write('test.ts', `
               import {Injectable} from '@angular/core';

               @Injectable({
                 providedIn: 'root',
               })
               export abstract class Test {
                 constructor(private notInjectable: string) {}
               }
             `);

             env.driveMain();
             const jsContents = env.getContents('test.js');
             expect(jsContents)
                 .toMatch(/function Test_Factory\(t\) { i0\.ɵɵinvalidFactory\(\)/ms);
           });

        it('should give a compile-time error when a derived Directive inherits an invalid constructor', () => {
          env.tsconfig({strictInjectionParameters: true});
          env.write('test.ts', `
               import {Directive} from '@angular/core';

               @Directive()
               export abstract class ParentDir {
                 constructor(private notInjectable: string) {}
               }

               @Directive()
               export abstract class AbstractMiddleDir extends ParentDir {}

               @Directive()
               export class ConcreteMiddleDir extends AbstractMiddleDir {}

               @Directive()
               export class ConcreteDirWithoutCtor extends ConcreteMiddleDir {}

               @Directive()
               export class ConcreteDirWithCtor extends ConcreteMiddleDir {
                 constructor() {
                   super('correct');
                 }
               }

               @Directive()
               export class ConcreteDerivedDirWithoutCtor extends ConcreteDirWithCtor {}
             `);

          const diags = env.driveDiagnostics();
          expect(diags.length).toBe(2);
          expect(diags[0].code)
              .toBe(ngErrorCode(ErrorCode.INJECTABLE_INHERITS_INVALID_CONSTRUCTOR));
          expect(diags[0].messageText)
              .toEqual(
                  `The directive ConcreteMiddleDir inherits its constructor from ParentDir, but the latter has ` +
                  `a constructor parameter that is not compatible with dependency injection. Either add an explicit ` +
                  `constructor to ConcreteMiddleDir or change ParentDir's constructor to use parameters that are ` +
                  `valid for DI.`);
          expect(getDiagnosticSourceCode(diags[0])).toBe('ConcreteMiddleDir');

          expect(diags[1].code)
              .toBe(ngErrorCode(ErrorCode.INJECTABLE_INHERITS_INVALID_CONSTRUCTOR));
          expect(diags[1].messageText)
              .toEqual(
                  `The directive ConcreteDirWithoutCtor inherits its constructor from ParentDir, but the latter ` +
                  `has a constructor parameter that is not compatible with dependency injection. Either add an ` +
                  `explicit constructor to ConcreteDirWithoutCtor or change ParentDir's constructor to use ` +
                  `parameters that are valid for DI.`);
          expect(getDiagnosticSourceCode(diags[1])).toBe('ConcreteDirWithoutCtor');
        });

        it('should give a compile-time error when a derived Injectable inherits an invalid constructor', () => {
          env.tsconfig({strictInjectionParameters: true});
          env.write('test.ts', `
               import {Injectable} from '@angular/core';

               @Injectable()
               export abstract class ParentService {
                 constructor(private notInjectable: string) {}
               }

               @Injectable()
               export abstract class AbstractMiddleService extends ParentService {}

               @Injectable()
               export class ConcreteMiddleService extends AbstractMiddleService {}

               @Injectable()
               export class ConcreteServiceWithoutCtor extends ConcreteMiddleService {}

               @Injectable()
               export class ConcreteServiceWithCtor extends ConcreteMiddleService {
                 constructor() {
                   super('correct');
                 }
               }

               @Injectable()
               export class ConcreteDerivedServiceWithoutCtor extends ConcreteServiceWithCtor {}

               @Injectable({ providedIn: 'root' })
               export class ProvidedInRootService extends ParentService {}

               @Injectable({ providedIn: 'root', useFactory: () => null })
               export class UseFactoryService extends ParentService {}

               @Injectable({ providedIn: 'root', useValue: null })
               export class UseValueService extends ParentService {}

               @Injectable({ providedIn: 'root', useClass: ConcreteServiceWithCtor })
               export class UseClassService extends ParentService {}

               @Injectable({ providedIn: 'root', useExisting: ConcreteServiceWithCtor })
               export class UseExistingService extends ParentService {}
             `);

          const diags = env.driveDiagnostics();
          expect(diags.length).toBe(3);
          expect(diags[0].code)
              .toBe(ngErrorCode(ErrorCode.INJECTABLE_INHERITS_INVALID_CONSTRUCTOR));
          expect(diags[0].messageText)
              .toEqual(
                  `The injectable ConcreteMiddleService inherits its constructor from ParentService, but the ` +
                  `latter has a constructor parameter that is not compatible with dependency injection. Either add ` +
                  `an explicit constructor to ConcreteMiddleService or change ParentService's constructor to use ` +
                  `parameters that are valid for DI.`);
          expect(getDiagnosticSourceCode(diags[0])).toBe('ConcreteMiddleService');

          expect(diags[1].code)
              .toBe(ngErrorCode(ErrorCode.INJECTABLE_INHERITS_INVALID_CONSTRUCTOR));
          expect(diags[1].messageText)
              .toEqual(
                  `The injectable ConcreteServiceWithoutCtor inherits its constructor from ParentService, but the ` +
                  `latter has a constructor parameter that is not compatible with dependency injection. Either add ` +
                  `an explicit constructor to ConcreteServiceWithoutCtor or change ParentService's constructor to ` +
                  `use parameters that are valid for DI.`);
          expect(getDiagnosticSourceCode(diags[1])).toBe('ConcreteServiceWithoutCtor');

          expect(diags[2].code)
              .toBe(ngErrorCode(ErrorCode.INJECTABLE_INHERITS_INVALID_CONSTRUCTOR));
          expect(diags[2].messageText)
              .toEqual(
                  `The injectable ProvidedInRootService inherits its constructor from ParentService, but the ` +
                  `latter has a constructor parameter that is not compatible with dependency injection. Either add ` +
                  `an explicit constructor to ProvidedInRootService or change ParentService's constructor to use ` +
                  `parameters that are valid for DI.`);
          expect(getDiagnosticSourceCode(diags[2])).toBe('ProvidedInRootService');
        });

        it('should give a compile-time error when a derived Directive inherits from a non-decorated class', () => {
          env.tsconfig({strictInjectionParameters: true});
          env.write('test.ts', `
               import {Directive} from '@angular/core';

               export abstract class ParentClass {
                 constructor(private notInjectable: string) {}
               }

               @Directive()
               export abstract class AbstractMiddleDir extends ParentClass {}

               @Directive()
               export class ConcreteMiddleDir extends AbstractMiddleDir {}

               @Directive()
               export class ConcreteDirWithoutCtor extends ConcreteMiddleDir {}

               @Directive()
               export class ConcreteDirWithCtor extends ConcreteMiddleDir {
                 constructor() {
                   super('correct');
                 }
               }

               @Directive()
               export class ConcreteDerivedDirWithoutCtor extends ConcreteDirWithCtor {}
             `);

          const diags = env.driveDiagnostics();
          expect(diags.length).toBe(3);
          expect(diags[0].code).toBe(ngErrorCode(ErrorCode.DIRECTIVE_INHERITS_UNDECORATED_CTOR));
          expect(diags[0].messageText)
              .toEqual(
                  `The directive AbstractMiddleDir inherits its constructor from ParentClass, but the latter ` +
                  `does not have an Angular decorator of its own. Dependency injection will not be able to resolve ` +
                  `the parameters of ParentClass's constructor. Either add a @Directive decorator to ParentClass, ` +
                  `or add an explicit constructor to AbstractMiddleDir.`);
          expect(getDiagnosticSourceCode(diags[0])).toBe('AbstractMiddleDir');

          expect(diags[1].code).toBe(ngErrorCode(ErrorCode.DIRECTIVE_INHERITS_UNDECORATED_CTOR));
          expect(diags[1].messageText)
              .toEqual(
                  `The directive ConcreteMiddleDir inherits its constructor from ParentClass, but the latter ` +
                  `does not have an Angular decorator of its own. Dependency injection will not be able to resolve ` +
                  `the parameters of ParentClass's constructor. Either add a @Directive decorator to ParentClass, or ` +
                  `add an explicit constructor to ConcreteMiddleDir.`);
          expect(getDiagnosticSourceCode(diags[1])).toBe('ConcreteMiddleDir');

          expect(diags[2].code).toBe(ngErrorCode(ErrorCode.DIRECTIVE_INHERITS_UNDECORATED_CTOR));
          expect(diags[2].messageText)
              .toEqual(
                  `The directive ConcreteDirWithoutCtor inherits its constructor from ParentClass, but the latter ` +
                  `does not have an Angular decorator of its own. Dependency injection will not be able to resolve ` +
                  `the parameters of ParentClass's constructor. Either add a @Directive decorator to ParentClass, ` +
                  `or add an explicit constructor to ConcreteDirWithoutCtor.`);
          expect(getDiagnosticSourceCode(diags[2])).toBe('ConcreteDirWithoutCtor');
        });

        // https://github.com/angular/angular/issues/48152
        it('should not give a compile-time error when a class inherits from foreign compilation unit',
           () => {
             env.tsconfig({strictInjectionParameters: true});
             env.write('node_modules/external/index.d.ts', `
               import * as i0 from '@angular/core';

               export abstract class ExternalClass {
                 static ɵprov: i0.ɵɵInjectableDeclaration<ExternalClass>;
                 static ɵfac: i0.ɵɵFactoryDeclaration<ExternalClass, never>

                 constructor(invalid: string) {}
               }
          `);
             env.write('test.ts', `
               import {Directive} from '@angular/core';
               import {ExternalClass} from 'external';

               @Directive()
               export abstract class AbstractMiddleDir extends ExternalClass {}

               @Directive()
               export class ConcreteMiddleDir extends AbstractMiddleDir {}

               @Directive()
               export class ConcreteDirWithoutCtor extends ConcreteMiddleDir {}
             `);

             env.driveMain();
           });
      });

      describe('with strictInjectionParameters = false', () => {
        it('should compile an @Injectable on a class with a non-injectable constructor', () => {
          env.tsconfig({strictInjectionParameters: false});
          env.write('test.ts', `
            import {Injectable} from '@angular/core';

            @Injectable()
            export class Test {
              constructor(private notInjectable: string) {}
            }
          `);

          env.driveMain();
          const jsContents = env.getContents('test.js');
          expect(jsContents)
              .toContain('Test.ɵfac = function Test_Factory(t) { i0.ɵɵinvalidFactory()');
        });

        it('should compile an @Injectable provided in the root on a class with a non-injectable constructor',
           () => {
             env.tsconfig({strictInjectionParameters: false});
             env.write('test.ts', `
              import {Injectable} from '@angular/core';
              @Injectable({providedIn: 'root'})
              export class Test {
                constructor(private notInjectable: string) {}
              }
            `);

             env.driveMain();
             const jsContents = env.getContents('test.js');
             expect(jsContents)
                 .toContain('Test.ɵfac = function Test_Factory(t) { i0.ɵɵinvalidFactory()');
           });

        it('should compile when a derived Directive inherits an invalid constructor', () => {
          env.tsconfig({strictInjectionParameters: false});
          env.write('test.ts', `
               import {Directive} from '@angular/core';

               @Directive()
               export abstract class ParentDir {
                 constructor(private notInjectable: string) {}
               }

               @Directive()
               export abstract class AbstractMiddleDir extends ParentDir {}

               @Directive()
               export class ConcreteMiddleDir extends AbstractMiddleDir {}

               @Directive()
               export class ConcreteDirWithoutCtor extends ConcreteMiddleDir {}

               @Directive()
               export class ConcreteDirWithCtor extends ConcreteMiddleDir {
                 constructor() {
                   super('correct');
                 }
               }

               @Directive()
               export class ConcreteDerivedDirWithoutCtor extends ConcreteDirWithCtor {}
             `);

          env.driveMain();
        });

        it('should compile when a derived Injectable inherits an invalid constructor', () => {
          env.tsconfig({strictInjectionParameters: false});
          env.write('test.ts', `
               import {Injectable} from '@angular/core';

               @Injectable()
               export abstract class ParentService {
                 constructor(private notInjectable: string) {}
               }

               @Injectable()
               export abstract class AbstractMiddleService extends ParentService {}

               @Injectable()
               export class ConcreteMiddleService extends AbstractMiddleService {}

               @Injectable()
               export class ConcreteServiceWithoutCtor extends ConcreteMiddleService {}

               @Injectable()
               export class ConcreteServiceWithCtor extends ConcreteMiddleService {
                 constructor() {
                   super('correct');
                 }
               }

               @Injectable()
               export class ConcreteDerivedServiceWithoutCtor extends ConcreteServiceWithCtor {}

               @Injectable({ providedIn: 'root' })
               export class ProvidedInRootService extends ParentService {}

               @Injectable({ providedIn: 'root', useFactory: () => null })
               export class UseFactoryService extends ParentService {}

               @Injectable({ providedIn: 'root', useValue: null })
               export class UseValueService extends ParentService {}

               @Injectable({ providedIn: 'root', useClass: ConcreteServiceWithCtor })
               export class UseClassService extends ParentService {}

               @Injectable({ providedIn: 'root', useExisting: ConcreteServiceWithCtor })
               export class UseExistingService extends ParentService {}
             `);

          env.driveMain();
        });

        it('should give a compile-time error when a derived Directive inherits from a non-decorated class', () => {
          // Errors for undecorated base classes should always be reported, even under
          // `strictInjectionParameters`.
          env.tsconfig({strictInjectionParameters: false});
          env.write('test.ts', `
               import {Directive} from '@angular/core';

               export abstract class ParentClass {
                 constructor(private notInjectable: string) {}
               }

               @Directive()
               export abstract class AbstractMiddleDir extends ParentClass {}

               @Directive()
               export class ConcreteMiddleDir extends AbstractMiddleDir {}

               @Directive()
               export class ConcreteDirWithoutCtor extends ConcreteMiddleDir {}

               @Directive()
               export class ConcreteDirWithCtor extends ConcreteMiddleDir {
                 constructor() {
                   super('correct');
                 }
               }

               @Directive()
               export class ConcreteDerivedDirWithoutCtor extends ConcreteDirWithCtor {}
             `);

          const diags = env.driveDiagnostics();
          expect(diags.length).toBe(3);
          expect(diags[0].code).toBe(ngErrorCode(ErrorCode.DIRECTIVE_INHERITS_UNDECORATED_CTOR));
          expect(diags[0].messageText)
              .toEqual(
                  `The directive AbstractMiddleDir inherits its constructor from ParentClass, but the latter ` +
                  `does not have an Angular decorator of its own. Dependency injection will not be able to resolve ` +
                  `the parameters of ParentClass's constructor. Either add a @Directive decorator to ParentClass, ` +
                  `or add an explicit constructor to AbstractMiddleDir.`);
          expect(getDiagnosticSourceCode(diags[0])).toBe('AbstractMiddleDir');

          expect(diags[1].code).toBe(ngErrorCode(ErrorCode.DIRECTIVE_INHERITS_UNDECORATED_CTOR));
          expect(diags[1].messageText)
              .toEqual(
                  `The directive ConcreteMiddleDir inherits its constructor from ParentClass, but the latter ` +
                  `does not have an Angular decorator of its own. Dependency injection will not be able to resolve ` +
                  `the parameters of ParentClass's constructor. Either add a @Directive decorator to ParentClass, ` +
                  `or add an explicit constructor to ConcreteMiddleDir.`);
          expect(getDiagnosticSourceCode(diags[1])).toBe('ConcreteMiddleDir');

          expect(diags[2].code).toBe(ngErrorCode(ErrorCode.DIRECTIVE_INHERITS_UNDECORATED_CTOR));
          expect(diags[2].messageText)
              .toEqual(
                  `The directive ConcreteDirWithoutCtor inherits its constructor from ParentClass, but the latter ` +
                  `does not have an Angular decorator of its own. Dependency injection will not be able to resolve ` +
                  `the parameters of ParentClass's constructor. Either add a @Directive decorator to ParentClass, ` +
                  `or add an explicit constructor to ConcreteDirWithoutCtor.`);
          expect(getDiagnosticSourceCode(diags[2])).toBe('ConcreteDirWithoutCtor');
        });
      });
    });

    describe('compiling invalid @Directives', () => {
      describe('directives with a selector', () => {
        it('should give a compile-time error if an invalid constructor is used', () => {
          env.tsconfig({strictInjectionParameters: true});
          env.write('test.ts', `
            import {Directive} from '@angular/core';

            @Directive({selector: 'app-test'})
            export class Test {
              constructor(private notInjectable: string) {}
            }
          `);

          const errors = env.driveDiagnostics();
          expect(errors.length).toBe(1);
          expect(ts.flattenDiagnosticMessageText(errors[0].messageText, '\n'))
              .toContain('No suitable injection token for parameter');
        });
      });

      describe('abstract directives', () => {
        it('should generate a factory function that throws', () => {
          env.tsconfig({strictInjectionParameters: false});
          env.write('test.ts', `
          import {Directive} from '@angular/core';

          @Directive()
          export class Test {
            constructor(private notInjectable: string) {}
          }
        `);

          env.driveMain();
          const jsContents = env.getContents('test.js');
          expect(jsContents)
              .toContain('Test.ɵfac = function Test_Factory(t) { i0.ɵɵinvalidFactory()');
        });
      });

      it('should generate a factory function that throws, even under strictInjectionParameters',
         () => {
           env.tsconfig({strictInjectionParameters: true});
           env.write('test.ts', `
        import {Directive} from '@angular/core';

        @Directive()
        export class Test {
          constructor(private notInjectable: string) {}
        }
      `);

           env.driveMain();
           const jsContents = env.getContents('test.js');
           expect(jsContents)
               .toContain('Test.ɵfac = function Test_Factory(t) { i0.ɵɵinvalidFactory()');
         });
    });

    describe('templateUrl and styleUrls processing', () => {
      const testsForResource = (resource: string) => [
          // [component location, resource location, resource reference]

          // component and resource are in the same folder
          [`a/app.ts`, `a/${resource}`, `./${resource}`],  //
          [`a/app.ts`, `a/${resource}`, resource],         //
          [`a/app.ts`, `a/${resource}`, `/a/${resource}`],

          // resource is one level up
          [`a/app.ts`, resource, `../${resource}`],  //
          [`a/app.ts`, resource, `/${resource}`],

          // component and resource are in different folders
          [`a/app.ts`, `b/${resource}`, `../b/${resource}`],  //
          [`a/app.ts`, `b/${resource}`, `/b/${resource}`],

          // resource is in subfolder of component directory
          [`a/app.ts`, `a/b/c/${resource}`, `./b/c/${resource}`],  //
          [`a/app.ts`, `a/b/c/${resource}`, `b/c/${resource}`],    //
          [`a/app.ts`, `a/b/c/${resource}`, `/a/b/c/${resource}`],
      ];

      testsForResource('style.css').forEach((test) => {
        const [compLoc, styleLoc, styleRef] = test;
        it(`should handle ${styleRef}`, () => {
          env.write(styleLoc, ':host { background-color: blue; }');
          env.write(compLoc, `
          import {Component} from '@angular/core';

          @Component({
            selector: 'test-cmp',
            styleUrls: ['${styleRef}'],
            template: '...',
          })
          export class TestCmp {}
        `);

          env.driveMain();

          const jsContents = env.getContents(compLoc.replace('.ts', '.js'));
          expect(jsContents).toContain('background-color: blue');
        });
      });

      testsForResource('template.html').forEach((test) => {
        const [compLoc, templateLoc, templateRef] = test;
        it(`should handle ${templateRef}`, () => {
          env.write(templateLoc, 'Template Content');
          env.write(compLoc, `
          import {Component} from '@angular/core';

          @Component({
            selector: 'test-cmp',
            templateUrl: '${templateRef}'
          })
          export class TestCmp {}
        `);

          env.driveMain();

          const jsContents = env.getContents(compLoc.replace('.ts', '.js'));
          expect(jsContents).toContain('Template Content');
        });
      });
    });

    describe('former View Engine AST transform bugs', () => {
      it('should compile array literals behind conditionals', () => {
        env.write('test.ts', `
        import {Component} from '@angular/core';

        @Component({
          selector: 'test',
          template: '{{value ? "yes" : [no]}}',
        })
        class TestCmp {
          value = true;
          no = 'no';
        }
      `);

        env.driveMain();
        expect(env.getContents('test.js')).toContain('i0.ɵɵpureFunction1');
      });

      it('should compile array literals inside function arguments', () => {
        env.write('test.ts', `
        import {Component} from '@angular/core';

        @Component({
          selector: 'test',
          template: '{{fn([test])}}',
        })
        class TestCmp {
          fn(arg: any): string {
            return 'test';
          }

          test = 'test';
        }
      `);

        env.driveMain();
        expect(env.getContents('test.js')).toContain('i0.ɵɵpureFunction1');
      });
    });

    describe('unwrapping ModuleWithProviders functions', () => {
      it('should use a local ModuleWithProviders-annotated return type if a function is not statically analyzable',
         () => {
           env.write(`module.ts`, `
            import {NgModule, ModuleWithProviders} from '@angular/core';

            export function notStaticallyAnalyzable(): ModuleWithProviders<SomeModule> {
              console.log('this interferes with static analysis');
              return {
                ngModule: SomeModule,
                providers: [],
              };
            }

            @NgModule()
            export class SomeModule {}
          `);

           env.write('test.ts', `
            import {NgModule} from '@angular/core';
            import {notStaticallyAnalyzable} from './module';

            @NgModule({
              imports: [notStaticallyAnalyzable()]
            })
            export class TestModule {}
          `);

           env.driveMain();

           const jsContents = env.getContents('test.js');
           expect(jsContents).toContain('imports: [notStaticallyAnalyzable()]');

           const dtsContents = env.getContents('test.d.ts');
           expect(dtsContents).toContain(`import * as i1 from "./module";`);
           expect(dtsContents)
               .toContain(
                   'i0.ɵɵNgModuleDeclaration<TestModule, never, [typeof i1.SomeModule], never>');
         });

      it('should extract the generic type and include it in the module\'s declaration', () => {
        env.write(`test.ts`, `
        import {NgModule} from '@angular/core';
        import {RouterModule} from 'router';

        @NgModule({imports: [RouterModule.forRoot()]})
        export class TestModule {}
    `);

        env.write('node_modules/router/index.d.ts', `
        import {ModuleWithProviders, ɵɵNgModuleDeclaration} from '@angular/core';

        declare class RouterModule {
          static forRoot(): ModuleWithProviders<RouterModule>;
          static ɵmod: ɵɵNgModuleDeclaration<RouterModule, never, never, never>;
        }
    `);

        env.driveMain();

        const jsContents = env.getContents('test.js');
        expect(jsContents).toContain('imports: [RouterModule.forRoot()]');

        const dtsContents = env.getContents('test.d.ts');
        expect(dtsContents).toContain(`import * as i1 from "router";`);
        expect(dtsContents)
            .toContain(
                'i0.ɵɵNgModuleDeclaration<TestModule, never, [typeof i1.RouterModule], never>');
      });

      it('should throw if ModuleWithProviders is missing its generic type argument', () => {
        env.write(`test.ts`, `
          import {NgModule} from '@angular/core';
          import {RouterModule} from 'router';

          @NgModule({imports: [RouterModule.forRoot()]})
          export class TestModule {}
        `);

        env.write('node_modules/router/index.d.ts', `
          import {ModuleWithProviders, ɵɵNgModuleDeclaration} from '@angular/core';

          declare class RouterModule {
            static forRoot(): ModuleWithProviders;
            static ɵmod: ɵɵNgModuleDeclaration<RouterModule, never, never, never>;
          }
        `);
        const errors = env.driveDiagnostics();
        expect(trim(errors[0].messageText as string))
            .toContain(
                `RouterModule.forRoot returns a ModuleWithProviders type without a generic type argument. ` +
                `Please add a generic type argument to the ModuleWithProviders type. If this ` +
                `occurrence is in library code you don't control, please contact the library authors.`);
      });

      it('should extract the generic type if it is provided as qualified type name', () => {
        env.write(`test.ts`, `
        import {NgModule} from '@angular/core';
        import {RouterModule} from 'router';

        @NgModule({imports: [RouterModule.forRoot()]})
        export class TestModule {}
    `);

        env.write('node_modules/router/index.d.ts', `
        import {ModuleWithProviders} from '@angular/core';
        import * as internal from './internal';
        export {InternalRouterModule} from './internal';

        declare export class RouterModule {
          static forRoot(): ModuleWithProviders<internal.InternalRouterModule>;
        }

    `);

        env.write('node_modules/router/internal.d.ts', `
        import {ɵɵNgModuleDeclaration} from '@angular/core';
        export declare class InternalRouterModule {
          static ɵmod: ɵɵNgModuleDeclaration<InternalRouterModule, never, never, never>;
        }
    `);

        env.driveMain();

        const jsContents = env.getContents('test.js');
        expect(jsContents).toContain('imports: [RouterModule.forRoot()]');

        const dtsContents = env.getContents('test.d.ts');
        expect(dtsContents).toContain(`import * as i1 from "router";`);
        expect(dtsContents)
            .toContain(
                'i0.ɵɵNgModuleDeclaration<TestModule, never, [typeof i1.InternalRouterModule], never>');
      });

      it('should extract the generic type if it is provided as qualified type name from another package',
         () => {
           env.write(`test.ts`, `
            import {NgModule} from '@angular/core';
            import {RouterModule} from 'router';

            @NgModule({imports: [RouterModule.forRoot()]})
            export class TestModule {}`);

           env.write('node_modules/router/index.d.ts', `
            import {ModuleWithProviders} from '@angular/core';
            import * as router2 from 'router2';

            declare export class RouterModule {
              static forRoot(): ModuleWithProviders<router2.Router2Module>;
            }`);

           env.write('node_modules/router2/index.d.ts', `
            import {ɵɵNgModuleDeclaration} from '@angular/core';
            export declare class Router2Module {
              static ɵmod: ɵɵNgModuleDeclaration<Router2Module, never, never, never>;
            }`);

           env.driveMain();

           const jsContents = env.getContents('test.js');
           expect(jsContents).toContain('imports: [RouterModule.forRoot()]');

           const dtsContents = env.getContents('test.d.ts');
           expect(dtsContents).toContain(`import * as i1 from "router2";`);
           expect(dtsContents)
               .toContain(
                   'i0.ɵɵNgModuleDeclaration<TestModule, never, [typeof i1.Router2Module], never>');
         });

      it('should not reference a constant with a ModuleWithProviders value in module def imports',
         () => {
           env.write('dep.d.ts', `
          import {ModuleWithProviders, ɵɵNgModuleDeclaration as ɵɵNgModuleDeclaration} from '@angular/core';

          export declare class DepModule {
            static forRoot(arg1: any, arg2: any): ModuleWithProviders<DepModule>;
            static ɵmod: ɵɵNgModuleDeclaration<DepModule, never, never, never>;
          }
        `);
           env.write('test.ts', `
          import {NgModule, ModuleWithProviders} from '@angular/core';
          import {DepModule} from './dep';

          @NgModule({})
          export class Base {}

          const mwp = DepModule.forRoot(1,2);

          @NgModule({
            imports: [mwp],
          })
          export class Module {}
        `);
           env.driveMain();
           const jsContents = env.getContents('test.js');
           expect(jsContents).toContain('imports: [i1.DepModule]');
         });
    });

    it('should unwrap a ModuleWithProviders-like function if a matching literal type is provided for it',
       () => {
         env.write(`test.ts`, `
      import {NgModule} from '@angular/core';
      import {RouterModule} from 'router';

      @NgModule({imports: [RouterModule.forRoot()]})
      export class TestModule {}
  `);

         env.write('node_modules/router/index.d.ts', `
      import {ModuleWithProviders, ɵɵNgModuleDeclaration} from '@angular/core';

      export interface MyType extends ModuleWithProviders {}

      declare class RouterModule {
        static forRoot(): (MyType)&{ngModule:RouterModule};
        static ɵmod: ɵɵNgModuleDeclaration<RouterModule, never, never, never>;
      }
  `);

         env.driveMain();

         const jsContents = env.getContents('test.js');
         expect(jsContents).toContain('imports: [RouterModule.forRoot()]');

         const dtsContents = env.getContents('test.d.ts');
         expect(dtsContents).toContain(`import * as i1 from "router";`);
         expect(dtsContents)
             .toContain(
                 'i0.ɵɵNgModuleDeclaration<TestModule, never, [typeof i1.RouterModule], never>');
       });

    it('should unwrap a namespace imported ModuleWithProviders function if a generic type is provided for it',
       () => {
         env.write(`test.ts`, `
        import {NgModule} from '@angular/core';
        import {RouterModule} from 'router';

        @NgModule({imports: [RouterModule.forRoot()]})
        export class TestModule {}
    `);

         env.write('node_modules/router/index.d.ts', `
        import * as core from '@angular/core';
        import {RouterModule} from 'router';

        declare class RouterModule {
          static forRoot(): core.ModuleWithProviders<RouterModule>;
          static ɵmod: ɵɵNgModuleDeclaration<RouterModule, never, never, never>;
        }
    `);

         env.driveMain();

         const jsContents = env.getContents('test.js');
         expect(jsContents).toContain('imports: [RouterModule.forRoot()]');

         const dtsContents = env.getContents('test.d.ts');
         expect(dtsContents).toContain(`import * as i1 from "router";`);
         expect(dtsContents)
             .toContain(
                 'i0.ɵɵNgModuleDeclaration<TestModule, never, [typeof i1.RouterModule], never>');
       });

    it('should inject special types according to the metadata', () => {
      env.write(`test.ts`, `
        import {
          Attribute,
          ChangeDetectorRef,
          Component,
          ElementRef,
          Injector,
          Renderer2,
          TemplateRef,
          ViewContainerRef,
        } from '@angular/core';

        @Component({
          selector: 'test',
          template: 'Test',
        })
        class FooCmp {
          constructor(
            @Attribute("test") attr: string,
            cdr: ChangeDetectorRef,
            er: ElementRef,
            i: Injector,
            r2: Renderer2,
            tr: TemplateRef,
            vcr: ViewContainerRef,
          ) {}
        }
    `);

      env.driveMain();
      const jsContents = env.getContents('test.js');
      expect(jsContents)
          .toContain(
              `FooCmp.ɵfac = function FooCmp_Factory(t) { return new (t || FooCmp)(i0.ɵɵinjectAttribute("test"), i0.ɵɵdirectiveInject(i0.ChangeDetectorRef), i0.ɵɵdirectiveInject(i0.ElementRef), i0.ɵɵdirectiveInject(i0.Injector), i0.ɵɵdirectiveInject(i0.Renderer2), i0.ɵɵdirectiveInject(i0.TemplateRef), i0.ɵɵdirectiveInject(i0.ViewContainerRef)); }`);
    });

    it('should include constructor dependency metadata for directives/components/pipes', () => {
      env.write(`test.ts`, `
        import {Attribute, Component, Directive, Pipe, Self, SkipSelf, Host, Optional} from '@angular/core';

        export class MyService {}
        export function dynamic() {};

        @Directive()
        export class WithDecorators {
          constructor(
            @Self() withSelf: MyService,
            @SkipSelf() withSkipSelf: MyService,
            @Host() withHost: MyService,
            @Optional() withOptional: MyService,
            @Attribute("attr") withAttribute: string,
            @Attribute(dynamic()) withAttributeDynamic: string,
            @Optional() @SkipSelf() @Host() withMany: MyService,
            noDecorators: MyService) {}
        }

        @Directive()
        export class NoCtor {}

        @Directive()
        export class EmptyCtor {
          constructor() {}
        }

        @Directive()
        export class WithoutDecorators {
          constructor(noDecorators: MyService) {}
        }

        @Component({ template: 'test' })
        export class MyCmp {
          constructor(@Host() withHost: MyService) {}
        }

        @Pipe({ name: 'test' })
        export class MyPipe {
          constructor(@Host() withHost: MyService) {}
        }
    `);

      env.driveMain();
      const dtsContents = env.getContents('test.d.ts');
      expect(dtsContents)
          .toContain(
              'static ɵfac: i0.ɵɵFactoryDeclaration<WithDecorators, [' +
              '{ self: true; }, { skipSelf: true; }, { host: true; }, ' +
              '{ optional: true; }, { attribute: "attr"; }, { attribute: unknown; }, ' +
              '{ optional: true; host: true; skipSelf: true; }, null]>');
      expect(dtsContents).toContain(`static ɵfac: i0.ɵɵFactoryDeclaration<NoCtor, never>`);
      expect(dtsContents).toContain(`static ɵfac: i0.ɵɵFactoryDeclaration<EmptyCtor, never>`);
      expect(dtsContents)
          .toContain(`static ɵfac: i0.ɵɵFactoryDeclaration<WithoutDecorators, never>`);
      expect(dtsContents)
          .toContain(`static ɵfac: i0.ɵɵFactoryDeclaration<MyCmp, [{ host: true; }]>`);
      expect(dtsContents)
          .toContain(`static ɵfac: i0.ɵɵFactoryDeclaration<MyPipe, [{ host: true; }]>`);
    });

    it('should include constructor dependency metadata for @Injectable', () => {
      env.write(`test.ts`, `
        import {Injectable, Self, Host} from '@angular/core';

        export class MyService {}

        @Injectable()
        export class Inj {
          constructor(@Self() service: MyService) {}
        }

        @Injectable({ useExisting: MyService })
        export class InjUseExisting {
          constructor(@Self() service: MyService) {}
        }

        @Injectable({ useClass: MyService })
        export class InjUseClass {
          constructor(@Self() service: MyService) {}
        }

        @Injectable({ useClass: MyService, deps: [[new Host(), MyService]] })
        export class InjUseClassWithDeps {
          constructor(@Self() service: MyService) {}
        }

        @Injectable({ useFactory: () => new Injectable(new MyService()) })
        export class InjUseFactory {
          constructor(@Self() service: MyService) {}
        }

        @Injectable({ useFactory: (service: MyService) => new Injectable(service), deps: [[new Host(), MyService]] })
        export class InjUseFactoryWithDeps {
          constructor(@Self() service: MyService) {}
        }

        @Injectable({ useValue: new Injectable(new MyService()) })
        export class InjUseValue {
          constructor(@Self() service: MyService) {}
        }
    `);

      env.driveMain();
      const dtsContents = env.getContents('test.d.ts');
      expect(dtsContents).toContain(`static ɵfac: i0.ɵɵFactoryDeclaration<Inj, [{ self: true; }]>`);
      expect(dtsContents)
          .toContain(`static ɵfac: i0.ɵɵFactoryDeclaration<InjUseExisting, [{ self: true; }]>`);
      expect(dtsContents)
          .toContain(`static ɵfac: i0.ɵɵFactoryDeclaration<InjUseClass, [{ self: true; }]>`);
      expect(dtsContents)
          .toContain(
              `static ɵfac: i0.ɵɵFactoryDeclaration<InjUseClassWithDeps, [{ self: true; }]>`);
      expect(dtsContents)
          .toContain(`static ɵfac: i0.ɵɵFactoryDeclaration<InjUseFactory, [{ self: true; }]>`);
      expect(dtsContents)
          .toContain(
              `static ɵfac: i0.ɵɵFactoryDeclaration<InjUseFactoryWithDeps, [{ self: true; }]>`);
      expect(dtsContents)
          .toContain(`static ɵfac: i0.ɵɵFactoryDeclaration<InjUseValue, [{ self: true; }]>`);
    });

    it('should include ng-content selectors in the metadata', () => {
      env.write(`test.ts`, `
        import {Component} from '@angular/core';

        @Component({
          selector: 'test',
          template: '<ng-content></ng-content> <ng-content select=".foo"></ng-content>',
        })
        export class TestCmp {
        }
    `);

      env.driveMain();
      const dtsContents = env.getContents('test.d.ts');
      expect(dtsContents)
          .toContain(
              'static ɵcmp: i0.ɵɵComponentDeclaration<TestCmp, "test", never, {}, {}, never, ["*", ".foo"], false, never>');
    });

    it('should generate queries for components', () => {
      env.write(`test.ts`, `
        import {Component, ContentChild, ContentChildren, TemplateRef, ViewChild} from '@angular/core';

        @Component({
          selector: 'test',
          template: '<div #foo></div>',
          queries: {
            'mview': new ViewChild('test1'),
            'mcontent': new ContentChild('test2'),
          }
        })
        class FooCmp {
          @ContentChild('bar', {read: TemplateRef}) child: any;
          @ContentChildren(TemplateRef) children: any;
          get aview(): any { return null; }
          @ViewChild('accessor') set aview(value: any) {}
        }
    `);

      env.driveMain();
      const jsContents = env.getContents('test.js');
      expect(jsContents).toMatch(varRegExp('bar'));
      expect(jsContents).toMatch(varRegExp('test1'));
      expect(jsContents).toMatch(varRegExp('test2'));
      expect(jsContents).toMatch(varRegExp('accessor'));
      // match `i0.ɵɵcontentQuery(dirIndex, _c1, 5, TemplateRef)`
      expect(jsContents).toMatch(contentQueryRegExp('\\w+', 5, 'TemplateRef'));
      // match `i0.ɵɵviewQuery(_c2, 5, null)`
      expect(jsContents).toMatch(viewQueryRegExp('\\w+', 5));
    });

    it('should generate queries for directives', () => {
      env.write(`test.ts`, `
        import {Directive, ContentChild, ContentChildren, TemplateRef, ViewChild} from '@angular/core';
        import * as core from '@angular/core';

        @Directive({
          selector: '[test]',
          queries: {
            'mview': new ViewChild('test1'),
            'mcontent': new core.ContentChild('test2'),
          }
        })
        class FooCmp {
          @ContentChild('bar', {read: TemplateRef}) child: any;
          @ContentChildren(TemplateRef) children: any;
          get aview(): any { return null; }
          @ViewChild('accessor') set aview(value: any) {}
        }
    `);

      env.driveMain();
      const jsContents = env.getContents('test.js');
      expect(jsContents).toMatch(varRegExp('bar'));
      expect(jsContents).toMatch(varRegExp('test1'));
      expect(jsContents).toMatch(varRegExp('test2'));
      expect(jsContents).toMatch(varRegExp('accessor'));
      // match `i0.ɵɵcontentQuery(dirIndex, _c1, 5, TemplateRef)`
      expect(jsContents).toMatch(contentQueryRegExp('\\w+', 5, 'TemplateRef'));

      // match `i0.ɵɵviewQuery(_c2, 5)`
      // Note that while ViewQuery doesn't necessarily make sense on a directive,
      // because it doesn't have a view, we still need to handle it because a component
      // could extend the directive.
      expect(jsContents).toMatch(viewQueryRegExp('\\w+', 5));
    });

    it('should handle queries that use forwardRef', () => {
      env.write(`test.ts`, `
        import {Component, ContentChild, TemplateRef, ViewContainerRef, forwardRef} from '@angular/core';

        @Component({
          selector: 'test',
          template: '<div #foo></div>',
        })
        class FooCmp {
          @ContentChild(forwardRef(() => TemplateRef)) child: any;

          @ContentChild(forwardRef(function() { return ViewContainerRef; })) child2: any;

          @ContentChild((forwardRef((function() { return 'parens'; }) as any))) childInParens: any;
        }
    `);

      env.driveMain();
      const jsContents = env.getContents('test.js');
      // match `i0.ɵɵcontentQuery(dirIndex, TemplateRef, 5, null)`
      expect(jsContents).toMatch(contentQueryRegExp('TemplateRef', 5));
      // match `i0.ɵɵcontentQuery(dirIndex, ViewContainerRef, 5, null)`
      expect(jsContents).toMatch(contentQueryRegExp('ViewContainerRef', 5));
      // match `i0.ɵɵcontentQuery(dirIndex, _c0, 5, null)`
      expect(jsContents).toContain('_c0 = ["parens"];');
      expect(jsContents).toMatch(contentQueryRegExp('_c0', 5));
    });

    it('should handle queries that use an InjectionToken', () => {
      env.write(`test.ts`, `
        import {Component, ContentChild, InjectionToken, ViewChild} from '@angular/core';

        const TOKEN = new InjectionToken('token');

        @Component({
          selector: 'test',
          template: '<div></div>',
        })
        class FooCmp {
          @ViewChild(TOKEN) viewChild: any;
          @ContentChild(TOKEN) contentChild: any;
        }
      `);

      env.driveMain();
      const jsContents = env.getContents('test.js');
      // match `i0.ɵɵviewQuery(TOKEN, 5, null)`
      expect(jsContents).toMatch(viewQueryRegExp('TOKEN', 5));
      // match `i0.ɵɵcontentQuery(dirIndex, TOKEN, 5, null)`
      expect(jsContents).toMatch(contentQueryRegExp('TOKEN', 5));
    });

    it('should compile expressions that write keys', () => {
      env.write(`test.ts`, `
        import {Component, ContentChild, TemplateRef, ViewContainerRef, forwardRef} from '@angular/core';

        @Component({
          selector: 'test',
          template: '<div (click)="test[key] = $event">',
        })
        class TestCmp {
          test: any;
          key: string;
        }
    `);

      env.driveMain();
      expect(env.getContents('test.js')).toContain('test[key] = $event');
    });

    it('should generate host listeners for components', () => {
      env.write(`test.ts`, `
        import {Component, HostListener} from '@angular/core';

        @Component({
          selector: 'test',
          template: 'Test'
        })
        class FooCmp {
          @HostListener('click')
          onClick(event: any): void {}

          @HostListener('document:click', ['$event.target'])
          onDocumentClick(eventTarget: HTMLElement): void {}

          @HostListener('window:scroll')
          onWindowScroll(event: any): void {}
        }
    `);

      env.driveMain();
      const jsContents = env.getContents('test.js');
      const hostBindingsFn = `
      hostBindings: function FooCmp_HostBindings(rf, ctx) {
        if (rf & 1) {
          i0.ɵɵlistener("click", function FooCmp_click_HostBindingHandler() { return ctx.onClick(); })("click", function FooCmp_click_HostBindingHandler($event) { return ctx.onDocumentClick($event.target); }, false, i0.ɵɵresolveDocument)("scroll", function FooCmp_scroll_HostBindingHandler() { return ctx.onWindowScroll(); }, false, i0.ɵɵresolveWindow);
        }
      }
    `;
      expect(trim(jsContents)).toContain(trim(hostBindingsFn));
    });

    it('should throw in case unknown global target is provided', () => {
      env.write(`test.ts`, `
        import {Component, HostListener} from '@angular/core';

        @Component({
          selector: 'test',
          template: 'Test'
        })
        class FooCmp {
          @HostListener('UnknownTarget:click')
          onClick(event: any): void {}
        }
    `);
      const errors = env.driveDiagnostics();
      expect(trim(errors[0].messageText as string))
          .toContain(
              `Unexpected global target 'UnknownTarget' defined for 'click' event. Supported list of global targets: window,document,body.`);
    });

    it('should provide error location for invalid host properties', () => {
      env.write('test.ts', `
        import {Component} from '@angular/core';

        @Component({
          selector: 'test',
          template: '...',
          host: {
            '(click)': 'act() | pipe',
          }
        })
        class FooCmp {}
      `);

      const errors = env.driveDiagnostics();
      expect(getDiagnosticSourceCode(errors[0])).toBe(`{
            '(click)': 'act() | pipe',
          }`);
      expect(errors[0].messageText).toContain('/test.ts@7:17');
    });

    it('should throw in case pipes are used in host listeners', () => {
      env.write(`test.ts`, `
        import {Component} from '@angular/core';

        @Component({
          selector: 'test',
          template: '...',
          host: {
            '(click)': 'doSmth() | myPipe'
          }
        })
        class FooCmp {}
      `);
      const errors = env.driveDiagnostics();
      expect(trim(errors[0].messageText as string))
          .toContain('Cannot have a pipe in an action expression');
    });

    it('should throw in case pipes are used in host bindings (defined as `value | pipe`)', () => {
      env.write(`test.ts`, `
            import {Component} from '@angular/core';

            @Component({
              selector: 'test',
              template: '...',
              host: {
                '[id]': 'id | myPipe'
              }
            })
            class FooCmp {}
         `);
      const errors = env.driveDiagnostics();
      expect(trim(errors[0].messageText as string))
          .toContain('Host binding expression cannot contain pipes');
    });

    it('should generate host bindings for directives', () => {
      env.write(`test.ts`, `
        import {Component, HostBinding, HostListener, TemplateRef} from '@angular/core';

        @Component({
          selector: 'test',
          template: 'Test',
          host: {
            '[attr.hello]': 'foo',
            '(click)': 'onClick($event)',
            '(body:click)': 'onBodyClick($event)',
            '[prop]': 'bar',
          },
        })
        class FooCmp {
          onClick(event: any): void {}

          @HostBinding('class.someclass')
          get someClass(): boolean { return false; }

          @HostListener('change', ['arg1', 'arg2', 'arg3'])
          onChange(event: any, arg: any): void {}
        }
    `);

      env.driveMain();
      const jsContents = env.getContents('test.js');
      const hostBindingsFn = `
      hostVars: 4,
      hostBindings: function FooCmp_HostBindings(rf, ctx) {
        if (rf & 1) {
          i0.ɵɵlistener("click", function FooCmp_click_HostBindingHandler($event) { return ctx.onClick($event); })("click", function FooCmp_click_HostBindingHandler($event) { return ctx.onBodyClick($event); }, false, i0.ɵɵresolveBody)("change", function FooCmp_change_HostBindingHandler() { return ctx.onChange(ctx.arg1, ctx.arg2, ctx.arg3); });
        }
        if (rf & 2) {
          i0.ɵɵhostProperty("prop", ctx.bar);
          i0.ɵɵattribute("hello", ctx.foo);
          i0.ɵɵclassProp("someclass", ctx.someClass);
        }
      }
    `;
      expect(trim(jsContents)).toContain(trim(hostBindingsFn));
    });

    // https://github.com/angular/angular/issues/46936
    it('should support bindings with Object builtin names', () => {
      env.write('test.ts', `
        import {Component} from '@angular/core';

        @Component({
          selector: 'test-cmp',
          template: '<div [valueOf]="123"></div>',
        })
        export class TestCmp {}
    `);

      const errors = env.driveDiagnostics();
      expect(errors.length).toBe(1);
      expect(errors[0].messageText)
          .toContain(`Can't bind to 'valueOf' since it isn't a known property of 'div'.`);
    });

    it('should handle $any used inside a listener', () => {
      env.write('test.ts', `
        import {Component} from '@angular/core';

        @Component({
          selector: 'test-cmp',
          template: '<div (click)="$any(123)"></div>',
        })
        export class TestCmp {}
    `);

      env.driveMain();
      expect(env.getContents('test.js'))
          .toContain(
              `ɵɵlistener("click", function TestCmp_Template_div_click_0_listener() { return 123; });`);
    });

    it('should accept dynamic host attribute bindings', () => {
      env.write('other.d.ts', `
      export declare const foo: any;
    `);
      env.write('test.ts', `
      import {Component} from '@angular/core';
      import {foo} from './other';

      const test = foo.bar();

      @Component({
        selector: 'test',
        template: '',
        host: {
          'test': test,
        },
      })
      export class TestCmp {}
    `);
      env.driveMain();
      const jsContents = env.getContents('test.js');
      expect(jsContents).toContain('hostAttrs: ["test", test]');
    });

    it('should accept enum values as host bindings', () => {
      env.write(`test.ts`, `
        import {Component, HostBinding, HostListener, TemplateRef} from '@angular/core';

        enum HostBindings {
          Hello = 'foo'
        }

        @Component({
          selector: 'test',
          template: 'Test',
          host: {
            '[attr.hello]': HostBindings.Hello,
          },
        })
        class FooCmp {
          foo = 'test';
        }
    `);

      env.driveMain();
      expect(env.getContents('test.js')).toContain('i0.ɵɵattribute("hello", ctx.foo)');
    });

    it('should generate host listeners for directives within hostBindings section', () => {
      env.write(`test.ts`, `
        import {Directive, HostListener} from '@angular/core';

        @Directive({
          selector: '[test]',
        })
        class Dir {
          @HostListener('change', ['$event', 'arg'])
          onChange(event: any, arg: any): void {}
        }
    `);

      env.driveMain();
      const jsContents = env.getContents('test.js');
      const hostBindingsFn = `
      hostBindings: function Dir_HostBindings(rf, ctx) {
        if (rf & 1) {
          i0.ɵɵlistener("change", function Dir_change_HostBindingHandler($event) { return ctx.onChange($event, ctx.arg); });
        }
      }
    `;
      expect(trim(jsContents)).toContain(trim(hostBindingsFn));
    });

    it('should use proper default value for preserveWhitespaces config param', () => {
      env.tsconfig();  // default is `false`
      env.write(`test.ts`, `
      import {Component} from '@angular/core';
       @Component({
        selector: 'test',
        preserveWhitespaces: false,
        template: \`
          <div>
            Template with whitespaces
          </div>
        \`
      })
      class FooCmp {}
    `);
      env.driveMain();
      const jsContents = env.getContents('test.js');
      expect(jsContents).toContain('text(1, " Template with whitespaces ");');
    });

    it('should take preserveWhitespaces config option into account', () => {
      env.tsconfig({preserveWhitespaces: true});
      env.write(`test.ts`, `
      import {Component} from '@angular/core';
       @Component({
        selector: 'test',
        template: \`
          <div>
            Template with whitespaces
          </div>
        \`
      })
      class FooCmp {}
    `);
      env.driveMain();
      const jsContents = env.getContents('test.js');
      expect(jsContents)
          .toContain('text(2, "\\n            Template with whitespaces\\n          ");');
    });

    it('@Component\'s preserveWhitespaces should override the one defined in config', () => {
      env.tsconfig({preserveWhitespaces: true});
      env.write(`test.ts`, `
      import {Component} from '@angular/core';
       @Component({
        selector: 'test',
        preserveWhitespaces: false,
        template: \`
          <div>
            Template with whitespaces
          </div>
        \`
      })
      class FooCmp {}
    `);
      env.driveMain();
      const jsContents = env.getContents('test.js');
      expect(jsContents).toContain('text(1, " Template with whitespaces ");');
    });

    it('should use proper default value for i18nUseExternalIds config param', () => {
      env.tsconfig();  // default is `true`
      env.write(`test.ts`, `
      import {Component} from '@angular/core';
       @Component({
        selector: 'test',
        template: '<div i18n>Some text</div>'
      })
      class FooCmp {}
    `);
      env.driveMain();
      const jsContents = env.getContents('test.js');
      expect(jsContents).toContain('MSG_EXTERNAL_8321000940098097247$$TEST_TS_1');
    });

    it('should take i18nUseExternalIds config option into account', () => {
      env.tsconfig({i18nUseExternalIds: false});
      env.write(`test.ts`, `
      import {Component} from '@angular/core';
       @Component({
        selector: 'test',
        template: '<div i18n>Some text</div>'
      })
      class FooCmp {}
    `);
      env.driveMain();
      const jsContents = env.getContents('test.js');
      expect(jsContents).not.toContain('MSG_EXTERNAL_');
    });

    it('should render legacy ids when `enableI18nLegacyMessageIdFormat` is not false', () => {
      env.tsconfig({});
      env.write(`test.ts`, `
        import {Component} from '@angular/core';
        @Component({
          selector: 'test',
          template: '<div i18n>Some text</div>'
        })
        class FooCmp {}`);
      env.driveMain();
      const jsContents = env.getContents('test.js');
      expect(jsContents)
          .toContain(
              '`:\u241F5dbba0a3da8dff890e20cf76eb075d58900fbcd3\u241F8321000940098097247:Some text`');
    });

    it('should render custom id and legacy ids if `enableI18nLegacyMessageIdFormat` is not false',
       () => {
         env.tsconfig({i18nFormatIn: 'xlf'});
         env.write(`test.ts`, `
        import {Component} from '@angular/core';
        @Component({
          selector: 'test',
          template: '<div i18n="@@custom">Some text</div>'
        })
        class FooCmp {}`);
         env.driveMain();
         const jsContents = env.getContents('test.js');
         expect(jsContents)
             .toContain(
                 ':@@custom\u241F5dbba0a3da8dff890e20cf76eb075d58900fbcd3\u241F8321000940098097247:Some text');
       });

    it('should not render legacy ids when `enableI18nLegacyMessageIdFormat` is set to false',
       () => {
         env.tsconfig({enableI18nLegacyMessageIdFormat: false, i18nInFormat: 'xmb'});
         env.write(`test.ts`, `
     import {Component} from '@angular/core';
     @Component({
       selector: 'test',
       template: '<div i18n>Some text</div>'
     })
     class FooCmp {}`);
         env.driveMain();
         const jsContents = env.getContents('test.js');
         // Note that the colon would only be there if there is an id attached to the
         // string.
         expect(jsContents).not.toContain(':Some text');
       });

    it('should also render legacy ids for ICUs when normal messages are using legacy ids', () => {
      env.tsconfig({i18nInFormat: 'xliff'});
      env.write(`test.ts`, `
     import {Component} from '@angular/core';
     @Component({
       selector: 'test',
       template: '<div i18n="@@custom">Some text {age, plural, 10 {ten} other {other}}</div>'
     })
     class FooCmp {
       age = 1;
     }`);
      env.driveMain();
      const jsContents = env.getContents('test.js');
      expect(jsContents)
          .toContain(
              ':\u241F720ba589d043a0497ac721ff972f41db0c919efb\u241F3221232817843005870:{VAR_PLURAL, plural, 10 {ten} other {other}}');
      expect(jsContents)
          .toContain(
              ':@@custom\u241Fdcb6170595f5d548a3d00937e87d11858f51ad04\u241F7419139165339437596:Some text');
    });

    it('@Component\'s `interpolation` should override default interpolation config', () => {
      env.write(`test.ts`, `
      import {Component} from '@angular/core';
      @Component({
        selector: 'cmp-with-custom-interpolation-a',
        template: \`<div>{%text%}</div>\`,
        interpolation: ['{%', '%}']
      })
      class ComponentWithCustomInterpolationA {
        text = 'Custom Interpolation A';
      }
    `);

      env.driveMain();
      const jsContents = env.getContents('test.js');
      expect(jsContents).toContain('ɵɵtextInterpolate(ctx.text)');
    });

    it('should handle `encapsulation` field', () => {
      env.write(`test.ts`, `
      import {Component, ViewEncapsulation} from '@angular/core';
      @Component({
        selector: 'comp-a',
        template: '...',
        encapsulation: ViewEncapsulation.None
      })
      class CompA {}
    `);

      env.driveMain();
      const jsContents = env.getContents('test.js');
      expect(jsContents).toContain('encapsulation: 2');
    });

    it('should throw if `encapsulation` contains invalid value', () => {
      env.write('test.ts', `
      import {Component} from '@angular/core';
      @Component({
        selector: 'comp-a',
        template: '...',
        encapsulation: 'invalid-value'
      })
      class CompA {}
    `);
      const errors = env.driveDiagnostics();
      expect(errors.length).toBe(1);
      const messageText = ts.flattenDiagnosticMessageText(errors[0].messageText, '\n');
      expect(messageText)
          .toContain('encapsulation must be a member of ViewEncapsulation enum from @angular/core');
      expect(messageText).toContain('Value is of type \'string\'.');
    });

    it('should handle `changeDetection` field', () => {
      env.write(`test.ts`, `
      import {Component, ChangeDetectionStrategy} from '@angular/core';
      @Component({
        selector: 'comp-a',
        template: '...',
        changeDetection: ChangeDetectionStrategy.OnPush
      })
      class CompA {}
    `);

      env.driveMain();
      const jsContents = env.getContents('test.js');
      expect(jsContents).toContain('changeDetection: 0');
    });

    it('should throw if `changeDetection` contains invalid value', () => {
      env.write('test.ts', `
      import {Component} from '@angular/core';
      @Component({
        selector: 'comp-a',
        template: '...',
        changeDetection: 'invalid-value'
      })
      class CompA {}
    `);
      const errors = env.driveDiagnostics();
      expect(errors.length).toBe(1);
      const messageText = ts.flattenDiagnosticMessageText(errors[0].messageText, '\n');
      expect(messageText)
          .toContain(
              'changeDetection must be a member of ChangeDetectionStrategy enum from @angular/core');
      expect(messageText).toContain('Value is of type \'string\'.');
    });

    it('should ignore empty bindings', () => {
      env.write(`test.ts`, `
      import {Component} from '@angular/core';
       @Component({
        selector: 'test',
        template: '<div [class]></div>'
      })
      class FooCmp {}
    `);
      env.driveMain();
      const jsContents = env.getContents('test.js');
      expect(jsContents).not.toContain('i0.ɵɵproperty');
    });

    it('should correctly recognize local symbols', () => {
      env.write('module.ts', `
        import {NgModule} from '@angular/core';
        import {Dir, Comp} from './test';

        @NgModule({
          declarations: [Dir, Comp],
          exports: [Dir, Comp],
        })
        class Module {}
    `);
      env.write(`test.ts`, `
        import {Component, Directive} from '@angular/core';

        @Directive({
          selector: '[dir]',
        })
        export class Dir {}

        @Component({
          selector: 'test',
          template: '<div dir>Test</div>',
        })
        export class Comp {}
    `);

      env.driveMain();
      const jsContents = env.getContents('test.js');
      expect(jsContents).not.toMatch(/import \* as i[0-9] from ['"].\/test['"]/);
    });

    it('should generate exportAs declarations', () => {
      env.write('test.ts', `
        import {Component, Directive} from '@angular/core';

        @Directive({
          selector: '[test]',
          exportAs: 'foo',
        })
        class Dir {}
    `);

      env.driveMain();

      const jsContents = env.getContents('test.js');
      expect(jsContents).toContain(`exportAs: ["foo"]`);
    });

    it('should generate multiple exportAs declarations', () => {
      env.write('test.ts', `
        import {Component, Directive} from '@angular/core';

        @Directive({
          selector: '[test]',
          exportAs: 'foo, bar',
        })
        class Dir {}
    `);

      env.driveMain();

      const jsContents = env.getContents('test.js');
      expect(jsContents).toContain(`exportAs: ["foo", "bar"]`);
    });

    it('should compile a banana-in-a-box inside of a template', () => {
      env.write('test.ts', `
        import {Component} from '@angular/core';

        @Component({
          template: '<div *tmpl [(bananaInABox)]="prop"></div>',
          selector: 'test'
        })
        class TestCmp {}
    `);

      env.driveMain();
    });

    it('generates inherited factory definitions', () => {
      env.write(`test.ts`, `
        import {Injectable} from '@angular/core';

        class Dep {}

        @Injectable()
        class Base {
          constructor(dep: Dep) {}
        }

        @Injectable()
        class Child extends Base {}

        @Injectable()
        class GrandChild extends Child {
          constructor() {
            super(null!);
          }
        }
    `);


      env.driveMain();
      const jsContents = env.getContents('test.js');

      expect(jsContents)
          .toContain('function Base_Factory(t) { return new (t || Base)(i0.ɵɵinject(Dep)); }');
      expect(jsContents)
          .toContain(
              '(() => { let ɵChild_BaseFactory; return function Child_Factory(t) { return (ɵChild_BaseFactory || (ɵChild_BaseFactory = i0.ɵɵgetInheritedFactory(Child)))(t || Child); }; })();');
      expect(jsContents)
          .toContain('function GrandChild_Factory(t) { return new (t || GrandChild)(); }');
    });

    it('generates base factories for directives', () => {
      env.write(`test.ts`, `
        import {Directive} from '@angular/core';

        @Directive({
          selector: '[base]',
        })
        class Base {}

        @Directive({
          selector: '[test]',
        })
        class Dir extends Base {
        }
    `);


      env.driveMain();
      const jsContents = env.getContents('test.js');
      expect(jsContents)
          .toContain(
              '/*@__PURE__*/ (() => { let ɵDir_BaseFactory; return function Dir_Factory(t) { return (ɵDir_BaseFactory || (ɵDir_BaseFactory = i0.ɵɵgetInheritedFactory(Dir)))(t || Dir); }; })();');
    });

    it('should wrap "directives" in component metadata in a closure when forward references are present',
       () => {
         env.write('test.ts', `
        import {Component, NgModule} from '@angular/core';

        @Component({
          selector: 'cmp-a',
          template: '<cmp-b></cmp-b>',
        })
        class CmpA {}

        @Component({
          selector: 'cmp-b',
          template: 'This is B',
        })
        class CmpB {}

        @NgModule({
          declarations: [CmpA, CmpB],
        })
        class Module {}
    `);

         env.driveMain();

         const jsContents = env.getContents('test.js');
         expect(jsContents).toContain('dependencies: () => [CmpB]');
       });

    it('should wrap setClassMetadata in an iife with ngDevMode guard', () => {
      env.write('test.ts', `
        import {Injectable} from '@angular/core';

        @Injectable({providedIn: 'root'})
        export class Service {}
      `);

      env.driveMain();
      const jsContents = env.getContents('test.js').replace(/\s+/g, ' ');
      expect(jsContents)
          .toContain(
              `(() => { (typeof ngDevMode === "undefined" || ngDevMode) && ` +
              `i0.ɵsetClassMetadata(Service, [{ type: Injectable, args: [{ providedIn: 'root' }] }], null, null); })();`);
    });

    it('should not include `schemas` in component and module defs', () => {
      env.write('test.ts', `
        import {Component, NgModule, NO_ERRORS_SCHEMA} from '@angular/core';
        @Component({
          selector: 'comp',
          template: '<custom-el></custom-el>',
        })
        class MyComp {}
        @NgModule({
          declarations: [MyComp],
          schemas: [NO_ERRORS_SCHEMA],
        })
        class MyModule {}
      `);

      env.driveMain();
      const jsContents = trim(env.getContents('test.js'));
      expect(jsContents).toContain(trim(`
        MyComp.ɵcmp = /*@__PURE__*/ i0.ɵɵdefineComponent({
          type: MyComp,
          selectors: [["comp"]],
          decls: 1,
          vars: 0,
          template: function MyComp_Template(rf, ctx) {
            if (rf & 1) {
              i0.ɵɵelement(0, "custom-el");
            }
          },
          encapsulation: 2
        });
      `));
      expect(jsContents)
          .toContain(
              trim('MyModule.ɵmod = /*@__PURE__*/ i0.ɵɵdefineNgModule({ type: MyModule });'));
    });

    it('should emit setNgModuleScope calls for NgModules by default', () => {
      env.write('test.ts', `
      import {Component, Directive, Injectable, NgModule, Pipe} from '@angular/core';

      @Component({selector: 'cmp', template: 'I am a component!'}) class TestComponent {}
      @Directive({selector: 'dir'}) class TestDirective {}
      @Injectable() class TestInjectable {}
      @NgModule({declarations: [TestComponent, TestDirective]}) class TestNgModule {}
      @Pipe({name: 'pipe'}) class TestPipe {}
    `);

      env.driveMain();
      const jsContents = env.getContents('test.js');
      expect(jsContents).toContain('\u0275setNgModuleScope(TestNgModule, ');
    });

    it('should emit setNgModuleScope calls for NgModules when supportJitMode is true', () => {
      env.tsconfig({
        'supportJitMode': true,
      });
      env.write('test.ts', `
      import {Component, Directive, Injectable, NgModule, Pipe} from '@angular/core';

      @Component({selector: 'cmp', template: 'I am a component!'}) class TestComponent {}
      @Directive({selector: 'dir'}) class TestDirective {}
      @Injectable() class TestInjectable {}
      @NgModule({declarations: [TestComponent, TestDirective]}) class TestNgModule {}
      @Pipe({name: 'pipe'}) class TestPipe {}
    `);

      env.driveMain();
      const jsContents = env.getContents('test.js');
      expect(jsContents).toContain('\u0275setNgModuleScope(TestNgModule, ');
    });

    it('should not emit setNgModuleScope calls for NgModules when supportJitMode is false', () => {
      env.tsconfig({
        'supportJitMode': false,
      });
      env.write('test.ts', `
      import {Component, Directive, Injectable, NgModule, Pipe} from '@angular/core';

      @Component({selector: 'cmp', template: 'I am a component!'}) class TestComponent {}
      @Directive({selector: 'dir'}) class TestDirective {}
      @Injectable() class TestInjectable {}
      @NgModule({declarations: [TestComponent, TestDirective]}) class TestNgModule {}
      @Pipe({name: 'pipe'}) class TestPipe {}
    `);

      env.driveMain();
      const jsContents = env.getContents('test.js');
      expect(jsContents).not.toContain('\u0275setNgModuleScope(');
    });

    it('should emit setClassMetadata calls for all types by default', () => {
      env.write('test.ts', `
      import {Component, Directive, Injectable, NgModule, Pipe} from '@angular/core';

      @Component({selector: 'cmp', template: 'I am a component!'}) class TestComponent {}
      @Directive({selector: 'dir'}) class TestDirective {}
      @Injectable() class TestInjectable {}
      @NgModule({declarations: [TestComponent, TestDirective]}) class TestNgModule {}
      @Pipe({name: 'pipe'}) class TestPipe {}
    `);

      env.driveMain();
      const jsContents = env.getContents('test.js');
      expect(jsContents).toContain('\u0275setClassMetadata(TestComponent, ');
      expect(jsContents).toContain('\u0275setClassMetadata(TestDirective, ');
      expect(jsContents).toContain('\u0275setClassMetadata(TestInjectable, ');
      expect(jsContents).toContain('\u0275setClassMetadata(TestNgModule, ');
      expect(jsContents).toContain('\u0275setClassMetadata(TestPipe, ');
    });

    it('should emit setClassMetadata calls for all types when supportTestBed is true', () => {
      env.tsconfig({
        'supportTestBed': true,
      });
      env.write('test.ts', `
      import {Component, Directive, Injectable, NgModule, Pipe} from '@angular/core';

      @Component({selector: 'cmp', template: 'I am a component!'}) class TestComponent {}
      @Directive({selector: 'dir'}) class TestDirective {}
      @Injectable() class TestInjectable {}
      @NgModule({declarations: [TestComponent, TestDirective]}) class TestNgModule {}
      @Pipe({name: 'pipe'}) class TestPipe {}
    `);

      env.driveMain();
      const jsContents = env.getContents('test.js');
      expect(jsContents).toContain('\u0275setClassMetadata(TestComponent, ');
      expect(jsContents).toContain('\u0275setClassMetadata(TestDirective, ');
      expect(jsContents).toContain('\u0275setClassMetadata(TestInjectable, ');
      expect(jsContents).toContain('\u0275setClassMetadata(TestNgModule, ');
      expect(jsContents).toContain('\u0275setClassMetadata(TestPipe, ');
    });

    it('should not emit setClassMetadata calls for all types when supportTestBed is false', () => {
      env.tsconfig({
        'supportTestBed': false,
      });
      env.write('test.ts', `
      import {Component, Directive, Injectable, NgModule, Pipe} from '@angular/core';

      @Component({selector: 'cmp', template: 'I am a component!'}) class TestComponent {}
      @Directive({selector: 'dir'}) class TestDirective {}
      @Injectable() class TestInjectable {}
      @NgModule({declarations: [TestComponent, TestDirective]}) class TestNgModule {}
      @Pipe({name: 'pipe'}) class TestPipe {}
    `);

      env.driveMain();
      const jsContents = env.getContents('test.js');
      expect(jsContents).not.toContain('\u0275setClassMetadata(');
    });

    it('should use imported types in setClassMetadata if they can be represented as values', () => {
      env.write(`types.ts`, `
      export class MyTypeA {}
      export class MyTypeB {}
    `);
      env.write(`test.ts`, `
      import {Component, Inject, Injectable} from '@angular/core';
      import {MyTypeA, MyTypeB} from './types';

      @Injectable({providedIn: 'root'})
      export class SomeService {
        constructor(arg: MyTypeA) {}
      }

      @Component({
        selector: 'some-comp',
        template: '...',
      })
      export class SomeComp {
        constructor(@Inject('arg-token') arg: MyTypeB) {}
      }
    `);

      env.driveMain();
      const jsContents = trim(env.getContents('test.js'));
      expect(jsContents).toContain(`import * as i1 from "./types";`);
      expect(jsContents).toMatch(setClassMetadataRegExp('type: i1\\.MyTypeA'));
      expect(jsContents).toMatch(setClassMetadataRegExp('type: i1\\.MyTypeB'));
    });

    it('should use imported types in setClassMetadata if they can be represented as values and imported as `* as foo`',
       () => {
         env.write(`types.ts`, `
         export class MyTypeA {}
         export class MyTypeB {}
       `);
         env.write(`test.ts`, `
         import {Component, Inject, Injectable} from '@angular/core';
         import * as types from './types';

         @Injectable({providedIn: 'root'})
         export class SomeService {
           constructor(arg: types.MyTypeA) {}
         }

         @Component({
           selector: 'some-comp',
           template: '...',
         })
         export class SomeComp {
           constructor(@Inject('arg-token') arg: types.MyTypeB) {}
         }
      `);

         env.driveMain();
         const jsContents = trim(env.getContents('test.js'));
         expect(jsContents).toContain(`import * as i1 from "./types";`);
         expect(jsContents).toMatch(setClassMetadataRegExp('type: i1.MyTypeA'));
         expect(jsContents).toMatch(setClassMetadataRegExp('type: i1.MyTypeB'));
       });

    it('should use default-imported types if they can be represented as values', () => {
      env.write(`types.ts`, `
            export default class Default {}
            export class Other {}
          `);
      env.write(`test.ts`, `
            import {Component} from '@angular/core';
            import {Other} from './types';
            import Default from './types';

            @Component({selector: 'test', template: 'test'})
            export class SomeCmp {
              constructor(arg: Default, other: Other) {}
            }
         `);

      env.driveMain();
      const jsContents = trim(env.getContents('test.js'));
      expect(jsContents).toContain(`import Default from './types';`);
      expect(jsContents).toContain(`import * as i1 from "./types";`);
      expect(jsContents).toContain('i0.ɵɵdirectiveInject(Default)');
      expect(jsContents).toContain('i0.ɵɵdirectiveInject(i1.Other)');
      expect(jsContents).toMatch(setClassMetadataRegExp('type: Default'));
      expect(jsContents).toMatch(setClassMetadataRegExp('type: i1.Other'));
    });

    it('should not throw when using an SVG-specific `title` tag', () => {
      env.write('test.ts', `
        import {Component, NgModule} from '@angular/core';
        @Component({
          template: \`
            <svg>
              <rect>
                <svg:title>I'm a title tag</svg:title>
              </rect>
            </svg>
          \`,
        })
        export class SvgCmp {}
        @NgModule({
          declarations: [SvgCmp],
        })
        export class SvgModule {}
      `);

      const diags = env.driveDiagnostics();
      expect(diags.length).toBe(0);
    });

    describe('namespace support', () => {
      it('should generate correct imports for type references to namespaced symbols using a namespace import',
         () => {
           env.write(`/node_modules/ns/index.d.ts`, `
              export declare class Zero {}
              export declare namespace one {
                export declare class One {}
              }
              export declare namespace one.two {
                export declare class Two {}
              }
           `);
           env.write(`test.ts`, `
              import {Inject, Injectable, InjectionToken} from '@angular/core';
              import * as ns from 'ns';

              @Injectable()
              export class MyService {
                constructor(
                  zero: ns.Zero,
                  one: ns.one.One,
                  two: ns.one.two.Two,
                ) {}
              }
           `);

           env.driveMain();
           const jsContents = trim(env.getContents('test.js'));
           expect(jsContents).toContain(`import * as i1 from "ns";`);
           expect(jsContents).toContain('i0.ɵɵinject(i1.Zero)');
           expect(jsContents).toContain('i0.ɵɵinject(i1.one.One)');
           expect(jsContents).toContain('i0.ɵɵinject(i1.one.two.Two)');
           expect(jsContents).toMatch(setClassMetadataRegExp('type: i1.Zero'));
           expect(jsContents).toMatch(setClassMetadataRegExp('type: i1.one.One'));
           expect(jsContents).toMatch(setClassMetadataRegExp('type: i1.one.two.Two'));
         });

      it('should generate correct imports for type references to namespaced symbols using named imports',
         () => {
           env.write(`/node_modules/ns/index.d.ts`, `
              export namespace ns {
                export declare class Zero {}
                export declare namespace one {
                  export declare class One {}
                }
                export declare namespace one.two {
                  export declare class Two {}
                }
              }
           `);
           env.write(`test.ts`, `
              import {Inject, Injectable, InjectionToken} from '@angular/core';
              import {ns} from 'ns';
              import {ns as alias} from 'ns';

              @Injectable()
              export class MyService {
                constructor(
                  zero: ns.Zero,
                  one: ns.one.One,
                  two: ns.one.two.Two,
                  aliasedZero: alias.Zero,
                  aliasedOne: alias.one.One,
                  aliasedTwo: alias.one.two.Two,
                ) {}
              }
           `);

           env.driveMain();
           const jsContents = trim(env.getContents('test.js'));
           expect(jsContents).toContain(`import * as i1 from "ns";`);
           expect(jsContents)
               .toContain(
                   'i0.ɵɵinject(i1.ns.Zero), ' +
                   'i0.ɵɵinject(i1.ns.one.One), ' +
                   'i0.ɵɵinject(i1.ns.one.two.Two), ' +
                   'i0.ɵɵinject(i1.ns.Zero), ' +
                   'i0.ɵɵinject(i1.ns.one.One), ' +
                   'i0.ɵɵinject(i1.ns.one.two.Two)');
           expect(jsContents).toMatch(setClassMetadataRegExp('type: i1.ns.Zero'));
           expect(jsContents).toMatch(setClassMetadataRegExp('type: i1.ns.one.One'));
           expect(jsContents).toMatch(setClassMetadataRegExp('type: i1.ns.one.two.Two'));
         });

      it('should not error for a namespace import as parameter type when @Inject is used', () => {
        env.tsconfig({'strictInjectionParameters': true});
        env.write(`/node_modules/foo/index.d.ts`, `
          export = Foo;
          declare class Foo {}
          declare namespace Foo {}
        `);
        env.write(`test.ts`, `
          import {Inject, Injectable, InjectionToken} from '@angular/core';
          import * as Foo from 'foo';

          export const TOKEN = new InjectionToken<Foo>('Foo');

          @Injectable()
          export class MyService {
            constructor(@Inject(TOKEN) foo: Foo) {}
          }
       `);

        env.driveMain();
        const jsContents = trim(env.getContents('test.js'));
        expect(jsContents).toContain('i0.ɵɵinject(TOKEN)');
        expect(jsContents).toMatch(setClassMetadataRegExp('type: undefined'));
      });

      it('should error for a namespace import as parameter type used for DI', () => {
        env.tsconfig({'strictInjectionParameters': true});
        env.write(`/node_modules/foo/index.d.ts`, `
          export = Foo;
          declare class Foo {}
          declare namespace Foo {}
        `);
        env.write(`test.ts`, `
          import {Injectable} from '@angular/core';
          import * as Foo from 'foo';

          @Injectable()
          export class MyService {
            constructor(foo: Foo) {}
          }
       `);

        const diags = env.driveDiagnostics();
        expect(diags.length).toBe(1);
        expect(ts.flattenDiagnosticMessageText(diags[0].messageText, '\n'))
            .toBe(
                `No suitable injection token for parameter 'foo' of class 'MyService'.\n` +
                `  Consider using the @Inject decorator to specify an injection token.`);
        expect(diags[0].relatedInformation!.length).toBe(2);
        expect(diags[0].relatedInformation![0].messageText)
            .toBe(
                'This type corresponds with a namespace, which cannot be used as injection token.');
        expect(diags[0].relatedInformation![1].messageText)
            .toBe('The namespace import occurs here.');
      });
    });

    it('should use `undefined` in setClassMetadata if types can\'t be represented as values',
       () => {
         env.write(`types.ts`, `
      export type MyType = Map<any, any>;
    `);
         env.write(`test.ts`, `
      import {Component, Inject, Injectable} from '@angular/core';
      import {MyType} from './types';

      @Component({
        selector: 'some-comp',
        template: '...',
      })
      export class SomeComp {
        constructor(@Inject('arg-token') arg: MyType) {}
      }
    `);

         env.driveMain();
         const jsContents = trim(env.getContents('test.js'));
         expect(jsContents).not.toContain(`import { MyType } from './types';`);
         // Note: `type: undefined` below, since MyType can't be represented as a value
         expect(jsContents).toMatch(setClassMetadataRegExp('type: undefined'));
       });

    it('should use `undefined` in setClassMetadata for const enums', () => {
      env.write(`keycodes.ts`, `
        export const enum KeyCodes {A, B};
      `);
      env.write(`test.ts`, `
        import {Component, Inject} from '@angular/core';
        import {KeyCodes} from './keycodes';

        @Component({
          selector: 'some-comp',
          template: '...',
        })
        export class SomeComp {
          constructor(@Inject('arg-token') arg: KeyCodes) {}
        }
      `);

      env.driveMain();
      const jsContents = trim(env.getContents('test.js'));
      expect(jsContents).not.toContain(`import { KeyCodes } from './keycodes';`);
      // Note: `type: undefined` below, since KeyCodes can't be represented as a value
      expect(jsContents).toMatch(setClassMetadataRegExp('type: undefined'));
    });

    it('should preserve the types of non-const enums in setClassMetadata', () => {
      env.write(`keycodes.ts`, `
        export enum KeyCodes {A, B};
      `);
      env.write(`test.ts`, `
        import {Component, Inject} from '@angular/core';
        import {KeyCodes} from './keycodes';

        @Component({
          selector: 'some-comp',
          template: '...',
        })
        export class SomeComp {
          constructor(@Inject('arg-token') arg: KeyCodes) {}
        }
      `);

      env.driveMain();
      const jsContents = trim(env.getContents('test.js'));
      expect(jsContents).toContain(`import * as i1 from "./keycodes";`);
      expect(jsContents).toMatch(setClassMetadataRegExp('type: i1.KeyCodes'));
    });

    it('should use `undefined` in setClassMetadata if types originate from type-only imports',
       () => {
         env.write(`types.ts`, `
           export default class {}
           export class TypeOnlyOne {}
           export class TypeOnlyTwo {}
         `);
         env.write(`test.ts`, `
           import {Component, Inject, Injectable} from '@angular/core';
           import type DefaultImport from './types';
           import type {TypeOnlyOne} from './types';
           import {type TypeOnlyTwo} from './types';
           import type * as types from './types';

           @Component({
             selector: 'some-comp',
             template: '...',
           })
           export class SomeComp {
             constructor(
               @Inject('token') namedImport: TypeOnlyOne,
               @Inject('token') defaultImport: DefaultImport,
               @Inject('token') namespacedImport: types.TypeOnlyOne,
               @Inject('token') typeOnlySpecifier: TypeOnlyTwo,
             ) {}
           }
        `);

         env.driveMain();
         const jsContents = trim(env.getContents('test.js'));
         // Module specifier for type-only import should not be emitted
         expect(jsContents).not.toContain('./types');
         // Default type-only import should not be emitted
         expect(jsContents).not.toContain('DefaultImport');
         // Named type-only import should not be emitted
         expect(jsContents).not.toContain('TypeOnlyOne');
         // Symbols from type-only specifiers should not be emitted
         expect(jsContents).not.toContain('TypeOnlyTwo');
         // The parameter type in class metadata should be undefined
         expect(jsContents).toMatch(setClassMetadataRegExp('type: undefined'));
       });

    it('should not throw in case whitespaces and HTML comments are present inside <ng-content>',
       () => {
         env.write('test.ts', `
          import {Component} from '@angular/core';

          @Component({
            selector: 'cmp-a',
            template: \`
              <ng-content>
                <!-- Some comments -->
              </ng-content>
            \`,
          })
          class CmpA {}
       `);
         const errors = env.driveDiagnostics();
         expect(errors.length).toBe(0);
       });

    it('should compile a template using multiple directives with the same selector', () => {
      env.write('test.ts', `
      import {Component, Directive, NgModule} from '@angular/core';

      @Directive({selector: '[test]'})
      class DirA {}

      @Directive({selector: '[test]'})
      class DirB {}

      @Component({
        template: '<div test></div>',
      })
      class Cmp {}

      @NgModule({
        declarations: [Cmp, DirA, DirB],
      })
      class Module {}
  `);

      env.driveMain();
      const jsContents = env.getContents('test.js');
      expect(jsContents).toMatch(/dependencies: \[DirA,\s+DirB\]/);
    });

    describe('cycle detection', () => {
      it('should detect a simple cycle and use remote component scoping', () => {
        env.write('test.ts', `
        import {Component, NgModule} from '@angular/core';
        import {NormalComponent} from './cyclic';

        @Component({
          selector: 'cyclic-component',
          template: 'Importing this causes a cycle',
        })
        export class CyclicComponent {}

        @NgModule({
          declarations: [NormalComponent, CyclicComponent],
        })
        export class Module {}
      `);

        env.write('cyclic.ts', `
        import {Component} from '@angular/core';

        @Component({
          selector: 'normal-component',
          template: '<cyclic-component></cyclic-component>',
        })
        export class NormalComponent {}
      `);

        env.driveMain();
        const jsContents = env.getContents('test.js');
        expect(jsContents)
            .toMatch(
                /i\d\.ɵɵsetComponentScope\(NormalComponent,\s+\[CyclicComponent\],\s+\[\]\)/);
        expect(jsContents).not.toContain('/*__PURE__*/ i0.ɵɵsetComponentScope');
      });

      it('should detect a cycle added entirely during compilation', () => {
        env.write('test.ts', `
        import {NgModule} from '@angular/core';
        import {ACmp} from './a';
        import {BCmp} from './b';

        @NgModule({declarations: [ACmp, BCmp]})
        export class Module {}
      `);
        env.write('a.ts', `
        import {Component} from '@angular/core';

        @Component({
          selector: 'a-cmp',
          template: '<b-cmp></b-cmp>',
        })
        export class ACmp {}
      `);
        env.write('b.ts', `
        import {Component} from '@angular/core';

        @Component({
          selector: 'b-cmp',
          template: '<a-cmp></a-cmp>',
        })
        export class BCmp {}
      `);
        env.driveMain();
        const aJsContents = env.getContents('a.js');
        const bJsContents = env.getContents('b.js');
        expect(aJsContents).toMatch(/import \* as i\d? from ".\/b"/);
        expect(bJsContents).not.toMatch(/import \* as i\d? from ".\/a"/);
      });

      it('should not detect a potential cycle if it doesn\'t actually happen', () => {
        env.write('test.ts', `
        import {NgModule} from '@angular/core';
        import {ACmp} from './a';
        import {BCmp} from './b';

        @NgModule({declarations: [ACmp, BCmp]})
        export class Module {}
      `);
        env.write('a.ts', `
        import {Component} from '@angular/core';

        @Component({
          selector: 'a-cmp',
          template: '<b-cmp></b-cmp>',
        })
        export class ACmp {}
      `);
        env.write('b.ts', `
        import {Component} from '@angular/core';

        @Component({
          selector: 'b-cmp',
          template: 'does not use a-cmp',
        })
        export class BCmp {}
      `);
        env.driveMain();
        const jsContents = env.getContents('test.js');
        expect(jsContents).not.toContain('setComponentScope');
      });

      it('should not consider type-only import clauses during cycle detection', () => {
        env.write('test.ts', `
        import {NgModule} from '@angular/core';
        import {ACmp} from './a';
        import {BCmp} from './b';

        @NgModule({declarations: [ACmp, BCmp]})
        export class Module {}
      `);
        env.write('a.ts', `
        import {Component} from '@angular/core';

        @Component({
          selector: 'a-cmp',
          template: '<b-cmp></b-cmp>',
        })
        export class ACmp {}
      `);
        env.write('b.ts', `
        import {Component} from '@angular/core';
        import type {ACmp} from './a';

        @Component({
          selector: 'b-cmp',
          template: 'does not use a-cmp',
        })
        export class BCmp {
          a: ACmp;
        }
      `);
        env.driveMain();
        const jsContents = env.getContents('test.js');
        expect(jsContents).not.toContain('setComponentScope');
      });

      it('should not consider import clauses where all the specifiers are type-only during cycle detection',
         () => {
           env.write('test.ts', `
              import {NgModule} from '@angular/core';
              import {SharedOne, SharedTwo} from './shared';
              import {CyclicCmp} from './cyclic';

              @NgModule({declarations: [SharedOne, SharedTwo, CyclicCmp]})
              export class Module {}
            `);
           env.write('shared.ts', `
              import {Component} from '@angular/core';

              @Component({
                selector: 'shared-one-cmp',
                template: '<cyclic-cmp></cyclic-cmp>',
              })
              export class SharedOne {}

              @Component({
                selector: 'shared-two-cmp',
                template: '<cyclic-cmp></cyclic-cmp>',
              })
              export class SharedTwo {}
            `);
           env.write('cyclic.ts', `
              import {Component} from '@angular/core';
              import {type SharedOne, type SharedTwo} from './shared';

              @Component({
                selector: 'cyclic-cmp',
                template: 'does not use shared components',
              })
              export class CyclicCmp {
                one: SharedOne;
                two: SharedTwo;
              }
            `);

           env.driveMain();
           const jsContents = env.getContents('test.js');
           expect(jsContents).not.toContain('setComponentScope');
         });

      it('should only pass components actually used to setComponentScope', () => {
        env.write('test.ts', `
          import {Component, NgModule} from '@angular/core';
          import {NormalComponent} from './cyclic';
          import {OtherComponent} from './other';

          @Component({
            selector: 'cyclic-component',
            template: 'Importing this causes a cycle',
          })
          export class CyclicComponent {}

          @NgModule({
            declarations: [NormalComponent, CyclicComponent, OtherComponent],
          })
          export class Module {}
        `);

        env.write('cyclic.ts', `
          import {Component} from '@angular/core';

          @Component({
            selector: 'normal-component',
            template: '<cyclic-component></cyclic-component>',
          })
          export class NormalComponent {}
        `);

        env.write('other.ts', `
          import {Component} from '@angular/core';

          @Component({
            selector: 'other-component',
            template: 'An unused other component',
          })
          export class OtherComponent {}
        `);

        env.driveMain();
        const jsContents = env.getContents('test.js');
        expect(jsContents).not.toMatch(/i\d\.ɵɵsetComponentScope\([^)]*OtherComponent[^)]*\)/);
      });

      it('should detect a simple cycle and fatally error if doing partial-compilation', () => {
        env.tsconfig({
          compilationMode: 'partial',
        });

        env.write('test.ts', `
        import {Component, NgModule} from '@angular/core';
        import {NormalComponent} from './cyclic';

        @Component({
          selector: 'cyclic-component',
          template: 'Importing this causes a cycle',
        })
        export class CyclicComponent {}

        @NgModule({
          declarations: [NormalComponent, CyclicComponent],
        })
        export class Module {}
      `);

        env.write('cyclic.ts', `
        import {Component} from '@angular/core';

        @Component({
          selector: 'normal-component',
          template: '<cyclic-component></cyclic-component>',
        })
        export class NormalComponent {}
      `);

        const diagnostics = env.driveDiagnostics();
        expect(diagnostics.length).toEqual(1);
        const error = diagnostics[0];
        expect(error.code).toBe(ngErrorCode(ErrorCode.IMPORT_CYCLE_DETECTED));
        expect(error.messageText)
            .toEqual(
                'One or more import cycles would need to be created to compile this component, ' +
                'which is not supported by the current compiler configuration.');
        const _abs = absoluteFrom;
        expect(error.relatedInformation?.map(diag => diag.messageText)).toEqual([
          `The component 'CyclicComponent' is used in the template ` +
              `but importing it would create a cycle: ` +
              `${_abs('/cyclic.ts')} -> ${_abs('/test.ts')} -> ${_abs('/cyclic.ts')}`,
        ]);
      });
    });

    describe('local refs', () => {
      it('should not generate an error when a local ref is unresolved (outside of template type-checking)',
         () => {
           env.write('test.ts', `
          import {Component} from '@angular/core';

          @Component({
            template: '<div #ref="unknownTarget"></div>',
          })
          export class TestCmp {}
        `);
           const diags = env.driveDiagnostics();
           expect(diags.length).toBe(1);
           expect(diags[0].messageText)
               .toEqual(`No directive found with exportAs 'unknownTarget'.`);
         });
    });

    describe('multiple local refs', () => {
      const getComponentScript = (template: string): string => `
      import {Component, Directive, NgModule} from '@angular/core';

      @Component({selector: 'my-cmp', template: \`${template}\`})
      class Cmp {}

      @NgModule({declarations: [Cmp]})
      class Module {}
    `;

      const cases = [
        `
        <div #ref></div>
        <div #ref></div>
      `,
        `
        <ng-container>
          <div #ref></div>
        </ng-container>
        <div #ref></div>
      `,
        `
        <ng-template>
          <div #ref></div>
        </ng-template>
        <div #ref></div>
      `,
        `
        <div *ngIf="visible" #ref></div>
        <div #ref></div>
      `,
        `
        <div *ngFor="let item of items" #ref></div>
        <div #ref></div>
      `
      ];

      cases.forEach(template => {
        it('should not throw', () => {
          env.write('test.ts', getComponentScript(template));
          const errors = env.driveDiagnostics();
          expect(errors.length).toBe(0);
        });
      });
    });

    it('should wrap "inputs" and "outputs" keys if they contain unsafe characters', () => {
      env.write(`test.ts`, `
      import {Directive, Input} from '@angular/core';

      @Directive({
        selector: '[somedir]',
        inputs: ['track-type', 'track-name', 'inputTrackName', 'src.xl'],
        outputs: ['output-track-type', 'output-track-name', 'outputTrackName', 'output.event']
      })
      export class SomeDir {
        @Input('track-type') trackType: string;
        @Input('track-name') trackName: string;
      }
    `);

      env.driveMain();
      const jsContents = env.getContents('test.js');
      const inputsAndOutputs = `
      inputs: {
        "track-type": "track-type",
        "track-name": "track-name",
        inputTrackName: "inputTrackName",
        "src.xl": "src.xl",
        trackType: ["track-type", "trackType"],
        trackName: ["track-name", "trackName"]
      },
      outputs: {
        "output-track-type": "output-track-type",
        "output-track-name": "output-track-name",
        outputTrackName: "outputTrackName",
        "output.event": "output.event"
      }
    `;
      expect(trim(jsContents)).toContain(trim(inputsAndOutputs));
    });

    it('should generate the correct declaration for class members decorated with @Input', () => {
      env.write('test.ts', `
        import {Directive, Input} from '@angular/core';

        @Directive({selector: '[dir]'})
        export class TestDir {
          @Input() noArgs: any;
          @Input('aliasedStringArg') stringArg: any;
          @Input({required: true}) requiredNoAlias: any;
          @Input({alias: 'aliasedRequiredWithAlias', required: true}) requiredWithAlias: any;
        }
      `);

      env.driveMain();

      const dtsContents = env.getContents('test.d.ts');

      expect(dtsContents)
          .toContain(
              'static ɵdir: i0.ɵɵDirectiveDeclaration<TestDir, "[dir]", never, ' +
              '{ "noArgs": { "alias": "noArgs"; "required": false; }; "stringArg": ' +
              '{ "alias": "aliasedStringArg"; "required": false; }; "requiredNoAlias": ' +
              '{ "alias": "requiredNoAlias"; "required": true; }; "requiredWithAlias": ' +
              '{ "alias": "aliasedRequiredWithAlias"; "required": true; }; }, {}, never, never, false, never>;');
    });

    it('should generate the correct declaration for directives using the `inputs` array', () => {
      env.write('test.ts', `
        import {Directive, Input} from '@angular/core';

        @Directive({
          selector: '[dir]',
          inputs: [
            'plain',
            'withAlias: aliasedWithAlias',
            {name: 'plainLiteral'},
            {name: 'aliasedLiteral', alias: 'alisedLiteralAlias'},
            {name: 'requiredLiteral', required: true},
            {name: 'requiredAlisedLiteral', alias: 'requiredAlisedLiteralAlias', required: true}
          ]
        })
        export class TestDir {
          plainLiteral: any;
          aliasedLiteral: any;
          requiredLiteral: any;
          requiredAlisedLiteral: any;
        }
      `);

      env.driveMain();

      const dtsContents = env.getContents('test.d.ts');

      expect(dtsContents)
          .toContain(
              'static ɵdir: i0.ɵɵDirectiveDeclaration<TestDir, "[dir]", never, ' +
              '{ "plain": { "alias": "plain"; "required": false; }; ' +
              '"withAlias": { "alias": "aliasedWithAlias"; "required": false; }; ' +
              '"plainLiteral": { "alias": "plainLiteral"; "required": false; }; ' +
              '"aliasedLiteral": { "alias": "alisedLiteralAlias"; "required": false; }; ' +
              '"requiredLiteral": { "alias": "requiredLiteral"; "required": true; }; ' +
              '"requiredAlisedLiteral": { "alias": "requiredAlisedLiteralAlias"; "required": true; }; }, {}, never, never, false, never>;');
    });

    describe('NgModule invalid import/export errors', () => {
      function verifyThrownError(errorCode: ErrorCode, errorMessage: string) {
        const errors = env.driveDiagnostics();
        expect(errors.length).toBe(1);
        let {code, messageText} = errors[0];
        if (errors[0].relatedInformation !== undefined) {
          messageText += errors[0].relatedInformation.map(info => info.messageText).join('\n');
        }
        expect(code).toBe(ngErrorCode(errorCode));
        expect(trim(messageText as string)).toContain(errorMessage);
      }

      it('should provide a hint when importing an invalid NgModule from node_modules', () => {
        env.write('node_modules/external/index.d.ts', `
          export declare class NotAModule {}
        `);
        env.write('test.ts', `
          import {NgModule} from '@angular/core';
          import {NotAModule} from 'external';

          @NgModule({
            imports: [NotAModule],
          })
          export class Module {}
        `);

        verifyThrownError(
            ErrorCode.NGMODULE_INVALID_IMPORT,
            'This likely means that the library (external) which declares NotAModule is not ' +
                'compatible with Angular Ivy.');
      });

      it('should provide a hint when importing an invalid NgModule from a local library', () => {
        env.write('libs/external/index.d.ts', `
          export declare class NotAModule {}
        `);

        env.write('test.ts', `
          import {NgModule} from '@angular/core';
          import {NotAModule} from './libs/external';

          @NgModule({
            imports: [NotAModule],
          })
          export class Module {}
        `);

        verifyThrownError(
            ErrorCode.NGMODULE_INVALID_IMPORT,
            'This likely means that the dependency which declares NotAModule is not ' +
                'compatible with Angular Ivy.');
      });

      it('should provide a hint when importing an invalid NgModule in the current program', () => {
        env.write('invalid.ts', `
          export class NotAModule {}
        `);

        env.write('test.ts', `
          import {NgModule} from '@angular/core';
          import {NotAModule} from './invalid';

          @NgModule({
            imports: [NotAModule],
          })
          export class Module {}
        `);

        verifyThrownError(
            ErrorCode.NGMODULE_INVALID_IMPORT, 'Is it missing an @NgModule annotation?');
      });
    });

    describe('when processing external directives', () => {
      it('should not emit multiple references to the same directive', () => {
        env.write('node_modules/external/index.d.ts', `
        import {ɵɵDirectiveDeclaration, ɵɵNgModuleDeclaration} from '@angular/core';

        export declare class ExternalDir {
          static ɵdir: ɵɵDirectiveDeclaration<ExternalDir, '[test]', never, never, never, never>;
        }

        export declare class ExternalModule {
          static ɵmod: ɵɵNgModuleDeclaration<ExternalModule, [typeof ExternalDir], never, [typeof ExternalDir]>;
        }
      `);
        env.write('test.ts', `
        import {Component, Directive, NgModule} from '@angular/core';
        import {ExternalModule} from 'external';

        @Component({
          template: '<div test></div>',
        })
        class Cmp {}

        @NgModule({
          declarations: [Cmp],
          // Multiple imports of the same module used to result in duplicate directive references
          // in the output.
          imports: [ExternalModule, ExternalModule],
        })
        class Module {}
      `);

        env.driveMain();
        const jsContents = env.getContents('test.js');
        expect(jsContents).toMatch(/dependencies: \[i1\.ExternalDir\]/);
      });

      it('should import directives by their external name', () => {
        env.write('node_modules/external/index.d.ts', `
        import {ɵɵDirectiveDeclaration, ɵɵNgModuleDeclaration} from '@angular/core';
        import {InternalDir} from './internal';

        export {InternalDir as ExternalDir} from './internal';

        export declare class ExternalModule {
          static ɵmod: ɵɵNgModuleDeclaration<ExternalModule, [typeof InternalDir], never, [typeof InternalDir]>;
        }
      `);
        env.write('node_modules/external/internal.d.ts', `

        export declare class InternalDir {
          static ɵdir: ɵɵDirectiveDeclaration<InternalDir, '[test]', never, never, never, never>;
        }
      `);
        env.write('test.ts', `
        import {Component, Directive, NgModule} from '@angular/core';
        import {ExternalModule} from 'external';

        @Component({
          template: '<div test></div>',
        })
        class Cmp {}

        @NgModule({
          declarations: [Cmp],
          imports: [ExternalModule],
        })
        class Module {}
      `);

        env.driveMain();
        const jsContents = env.getContents('test.js');
        expect(jsContents).toMatch(/dependencies: \[i1\.ExternalDir\]/);
      });
    });

    // Run checks that are present in preanalysis phase in both sync and async mode, to
    // make sure the error messages are consistently thrown from `analyzeSync` and
    // `analyzeAsync` functions.
    ['sync', 'async'].forEach(mode => {
      describe(`preanalysis phase checks [${mode}]`, () => {
        let driveDiagnostics: () => Promise<ReadonlyArray<ts.Diagnostic>>;
        beforeEach(() => {
          if (mode === 'async') {
            env.enablePreloading();
            driveDiagnostics = () => env.driveDiagnosticsAsync();
          } else {
            driveDiagnostics = () => Promise.resolve(env.driveDiagnostics());
          }
        });

        it('should throw if @Component is missing a template', async () => {
          env.write('test.ts', `
            import {Component} from '@angular/core';

            @Component({
              selector: 'test',
            })
            export class TestCmp {}
          `);

          const diags = await driveDiagnostics();
          expect(diags[0].messageText).toBe('component is missing a template');
          expect(diags[0].file!.fileName).toBe(absoluteFrom('/test.ts'));
        });

        it('should throw if `styleUrls` is defined incorrectly in @Component', async () => {
          env.write('test.ts', `
            import {Component} from '@angular/core';

            @Component({
              selector: 'test',
              template: '...',
              styleUrls: '...'
            })
            export class TestCmp {}
          `);

          const diags = await driveDiagnostics();
          expect(diags.length).toBe(1);
          const messageText = ts.flattenDiagnosticMessageText(diags[0].messageText, '\n');
          expect(messageText).toContain('styleUrls must be an array of strings');
          expect(messageText).toContain('Value is of type \'string\'.');
          expect(diags[0].file!.fileName).toBe(absoluteFrom('/test.ts'));
        });
      });
    });

    describe('flat module indices', () => {
      it('should generate a basic flat module index', () => {
        env.tsconfig({
          'flatModuleOutFile': 'flat.js',
        });
        env.write('test.ts', 'export const TEST = "this is a test";');

        env.driveMain();
        const jsContents = env.getContents('flat.js');
        expect(jsContents).toContain('export * from \'./test\';');
      });

      it('should determine the flat module entry-point within multiple root files', () => {
        env.tsconfig({
          'flatModuleOutFile': 'flat.js',
        });
        env.write('ignored.ts', 'export const TEST = "this is ignored";');
        env.write('index.ts', 'export const ENTRY = "this is the entry";');

        env.driveMain();
        const jsContents = env.getContents('flat.js');
        expect(jsContents)
            .toContain(
                'export * from \'./index\';',
                'Should detect the "index.ts" file as flat module entry-point.');
      });

      it('should generate a flat module with an id', () => {
        env.tsconfig({
          'flatModuleOutFile': 'flat.js',
          'flatModuleId': '@mymodule',
        });
        env.write('test.ts', 'export const TEST = "this is a test";');

        env.driveMain();
        const dtsContents = env.getContents('flat.d.ts');
        expect(dtsContents).toContain('/// <amd-module name="@mymodule" />');
      });

      it('should generate a proper flat module index file when nested', () => {
        env.tsconfig({
          'flatModuleOutFile': './public-api/index.js',
        });

        env.write('test.ts', `export const SOME_EXPORT = 'some-export'`);
        env.driveMain();

        expect(env.getContents('./public-api/index.js')).toContain(`export * from '../test';`);
      });

      it('should not throw if "flatModuleOutFile" is set to null', () => {
        env.tsconfig({
          'flatModuleOutFile': null,
        });

        env.write('test.ts', `export const SOME_EXPORT = 'some-export'`);
        // The "driveMain" method automatically ensures that there is no
        // exception and that the build succeeded.
        env.driveMain();
      });

      it('should not throw or produce flat module index if "flatModuleOutFile" is set to ' +
             'empty string',
         () => {
           env.tsconfig({
             'flatModuleOutFile': '',
           });

           env.write('test.ts', `export const SOME_EXPORT = 'some-export'`);
           // The "driveMain" method automatically ensures that there is no
           // exception and that the build succeeded.
           env.driveMain();
           // Previously ngtsc incorrectly tried generating a flat module index
           // file if the "flatModuleOutFile" was set to an empty string. ngtsc
           // just wrote the bundle file with an empty filename (just extension).
           env.assertDoesNotExist('.js');
           env.assertDoesNotExist('.d.ts');
         });

      it('should report an error when a flat module index is requested but no entrypoint can be determined',
         () => {
           env.tsconfig({'flatModuleOutFile': 'flat.js'});
           env.write('test.ts', 'export class Foo {}');
           env.write('test2.ts', 'export class Bar {}');

           const errors = env.driveDiagnostics();
           expect(errors.length).toBe(1);
           expect(errors[0].messageText)
               .toBe(
                   'Angular compiler option "flatModuleOutFile" requires one and only one .ts file in the "files" field.');
         });

      it('should report an error when a visible directive is not exported', () => {
        env.tsconfig({'flatModuleOutFile': 'flat.js'});
        env.write('test.ts', `
        import {Directive, NgModule} from '@angular/core';

        // The directive is not exported.
        @Directive({selector: 'test'})
        class Dir {}

        // The module is, which makes the directive visible.
        @NgModule({declarations: [Dir], exports: [Dir]})
        export class Module {}
      `);

        const errors = env.driveDiagnostics();
        expect(errors.length).toBe(1);
        expect(errors[0].messageText)
            .toBe(
                'Unsupported private class Dir. This class is visible ' +
                'to consumers via Module -> Dir, but is not exported from the top-level library ' +
                'entrypoint.');

        // Verify that the error is for the correct class.
        const error = errors[0] as ts.Diagnostic;
        const id = expectTokenAtPosition(error.file!, error.start!, ts.isIdentifier);
        expect(id.text).toBe('Dir');
        expect(ts.isClassDeclaration(id.parent)).toBe(true);
      });

      it('should report an error when a visible host directive is not exported', () => {
        env.tsconfig({'flatModuleOutFile': 'flat.js'});
        env.write('test.ts', `
        import {Directive, NgModule} from '@angular/core';

        @Directive({
          standalone: true,
        })
        class HostDir {}

        // The directive is not exported.
        @Directive({selector: 'test', hostDirectives: [HostDir]})
        export class Dir {}
      `);

        const errors = env.driveDiagnostics();
        expect(errors.length).toBe(1);
        expect(errors[0].code).toBe(ngErrorCode(ErrorCode.SYMBOL_NOT_EXPORTED));
      });

      it('should report an error when a deeply visible directive is not exported', () => {
        env.tsconfig({'flatModuleOutFile': 'flat.js'});
        env.write('test.ts', `
        import {Directive, NgModule} from '@angular/core';

        // The directive is not exported.
        @Directive({selector: 'test'})
        class Dir {}

        // Neither is the module which declares it - meaning the directive is not visible here.
        @NgModule({declarations: [Dir], exports: [Dir]})
        class DirModule {}

        // The module is, which makes the directive visible.
        @NgModule({exports: [DirModule]})
        export class Module {}
      `);

        const errors = env.driveDiagnostics();
        expect(errors.length).toBe(2);
        expect(errors[0].messageText)
            .toBe(
                'Unsupported private class DirModule. This class is ' +
                'visible to consumers via Module -> DirModule, but is not exported from the top-level ' +
                'library entrypoint.');
        expect(errors[1].messageText)
            .toBe(
                'Unsupported private class Dir. This class is visible ' +
                'to consumers via Module -> DirModule -> Dir, but is not exported from the top-level ' +
                'library entrypoint.');
      });

      it('should report an error when a deeply visible module is not exported', () => {
        env.tsconfig({'flatModuleOutFile': 'flat.js'});
        env.write('test.ts', `
        import {Directive, NgModule} from '@angular/core';

        // The directive is exported.
        @Directive({selector: 'test'})
        export class Dir {}

        // The module which declares it is not.
        @NgModule({declarations: [Dir], exports: [Dir]})
        class DirModule {}

        // The module is, which makes the module and directive visible.
        @NgModule({exports: [DirModule]})
        export class Module {}
      `);

        const errors = env.driveDiagnostics();
        expect(errors.length).toBe(1);
        expect(errors[0].messageText)
            .toBe(
                'Unsupported private class DirModule. This class is ' +
                'visible to consumers via Module -> DirModule, but is not exported from the top-level ' +
                'library entrypoint.');
      });

      it('should not report an error when a non-exported module is imported by a visible one',
         () => {
           env.tsconfig({'flatModuleOutFile': 'flat.js'});
           env.write('test.ts', `
        import {Directive, NgModule} from '@angular/core';

        // The directive is not exported.
        @Directive({selector: 'test'})
        class Dir {}

        // Neither is the module which declares it.
        @NgModule({declarations: [Dir], exports: [Dir]})
        class DirModule {}

        // This module is, but it doesn't re-export the module, so it doesn't make the module and
        // directive visible.
        @NgModule({imports: [DirModule]})
        export class Module {}
      `);

           const errors = env.driveDiagnostics();
           expect(errors.length).toBe(0);
         });

      it('should not report an error when re-exporting an external symbol', () => {
        env.tsconfig({'flatModuleOutFile': 'flat.js'});
        env.write('test.ts', `
        import {Directive, NgModule} from '@angular/core';
        import {ExternalModule} from 'external';

        // This module makes ExternalModule and ExternalDir visible.
        @NgModule({exports: [ExternalModule]})
        export class Module {}
      `);
        env.write('node_modules/external/index.d.ts', `
        import {ɵɵDirectiveDeclaration, ɵɵNgModuleDeclaration} from '@angular/core';

        export declare class ExternalDir {
          static ɵdir: ɵɵDirectiveDeclaration<ExternalDir, '[test]', never, never, never, never>;
        }

        export declare class ExternalModule {
          static ɵmod: ɵɵNgModuleDeclaration<ExternalModule, [typeof ExternalDir], never, [typeof ExternalDir]>;
        }
      `);

        const errors = env.driveDiagnostics();
        expect(errors.length).toBe(0);
      });
    });

    describe('aliasing re-exports', () => {
      beforeEach(() => {
        env.tsconfig({
          'generateDeepReexports': true,
        });
      });

      it('should re-export a directive from a different file under a private symbol name', () => {
        env.write('dir.ts', `
          import {Directive} from '@angular/core';

          @Directive({
            selector: 'dir',
          })
          export class Dir {}
        `);
        env.write('module.ts', `
          import {Directive, NgModule} from '@angular/core';
          import {Dir} from './dir';

          @Directive({selector: '[inline]'})
          export class InlineDir {}

          @NgModule({
            declarations: [Dir, InlineDir],
            exports: [Dir, InlineDir],
          })
          export class Module {}
        `);

        env.driveMain();
        const jsContents = env.getContents('module.js');
        const dtsContents = env.getContents('module.d.ts');

        expect(jsContents).toContain('export { Dir as ɵngExportɵModuleɵDir } from "./dir";');
        expect(jsContents).not.toContain('ɵngExportɵModuleɵInlineDir');
        expect(dtsContents).toContain('export { Dir as ɵngExportɵModuleɵDir } from "./dir";');
        expect(dtsContents).not.toContain('ɵngExportɵModuleɵInlineDir');
      });

      it('should re-export a directive from an exported NgModule under a private symbol name',
         () => {
           env.write('dir.ts', `
          import {Directive, NgModule} from '@angular/core';

          @Directive({
            selector: 'dir',
          })
          export class Dir {}

          @NgModule({
            declarations: [Dir],
            exports: [Dir],
          })
          export class DirModule {}
        `);
           env.write('module.ts', `
          import {NgModule} from '@angular/core';
          import {DirModule} from './dir';

          @NgModule({
            exports: [DirModule],
          })
          export class Module {}
        `);

           env.driveMain();
           const jsContents = env.getContents('module.js');
           const dtsContents = env.getContents('module.d.ts');

           expect(jsContents).toContain('export { Dir as ɵngExportɵModuleɵDir } from "./dir";');
           expect(dtsContents).toContain('export { Dir as ɵngExportɵModuleɵDir } from "./dir";');
         });

      it('should not re-export a directive that\'s not exported from the NgModule', () => {
        env.write('dir.ts', `
             import {Directive} from '@angular/core';

             @Directive({
               selector: 'dir',
             })
             export class Dir {}
           `);
        env.write('module.ts', `
             import {NgModule} from '@angular/core';
             import {Dir} from './dir';

             @NgModule({
               declarations: [Dir],
               exports: [],
             })
             export class Module {}
           `);

        env.driveMain();
        const jsContents = env.getContents('module.js');
        const dtsContents = env.getContents('module.d.ts');

        expect(jsContents).not.toContain('ɵngExportɵModuleɵDir');
        expect(dtsContents).not.toContain('ɵngExportɵModuleɵDir');
      });

      it('should not re-export a directive that\'s already exported', () => {
        env.write('dir.ts', `
          import {Directive} from '@angular/core';

          @Directive({
            selector: 'dir',
          })
          export class Dir {}
        `);
        env.write('module.ts', `
          import {NgModule} from '@angular/core';
          import {Dir} from './dir';

          @NgModule({
            declarations: [Dir],
            exports: [Dir],
          })
          export class Module {}

          export {Dir};
        `);

        env.driveMain();
        const jsContents = env.getContents('module.js');
        const dtsContents = env.getContents('module.d.ts');

        expect(jsContents).not.toContain('ɵngExportɵModuleɵDir');
        expect(dtsContents).not.toContain('ɵngExportɵModuleɵDir');
      });

      it('should not re-export a directive from an exported, external NgModule', () => {
        env.write(`node_modules/external/index.d.ts`, `
          import {ɵɵDirectiveDeclaration, ɵɵNgModuleDeclaration} from '@angular/core';

          export declare class ExternalDir {
            static ɵdir: ɵɵDirectiveDeclaration<ExternalDir, '[test]', never, never, never, never>;
          }

          export declare class ExternalModule {
            static ɵmod: ɵɵNgModuleDeclaration<ExternalModule, [typeof ExternalDir], never, [typeof ExternalDir]>;
          }
          `);
        env.write('module.ts', `
          import {NgModule} from '@angular/core';
          import {ExternalModule} from 'external';

          @NgModule({
            exports: [ExternalModule],
          })
          export class Module {}
        `);

        env.driveMain();
        const jsContents = env.getContents('module.js');

        expect(jsContents).not.toContain('ɵngExportɵExternalModuleɵExternalDir');
      });

      it('should error when two directives with the same declared name are exported from the same NgModule',
         () => {
           env.write('dir.ts', `
          import {Directive} from '@angular/core';

          @Directive({
            selector: 'dir',
          })
          export class Dir {}
        `);
           env.write('dir2.ts', `
          import {Directive} from '@angular/core';

          @Directive({
            selector: 'dir',
          })
          export class Dir {}
        `);
           env.write('module.ts', `
          import {NgModule} from '@angular/core';
          import {Dir} from './dir';
          import {Dir as Dir2} from './dir2';

          @NgModule({
            declarations: [Dir, Dir2],
            exports: [Dir, Dir2],
          })
          export class Module {}
        `);

           const diag = env.driveDiagnostics();
           expect(diag.length).toBe(1);
           expect(diag[0]!.code).toEqual(ngErrorCode(ErrorCode.NGMODULE_REEXPORT_NAME_COLLISION));
         });

      it('should not error when two directives with the same declared name are exported from the same NgModule, but one is exported from the file directly',
         () => {
           env.write('dir.ts', `
             import {Directive} from '@angular/core';

             @Directive({
               selector: 'dir',
             })
             export class Dir {}
           `);
           env.write('dir2.ts', `
             import {Directive} from '@angular/core';

             @Directive({
               selector: 'dir',
             })
             export class Dir {}
           `);
           env.write('module.ts', `
             import {NgModule} from '@angular/core';
             import {Dir} from './dir';
             import {Dir as Dir2} from './dir2';

             @NgModule({
               declarations: [Dir, Dir2],
               exports: [Dir, Dir2],
             })
             export class Module {}

             export {Dir} from './dir2';
           `);

           env.driveMain();
           const jsContents = env.getContents('module.js');
           expect(jsContents).toContain('export { Dir as ɵngExportɵModuleɵDir } from "./dir";');
         });

      it('should choose a re-exported symbol if one is present', () => {
        env.write(`node_modules/external/dir.d.ts`, `
          import {ɵɵDirectiveDeclaration} from '@angular/core';

          export declare class ExternalDir {
            static ɵdir: ɵɵDirectiveDeclaration<ExternalDir, '[test]', never, never, never, never>;
          }
          `);
        env.write('node_modules/external/module.d.ts', `
          import {ɵɵNgModuleDeclaration} from '@angular/core';
          import {ExternalDir} from './dir';

          export declare class ExternalModule {
            static ɵmod: ɵɵNgModuleDeclaration<ExternalModule, [typeof ExternalDir], never, [typeof ExternalDir]>;
          }

          export {ExternalDir as ɵngExportɵExternalModuleɵExternalDir};
        `);
        env.write('test.ts', `
          import {Component, Directive, NgModule} from '@angular/core';
          import {ExternalModule} from 'external/module';

          @Component({
            selector: 'test-cmp',
            template: '<div test></div>',
          })
          class Cmp {}

          @NgModule({
            declarations: [Cmp],
            imports: [ExternalModule],
          })
          class Module {}
        `);

        env.driveMain();
        const jsContents = env.getContents('test.js');
        expect(jsContents).toContain('import * as i1 from "external/module";');
        expect(jsContents).toContain('dependencies: [i1.ɵngExportɵExternalModuleɵExternalDir]');
      });

      it('should not generate re-exports when disabled', () => {
        // Return to the default configuration, which has re-exports disabled.
        env.tsconfig();

        env.write('dir.ts', `
          import {Directive} from '@angular/core';

          @Directive({
            selector: 'dir',
          })
          export class Dir {}
        `);
        env.write('module.ts', `
          import {NgModule} from '@angular/core';
          import {Dir} from './dir';

          @NgModule({
            declarations: [Dir],
            exports: [Dir],
          })
          export class Module {}
        `);

        env.driveMain();
        const jsContents = env.getContents('module.js');
        const dtsContents = env.getContents('module.d.ts');

        expect(jsContents).not.toContain('ɵngExportɵModuleɵDir');
        expect(dtsContents).not.toContain('ɵngExportɵModuleɵDir');
      });
    });

    it('should execute custom transformers', () => {
      let beforeCount = 0;
      let afterCount = 0;

      env.write('test.ts', `
      import {NgModule} from '@angular/core';

      @NgModule({})
      class Module {}
    `);

      env.driveMain({
        beforeTs: [() => (sourceFile: ts.SourceFile) => {
          beforeCount++;
          return sourceFile;
        }],
        afterTs: [() => (sourceFile: ts.SourceFile) => {
          afterCount++;
          return sourceFile;
        }],
      });

      expect(beforeCount).toBe(1);
      expect(afterCount).toBe(1);
    });

    describe('sanitization', () => {
      it('should generate sanitizers for unsafe attributes in hostBindings fn in Directives',
         () => {
           env.write(`test.ts`, `
        import {Component, Directive, HostBinding, NgModule, Input} from '@angular/core';

        @Directive({
          selector: '[unsafeAttrs]'
        })
        class UnsafeAttrsDirective {
          @HostBinding('attr.href')
          attrHref: string;

          @HostBinding('attr.src')
          attrSrc: string;

          @HostBinding('attr.action')
          attrAction: string;

          @HostBinding('attr.profile')
          attrProfile: string;

          @HostBinding('attr.innerHTML')
          attrInnerHTML: string;

          @HostBinding('attr.title')
          attrSafeTitle: string;

          @Input() unsafeAttrs: any;
        }

        @Component({
          selector: 'foo',
          template: '<a [unsafeAttrs]="ctxProp">Link Title</a>'
        })
        class FooCmp {
          ctxProp = '';
        }

        @NgModule({declarations: [FooCmp, UnsafeAttrsDirective]})
        export class Module {}
      `);

           env.driveMain();
           const jsContents = env.getContents('test.js');
           const hostBindingsFn = `
        hostVars: 6,
        hostBindings: function UnsafeAttrsDirective_HostBindings(rf, ctx) {
          if (rf & 2) {
            i0.ɵɵattribute("href", ctx.attrHref, i0.ɵɵsanitizeUrlOrResourceUrl)("src", ctx.attrSrc, i0.ɵɵsanitizeUrlOrResourceUrl)("action", ctx.attrAction, i0.ɵɵsanitizeUrl)("profile", ctx.attrProfile, i0.ɵɵsanitizeResourceUrl)("innerHTML", ctx.attrInnerHTML, i0.ɵɵsanitizeHtml)("title", ctx.attrSafeTitle);
          }
        }
      `;
           expect(trim(jsContents)).toContain(trim(hostBindingsFn));
         });

      it('should generate sanitizers for unsafe properties in hostBindings fn in Directives',
         () => {
           env.write(`test.ts`, `
        import {Component, Directive, HostBinding, Input, NgModule} from '@angular/core';

        @Directive({
          selector: '[unsafeProps]'
        })
        class UnsafePropsDirective {
          @HostBinding('href')
          propHref: string;

          @HostBinding('src')
          propSrc: string;

          @HostBinding('action')
          propAction: string;

          @HostBinding('profile')
          propProfile: string;

          @HostBinding('innerHTML')
          propInnerHTML: string;

          @HostBinding('title')
          propSafeTitle: string;

          @Input() unsafeProps: any;
        }

        @Component({
          selector: 'foo',
          template: '<a [unsafeProps]="ctxProp">Link Title</a>'
        })
        class FooCmp {
          ctxProp = '';
        }

        @NgModule({declarations: [FooCmp, UnsafePropsDirective]})
        class MyModule {}
      `);

           env.driveMain();
           const jsContents = env.getContents('test.js');
           const hostBindingsFn = `
        hostVars: 6,
        hostBindings: function UnsafePropsDirective_HostBindings(rf, ctx) {
          if (rf & 2) {
            i0.ɵɵhostProperty("href", ctx.propHref, i0.ɵɵsanitizeUrlOrResourceUrl)("src", ctx.propSrc, i0.ɵɵsanitizeUrlOrResourceUrl)("action", ctx.propAction, i0.ɵɵsanitizeUrl)("profile", ctx.propProfile, i0.ɵɵsanitizeResourceUrl)("innerHTML", ctx.propInnerHTML, i0.ɵɵsanitizeHtml)("title", ctx.propSafeTitle);
          }
        }
      `;
           expect(trim(jsContents)).toContain(trim(hostBindingsFn));
         });

      it('should not generate sanitizers for URL properties in hostBindings fn in Component',
         () => {
           env.write(`test.ts`, `
        import {Component} from '@angular/core';

        @Component({
          selector: 'foo',
          template: '<a href="example.com">Link Title</a>',
          host: {
            '[src]': 'srcProp',
            '[href]': 'hrefProp',
            '[title]': 'titleProp',
            '[attr.src]': 'srcAttr',
            '[attr.href]': 'hrefAttr',
            '[attr.title]': 'titleAttr',
          }
        })
        class FooCmp {}
      `);

           env.driveMain();
           const jsContents = env.getContents('test.js');
           const hostBindingsFn = `
        hostVars: 6,
        hostBindings: function FooCmp_HostBindings(rf, ctx) {
          if (rf & 2) {
            i0.ɵɵhostProperty("src", ctx.srcProp)("href", ctx.hrefProp)("title", ctx.titleProp);
            i0.ɵɵattribute("src", ctx.srcAttr)("href", ctx.hrefAttr)("title", ctx.titleAttr);
          }
        }
      `;
           expect(trim(jsContents)).toContain(trim(hostBindingsFn));
         });
    });

    describe('NgModule export aliasing', () => {
      it('should use an alias to import a directive from a deep dependency', () => {
        env.tsconfig({'_useHostForImportGeneration': true});

        // 'alpha' declares the directive which will ultimately be imported.
        env.write('alpha.d.ts', `
        import {ɵɵDirectiveDeclaration, ɵɵNgModuleDeclaration} from '@angular/core';

        export declare class ExternalDir {
          static ɵdir: ɵɵDirectiveDeclaration<ExternalDir, '[test]', never, never, never, never>;
        }

        export declare class AlphaModule {
          static ɵmod: ɵɵNgModuleDeclaration<AlphaModule, [typeof ExternalDir], never, [typeof ExternalDir]>;
        }
      `);

        // 'beta' re-exports AlphaModule from alpha.
        env.write('beta.d.ts', `
        import {ɵɵNgModuleDeclaration} from '@angular/core';
        import {AlphaModule} from './alpha';

        export declare class BetaModule {
          static ɵmod: ɵɵNgModuleDeclaration<AlphaModule, never, never, [typeof AlphaModule]>;
        }
      `);

        // The application imports BetaModule from beta, gaining visibility of
        // ExternalDir from alpha.
        env.write('test.ts', `
        import {Component, NgModule} from '@angular/core';
        import {BetaModule} from './beta';

        @Component({
          selector: 'cmp',
          template: '<div test></div>',
        })
        export class Cmp {}

        @NgModule({
          declarations: [Cmp],
          imports: [BetaModule],
        })
        export class Module {}
      `);
        env.driveMain();
        const jsContents = env.getContents('test.js');

        // Expect that ExternalDir from alpha is imported via the re-export from beta.
        expect(jsContents).toContain('import * as i1 from "root/beta";');
        expect(jsContents).toContain('dependencies: [i1.\u0275ng$root$alpha$$ExternalDir]');
      });

      it('should write alias ES2015 exports for NgModule exported directives', () => {
        env.tsconfig({'_useHostForImportGeneration': true});
        env.write('external.d.ts', `
        import {ɵɵDirectiveDeclaration, ɵɵNgModuleDeclaration} from '@angular/core';
        import {LibModule} from './lib';

        export declare class ExternalDir {
          static ɵdir: ɵɵDirectiveDeclaration<ExternalDir, '[test]', never, never, never, never>;
        }

        export declare class ExternalModule {
          static ɵmod: ɵɵNgModuleDeclaration<ExternalModule, [typeof ExternalDir], never, [typeof ExternalDir, typeof LibModule]>;
        }
      `);
        env.write('lib.d.ts', `
        import {ɵɵDirectiveDeclaration, ɵɵNgModuleDeclaration} from '@angular/core';

        export declare class LibDir {
          static ɵdir: ɵɵDirectiveDeclaration<LibDir, '[lib]', never, never, never, never>;
        }

        export declare class LibModule {
          static ɵmod: ɵɵNgModuleDeclaration<LibModule, [typeof LibDir], never, [typeof LibDir]>;
        }
      `);
        env.write('foo.ts', `
        import {Directive, NgModule} from '@angular/core';
        import {ExternalModule} from './external';

        @Directive({selector: '[foo]'})
        export class FooDir {}

        @NgModule({
          declarations: [FooDir],
          exports: [FooDir, ExternalModule]
        })
        export class FooModule {}
      `);
        env.write('index.ts', `
        import {Component, NgModule} from '@angular/core';
        import {FooModule} from './foo';

        @Component({
          selector: 'index',
          template: '<div foo test lib></div>',
        })
        export class IndexCmp {}

        @NgModule({
          declarations: [IndexCmp],
          exports: [FooModule],
        })
        export class IndexModule {}
      `);
        env.driveMain();
        const jsContents = env.getContents('index.js');
        expect(jsContents)
            .toContain('export { FooDir as \u0275ng$root$foo$$FooDir } from "root/foo";');
      });

      it('should escape unusual characters in aliased filenames', () => {
        env.tsconfig({'_useHostForImportGeneration': true});
        env.write('other._$test.ts', `
        import {Directive, NgModule} from '@angular/core';

        @Directive({selector: 'test'})
        export class TestDir {}

        @NgModule({
          declarations: [TestDir],
          exports: [TestDir],
        })
        export class OtherModule {}
      `);
        env.write('index.ts', `
        import {NgModule} from '@angular/core';
        import {OtherModule} from './other._$test';

        @NgModule({
          exports: [OtherModule],
        })
        export class IndexModule {}
      `);
        env.driveMain();
        const jsContents = env.getContents('index.js');
        expect(jsContents)
            .toContain(
                'export { TestDir as \u0275ng$root$other___test$$TestDir } from "root/other._$test";');
      });
    });

    describe('disableTypeScriptVersionCheck', () => {
      afterEach(() => restoreTypeScriptVersionForTesting());

      it('produces an error when not supported and version check is enabled', () => {
        setTypeScriptVersionForTesting('3.4.0');
        env.tsconfig({disableTypeScriptVersionCheck: false});
        env.write('empty.ts', '');

        const diags = env.driveDiagnostics();
        expect(diags.length).toBe(1);
        expect(diags[0].messageText).toContain('but 3.4.0 was found instead');
      });

      it('does not produce an error when supported and version check is enabled', () => {
        env.tsconfig({disableTypeScriptVersionCheck: false});
        env.write('empty.ts', '');

        // The TypeScript version is not overwritten, so the version
        // that is actually used should be supported
        const diags = env.driveDiagnostics();
        expect(diags.length).toBe(0);
      });

      it('does not produce an error when not supported but version check is disabled', () => {
        setTypeScriptVersionForTesting('3.4.0');
        env.tsconfig({disableTypeScriptVersionCheck: true});
        env.write('empty.ts', '');

        const diags = env.driveDiagnostics();
        expect(diags.length).toBe(0);
      });

      it('produces an error when not supported using default configuration', () => {
        setTypeScriptVersionForTesting('3.4.0');
        env.write('empty.ts', '');

        const diags = env.driveDiagnostics();
        expect(diags.length).toBe(1);
        expect(diags[0].messageText).toContain('but 3.4.0 was found instead');
      });
    });

    describe('inherited directives', () => {
      beforeEach(() => {
        env.write('local.ts', `
          import {Component, Directive, ElementRef} from '@angular/core';

          export class BasePlain {}

          export class BasePlainWithBlankConstructor {
            constructor() {}
          }

          export class BasePlainWithConstructorParameters {
            constructor(elementRef: ElementRef) {}
          }

          @Component({
            selector: 'base-cmp',
            template: 'BaseCmp',
          })
          export class BaseCmp {}

          @Directive({
            selector: '[base]',
          })
          export class BaseDir {}
        `);

        env.write('lib.d.ts', `
          import {ɵɵComponentDeclaration, ɵɵDirectiveDeclaration, ElementRef} from '@angular/core';

          export declare class BasePlain {}

          export declare class BasePlainWithBlankConstructor {
            constructor() {}
          }

          export declare class BasePlainWithConstructorParameters {
            constructor(elementRef: ElementRef) {}
          }

          export declare class BaseCmp {
            static ɵcmp: ɵɵComponentDeclaration<BaseCmp, "base-cmp", never, {}, {}, never>
          }

          export declare class BaseDir {
            static ɵdir: ɵɵDirectiveDeclaration<BaseDir, '[base]', never, never, never, never>;
          }
        `);
      });

      it('should not error when inheriting a constructor from a decorated directive class', () => {
        env.tsconfig();
        env.write('test.ts', `
          import {Directive, Component} from '@angular/core';
          import {BaseDir, BaseCmp} from './local';

          @Directive({
            selector: '[dir]',
          })
          export class Dir extends BaseDir {}

          @Component({
            selector: 'test-cmp',
            template: 'TestCmp',
          })
          export class Cmp extends BaseCmp {}
        `);
        const diags = env.driveDiagnostics();
        expect(diags.length).toBe(0);
      });

      it('should not error when inheriting a constructor without parameters', () => {
        env.tsconfig();
        env.write('test.ts', `
          import {Directive, Component} from '@angular/core';
          import {BasePlainWithBlankConstructor} from './local';

          @Directive({
            selector: '[dir]',
          })
          export class Dir extends BasePlainWithBlankConstructor {}

          @Component({
            selector: 'test-cmp',
            template: 'TestCmp',
          })
          export class Cmp extends BasePlainWithBlankConstructor {}
        `);
        const diags = env.driveDiagnostics();
        expect(diags.length).toBe(0);
      });

      it('should not error when inheriting from a class without a constructor', () => {
        env.tsconfig();
        env.write('test.ts', `
          import {Directive, Component} from '@angular/core';
          import {BasePlain} from './local';

          @Directive({
            selector: '[dir]',
          })
          export class Dir extends BasePlain {}

          @Component({
            selector: 'test-cmp',
            template: 'TestCmp',
          })
          export class Cmp extends BasePlain {}
        `);
        const diags = env.driveDiagnostics();
        expect(diags.length).toBe(0);
      });

      it('should error when inheriting a constructor from an undecorated class', () => {
        env.tsconfig();
        env.write('test.ts', `
          import {Directive, Component} from '@angular/core';
          import {BasePlainWithConstructorParameters} from './local';

          @Directive({
            selector: '[dir]',
          })
          export class Dir extends BasePlainWithConstructorParameters {}

          @Component({
            selector: 'test-cmp',
            template: 'TestCmp',
          })
          export class Cmp extends BasePlainWithConstructorParameters {}
        `);
        const diags = env.driveDiagnostics();
        expect(diags.length).toBe(2);
        expect(diags[0].messageText).toContain('Dir');
        expect(diags[0].messageText).toContain('BasePlainWithConstructorParameters');
        expect(diags[1].messageText).toContain('Cmp');
        expect(diags[1].messageText).toContain('BasePlainWithConstructorParameters');
      });

      it('should error when inheriting a constructor from undecorated grand super class', () => {
        env.tsconfig();
        env.write('test.ts', `
          import {Directive, Component} from '@angular/core';
          import {BasePlainWithConstructorParameters} from './local';

          class Parent extends BasePlainWithConstructorParameters {}

          @Directive({
            selector: '[dir]',
          })
          export class Dir extends Parent {}

          @Component({
            selector: 'test-cmp',
            template: 'TestCmp',
          })
          export class Cmp extends Parent {}
        `);

        const diags = env.driveDiagnostics();
        expect(diags.length).toBe(2);
        expect(diags[0].messageText).toContain('Dir');
        expect(diags[0].messageText).toContain('BasePlainWithConstructorParameters');
        expect(diags[1].messageText).toContain('Cmp');
        expect(diags[1].messageText).toContain('BasePlainWithConstructorParameters');
      });

      it('should error when inheriting a constructor from undecorated grand grand super class',
         () => {
           env.tsconfig();
           env.write('test.ts', `
              import {Directive, Component} from '@angular/core';
              import {BasePlainWithConstructorParameters} from './local';

              class GrandParent extends BasePlainWithConstructorParameters {}

              class Parent extends GrandParent {}

              @Directive({
                selector: '[dir]',
              })
              export class Dir extends Parent {}

              @Component({
                selector: 'test-cmp',
                template: 'TestCmp',
              })
              export class Cmp extends Parent {}
            `);

           const diags = env.driveDiagnostics();
           expect(diags.length).toBe(2);
           expect(diags[0].messageText).toContain('Dir');
           expect(diags[0].messageText).toContain('BasePlainWithConstructorParameters');
           expect(diags[1].messageText).toContain('Cmp');
           expect(diags[1].messageText).toContain('BasePlainWithConstructorParameters');
         });

      it('should not error when inheriting a constructor from decorated directive or component classes in a .d.ts file',
         () => {
           env.tsconfig();
           env.write('test.ts', `
              import {Component, Directive} from '@angular/core';
              import {BaseDir, BaseCmp} from './lib';

              @Directive({
                selector: '[dir]',
              })
              export class Dir extends BaseDir {}

              @Component({
                selector: 'test-cmp',
                template: 'TestCmp',
              })
              export class Cmp extends BaseCmp {}
           `);
           const diags = env.driveDiagnostics();
           expect(diags.length).toBe(0);
         });

      it('should error when inheriting a constructor from an undecorated class in a .d.ts file',
         () => {
           env.tsconfig();
           env.write('test.ts', `
              import {Directive} from '@angular/core';

              import {BasePlainWithConstructorParameters} from './lib';

              @Directive({
                selector: '[dir]',
              })
              export class Dir extends BasePlainWithConstructorParameters {}
            `);
           const diags = env.driveDiagnostics();
           expect(diags.length).toBe(1);
           expect(diags[0].messageText).toContain('Dir');
           expect(diags[0].messageText).toContain('Base');
         });

      it('should produce a diagnostic if an inherited required input is not bound', () => {
        env.tsconfig();
        env.write('test.ts', `
          import {Directive, Component, Input} from '@angular/core';

          @Directive()
          export class BaseDir {
            @Input({required: true}) input: any;
          }

          @Directive({
            selector: '[dir]',
            standalone: true
          })
          export class Dir extends BaseDir {}

          @Component({
            selector: 'test-cmp',
            template: '<div dir></div>',
            standalone: true,
            imports: [Dir]
          })
          export class Cmp {}
        `);
        const diags = env.driveDiagnostics();
        expect(diags.length).toBe(1);
        expect(diags[0].messageText)
            .toBe(`Required input 'input' from directive Dir must be specified.`);
      });

      it('should not produce a diagnostic if an inherited required input is bound', () => {
        env.tsconfig();
        env.write('test.ts', `
          import {Directive, Component, Input} from '@angular/core';

          @Directive()
          export class BaseDir {
            @Input({required: true}) input: any;
          }

          @Directive({
            selector: '[dir]',
            standalone: true
          })
          export class Dir extends BaseDir {}

          @Component({
            selector: 'test-cmp',
            template: '<div dir [input]="value"></div>',
            standalone: true,
            imports: [Dir]
          })
          export class Cmp {
            value = 123;
          }
        `);
        const diags = env.driveDiagnostics();
        expect(diags.length).toBe(0);
      });
    });

    describe('inline resources', () => {
      it('should process inline <style> tags', () => {
        env.write('test.ts', `
        import {Component} from '@angular/core';

        @Component({
          selector: 'test',
          template: '<style>h1 {font-size: larger}</style>',
          styles: ['h2 {width: 10px}']
        })
        export class TestCmp {}
      `);

        env.driveMain();
        const jsContents = env.getContents('test.js');
        expect(jsContents)
            .toContain(
                'styles: ["h2[_ngcontent-%COMP%] {width: 10px}", "h1[_ngcontent-%COMP%] {font-size: larger}"]');
      });

      it('should process inline <link> tags', () => {
        env.write('style.css', `h1 {font-size: larger}`);
        env.write('test.ts', `
        import {Component} from '@angular/core';

        @Component({
          selector: 'test',
          template: '<link rel="stylesheet" href="./style.css">',
        })
        export class TestCmp {}
      `);

        env.driveMain();
        const jsContents = env.getContents('test.js');
        expect(jsContents).toContain('styles: ["h1[_ngcontent-%COMP%] {font-size: larger}"]');
      });

      it('should share same styles declared in different components in the same file', () => {
        env.write('test.ts', `
          import {Component} from '@angular/core';

          @Component({
            selector: 'comp-a',
            template: 'Comp A',
            styles: [
              'span { font-size: larger; }',
              'div { background: url(/some-very-very-long-path.png); }',
              'img { background: url(/a/some-very-very-long-path.png); }'
            ]
          })
          export class CompA {}

          @Component({
            selector: 'comp-b',
            template: 'Comp B',
            styles: [
              'span { font-size: larger; }',
              'div { background: url(/some-very-very-long-path.png); }',
              'img { background: url(/b/some-very-very-long-path.png); }'
            ]
          })
          export class CompB {}
        `);

        env.driveMain();
        const jsContents = env.getContents('test.js');

        // Verify that long styles present in both components are extracted to a
        // separate var.
        expect(jsContents)
            .toContain(
                '_c0 = "div[_ngcontent-%COMP%] { background: url(/some-very-very-long-path.png); }";');

        expect(jsContents)
            .toContain(
                'styles: [' +
                // This style is present in both components, but was not extracted into
                // a separate var since it doesn't reach length threshold (50 chars) in
                // `ConstantPool`.
                '"span[_ngcontent-%COMP%] { font-size: larger; }", ' +
                // Style that is present in both components, but reaches length
                // threshold - extracted to a separate var.
                '_c0, ' +
                // Style that is unique to this component, but that reaches length
                // threshold - remains a string in the `styles` array.
                '"img[_ngcontent-%COMP%] { background: url(/a/some-very-very-long-path.png); }"]');

        expect(jsContents)
            .toContain(
                'styles: [' +
                // This style is present in both components, but was not extracted into
                // a separate var since it doesn't reach length threshold (50 chars) in
                // `ConstantPool`.
                '"span[_ngcontent-%COMP%] { font-size: larger; }", ' +
                // Style that is present in both components, but reaches length
                // threshold - extracted to a separate var.
                '_c0, ' +
                // Style that is unique to this component, but that reaches length
                // threshold - remains a string in the `styles` array.
                '"img[_ngcontent-%COMP%] { background: url(/b/some-very-very-long-path.png); }"]');
      });

      it('large strings are wrapped in a function for Closure', () => {
        env.tsconfig({
          annotateForClosureCompiler: true,
        });

        env.write('test.ts', `
          import {Component} from '@angular/core';

          @Component({
            selector: 'comp-a',
            template: 'Comp A',
            styles: [
              'div { background: url(/a.png); }',
              'div { background: url(/some-very-very-long-path.png); }',
            ]
          })
          export class CompA {}

          @Component({
            selector: 'comp-b',
            template: 'Comp B',
            styles: [
              'div { background: url(/b.png); }',
              'div { background: url(/some-very-very-long-path.png); }',
            ]
          })
          export class CompB {}
        `);

        env.driveMain();
        const jsContents = env.getContents('test.js');

        // Verify that long strings are extracted to a separate var. This should be
        // wrapped in a function to trick Closure not to inline the contents for very
        // large strings. See: https://github.com/angular/angular/pull/38253.
        expect(jsContents)
            .toContain(
                '_c0 = function () {' +
                ' return "div[_ngcontent-%COMP%] {' +
                ' background: url(/some-very-very-long-path.png);' +
                ' }";' +
                ' };');

        expect(jsContents)
            .toContain(
                'styles: [' +
                // Check styles for component A.
                '"div[_ngcontent-%COMP%] { background: url(/a.png); }", ' +
                // Large string should be called from function definition.
                '_c0()]');

        expect(jsContents)
            .toContain(
                'styles: [' +
                // Check styles for component B.
                '"div[_ngcontent-%COMP%] { background: url(/b.png); }", ' +
                // Large string should be called from function definition.
                '_c0()]');
      });

      it('should process `styles` as a string', () => {
        env.write('test.ts', `
        import {Component} from '@angular/core';

        @Component({
          template: '',
          styles: 'h2 {width: 10px}'
        })
        export class TestCmp {}
      `);

        env.driveMain();
        const jsContents = env.getContents('test.js');
        expect(jsContents).toContain('styles: ["h2[_ngcontent-%COMP%] {width: 10px}"]');
      });

      it('should process `styleUrl`', () => {
        env.write('dir/styles.css', 'h2 {width: 10px}');
        env.write('test.ts', `
          import {Component} from '@angular/core';

          @Component({
            selector: 'test-cmp',
            styleUrl: 'dir/styles.css',
            template: '',
          })
          export class TestCmp {}
        `);
        env.driveMain();

        const jsContents = env.getContents('test.js');
        expect(jsContents).not.toContain('styleUrl');
        expect(jsContents).toContain('styles: ["h2[_ngcontent-%COMP%] {width: 10px}"]');
      });

      it('should produce a diagnostic if both `styleUrls` and `styleUrl` are defined', () => {
        env.write('dir/styles.css', 'h2 {width: 10px}');
        env.write('test.ts', `
          import {Component} from '@angular/core';

          @Component({
            selector: 'test-cmp',
            styleUrl: 'dir/styles.css',
            styleUrls: ['dir/styles.css'],
            template: '',
          })
          export class TestCmp {}
        `);

        const diags = env.driveDiagnostics();
        expect(diags.length).toBe(1);
        expect(diags[0].messageText)
            .toContain('@Component cannot define both `styleUrl` and `styleUrls`');
      });
    });

    describe('empty resources', () => {
      it('should not include empty inline styles in the compiled output', () => {
        env.write('test.ts', `
          import {Component} from '@angular/core';

          const someStyle = ' ';

          @Component({
            selector: 'test-cmp',
            styles: ['', someStyle, '      '],
            template: '',
          })
          export class TestCmp {}
      `);
        env.driveMain();

        const jsContents = env.getContents('test.js');
        expect(jsContents).not.toContain('styles');
        expect(jsContents).not.toContain('styleUrls');
      });

      it('should not include empty external styles in the compiled output', () => {
        env.write('dir/a.css', '');
        env.write('dir/b.css', '                ');
        env.write('test.ts', `
          import {Component} from '@angular/core';

          @Component({
            selector: 'test-cmp',
            styleUrls: ['./dir/a.css', './dir/b.css'],
            template: '',
          })
          export class TestCmp {}
        `);
        env.driveMain();

        const jsContents = env.getContents('test.js');
        expect(jsContents).not.toContain('styles');
        expect(jsContents).not.toContain('styleUrls');
      });

      it('should not include empty <link> tags that resolve to empty stylesheets', () => {
        env.write('dir/a.css', '');
        env.write('dir/b.css', '                ');
        env.write('test.ts', `
        import {Component} from '@angular/core';

        @Component({
          selector: 'test',
          template: \`
            <link rel="stylesheet" href="./dir/a.css">
            <link rel="stylesheet" href="./dir/b.css">
          \`,
        })
        export class TestCmp {}
      `);

        env.driveMain();
        const jsContents = env.getContents('test.js').replace(/<link [^>]*>/g, '');
        expect(jsContents).not.toContain('styles');
        expect(jsContents).not.toContain('styleUrls');
      });
    });

    describe('non-exported classes', () => {
      beforeEach(() => env.tsconfig({compileNonExportedClasses: false}));

      it('should not emit directive definitions for non-exported classes if configured', () => {
        env.write('test.ts', `
          import {Directive} from '@angular/core';

          @Directive({
            selector: '[test]'
          })
          class TestDirective {}
        `);
        env.driveMain();
        const jsContents = env.getContents('test.js');

        expect(jsContents).not.toContain('defineDirective(');
        expect(jsContents).toContain('Directive({');
      });

      it('should not emit component definitions for non-exported classes if configured', () => {
        env.write('test.ts', `
          import {Component} from '@angular/core';

          @Component({
            selector: 'test',
            template: 'hello'
          })
          class TestComponent {}
        `);
        env.driveMain();
        const jsContents = env.getContents('test.js');

        expect(jsContents).not.toContain('defineComponent(');
        expect(jsContents).toContain('Component({');
      });

      it('should not emit module definitions for non-exported classes if configured', () => {
        env.write('test.ts', `
          import {NgModule} from '@angular/core';

          @NgModule({
            declarations: []
          })
          class TestModule {}
        `);
        env.driveMain();
        const jsContents = env.getContents('test.js');

        expect(jsContents).not.toContain('defineNgModule(');
        expect(jsContents).toContain('NgModule({');
      });

      it('should still compile a class that is indirectly exported', () => {
        env.write('test.ts', `
          import {Component} from '@angular/core';

          @Component({
            selector: 'test-cmp',
            template: 'Test Cmp',
          })
          class TestCmp {}

          export {TestCmp};
        `);
        env.driveMain();
        const jsContents = env.getContents('test.js');

        expect(jsContents).toContain('defineComponent');
      });
    });

    describe('iframe processing', () => {
      it('should generate attribute and property bindings with a validator fn when on <iframe>',
         () => {
           env.write('test.ts', `
                import {Component} from '@angular/core';

                @Component({
                  template: \`
                    <iframe src="http://angular.io"
                      [sandbox]="''" [attr.allow]="''"
                      [title]="'Hi!'"
                    ></iframe>
                  \`
                })
                export class SomeComponent {}
              `);

           env.driveMain();
           const jsContents = env.getContents('test.js');

           // Only `sandbox` has an extra validation fn (since it's security-sensitive),
           // the `title` property doesn't have an extra validation fn.
           expect(jsContents)
               .toContain(
                   'ɵɵproperty("sandbox", "", i0.ɵɵvalidateIframeAttribute)("title", "Hi!")');

           // The `allow` property is also security-sensitive, thus an extra validation fn.
           expect(jsContents).toContain('ɵɵattribute("allow", "", i0.ɵɵvalidateIframeAttribute)');
         });

      it('should generate an attribute binding instruction with a validator function ' +
             '(making sure it\'s case-insensitive, since this is allowed in Angular templates)',
         () => {
           env.write('test.ts', `
              import {Component} from '@angular/core';

              @Component({
                template: \`
                  <IFRAME
                    src="http://angular.io"
                    [attr.SANDBOX]="''"
                  ></IFRAME>
                \`
              })
              export class SomeComponent {}
            `);

           env.driveMain();
           const jsContents = env.getContents('test.js');

           // Make sure that the `sandbox` has an extra validation fn,
           // and the check is case-insensitive (since the `setAttribute` DOM API
           // is case-insensitive as well).
           expect(jsContents).toContain('ɵɵattribute("SANDBOX", "", i0.ɵɵvalidateIframeAttribute)');
         });

      it('should *not* generate a validator fn for attribute and property bindings when *not* on <iframe>',
         () => {
           env.write('test.ts', `
                import {Component, Directive} from '@angular/core';

                @Directive({
                  standalone: true,
                  selector: '[sandbox]',
                  inputs: ['sandbox']
                })
                class Dir {}

                @Component({
                  standalone: true,
                  imports: [Dir],
                  template: \`
                    <div [sandbox]="''" [title]="'Hi!'"></div>
                  \`
                })
                export class SomeComponent {}
              `);

           env.driveMain();
           const jsContents = env.getContents('test.js');

           // Note: no extra validation fn, since a security-sensitive attribute is *not* on an
           // <iframe>.
           expect(jsContents).toContain('ɵɵproperty("sandbox", "")("title", "Hi!")');
         });

      it('should generate a validator fn for attribute and property host bindings on a directive',
         () => {
           env.write('test.ts', `
              import {Directive} from '@angular/core';

              @Directive({
                host: {
                  '[sandbox]': "''",
                  '[attr.allow]': "''",
                  'src': 'http://angular.io'
                }
              })
              export class SomeDir {}
            `);

           env.driveMain();
           const jsContents = env.getContents('test.js');

           // The `sandbox` is potentially a security-sensitive attribute of an <iframe>.
           // Generate an extra validation function to invoke at runtime, which would
           // check if an underlying host element is an <iframe>.
           expect(jsContents)
               .toContain('ɵɵhostProperty("sandbox", "", i0.ɵɵvalidateIframeAttribute)');

           // Similar to the above, but for an attribute binding (host attributes are
           // represented via `ɵɵattribute`).
           expect(jsContents).toContain('ɵɵattribute("allow", "", i0.ɵɵvalidateIframeAttribute)');
         });

      it('should generate a validator fn for attribute host bindings on a directive ' +
             '(making sure the check is case-insensitive)',
         () => {
           env.write('test.ts', `
              import {Directive} from '@angular/core';

              @Directive({
                host: {
                  '[attr.SANDBOX]': "''"
                }
              })
              export class SomeDir {}
            `);

           env.driveMain();
           const jsContents = env.getContents('test.js');

           // Make sure that we generate a validation fn for the `sandbox` attribute,
           // even when it was declared as `SANDBOX`.
           expect(jsContents).toContain('ɵɵattribute("SANDBOX", "", i0.ɵɵvalidateIframeAttribute)');
         });
    });

    describe('undecorated providers', () => {
      it('should error when an undecorated class, with a non-trivial constructor, is provided directly in a module',
         () => {
           env.write('test.ts', `
            import {NgModule, NgZone} from '@angular/core';

            class NotAService {
              constructor(ngZone: NgZone) {}
            }

            @NgModule({
              providers: [NotAService]
            })
            export class SomeModule {}
          `);

           const diags = env.driveDiagnostics();
           expect(diags.length).toBe(1);
           expect(diags[0].messageText).toContain('cannot be created via dependency injection');
         });

      it('should error when an undecorated class is provided via useClass', () => {
        env.write('test.ts', `
          import {NgModule, Injectable, NgZone} from '@angular/core';

          @Injectable({providedIn: 'root'})
          class Service {}

          class NotAService {
            constructor(ngZone: NgZone) {}
          }

          @NgModule({
            providers: [{provide: Service, useClass: NotAService}]
          })
          export class SomeModule {}
        `);

        const diags = env.driveDiagnostics();
        expect(diags.length).toBe(1);
        expect(diags[0].messageText).toContain('cannot be created via dependency injection');
      });

      it('should not error when an undecorated class is provided via useClass with deps', () => {
        env.write('test.ts', `
          import {NgModule, Injectable, NgZone} from '@angular/core';

          @Injectable({providedIn: 'root'})
          class Service {}

          class NotAService {
            constructor(ngZone: NgZone) {}
          }

          @NgModule({
            providers: [{provide: Service, useClass: NotAService, deps: [NgZone]}]
          })
          export class SomeModule {}
        `);

        const diags = env.driveDiagnostics();
        expect(diags.length).toBe(0);
      });

      it('should error when an undecorated class is provided via an array', () => {
        env.write('test.ts', `
          import {NgModule, Injectable, NgZone} from '@angular/core';

          @Injectable({providedIn: 'root'})
          class Service {}

          class NotAService {
            constructor(ngZone: NgZone) {}
          }

          @NgModule({
            providers: [Service, [NotAService]]
          })
          export class SomeModule {}
        `);

        const diags = env.driveDiagnostics();
        expect(diags.length).toBe(1);
        expect(diags[0].messageText).toContain('cannot be created via dependency injection');
      });

      it('should error when an undecorated class is provided to a directive', () => {
        env.write('test.ts', `
          import {NgModule, Directive, NgZone} from '@angular/core';

          class NotAService {
            constructor(ngZone: NgZone) {}
          }

          @Directive({
            selector: '[some-dir]',
            providers: [NotAService]
          })
          class SomeDirective {}

          @NgModule({
            declarations: [SomeDirective]
          })
          export class SomeModule {}
        `);

        const diags = env.driveDiagnostics();
        expect(diags.length).toBe(1);
        expect(diags[0].messageText).toContain('cannot be created via dependency injection');
      });

      it('should error when an undecorated class is provided to a component', () => {
        env.write('test.ts', `
          import {NgModule, Component, NgZone} from '@angular/core';

          class NotAService {
            constructor(ngZone: NgZone) {}
          }

          @Component({
            selector: 'some-comp',
            template: '',
            providers: [NotAService]
          })
          class SomeComponent {}

          @NgModule({
            declarations: [SomeComponent]
          })
          export class SomeModule {}
        `);

        const diags = env.driveDiagnostics();
        expect(diags.length).toBe(1);
        expect(diags[0].messageText).toContain('cannot be created via dependency injection');
      });

      it('should error when an undecorated class is provided to a component via viewProviders',
         () => {
           env.write('test.ts', `
          import {NgModule, Component, NgZone} from '@angular/core';

          class NotAService {
            constructor(ngZone: NgZone) {}
          }

          @Component({
            selector: 'some-comp',
            template: '',
            viewProviders: [NotAService]
          })
          class SomeComponent {}

          @NgModule({
            declarations: [SomeComponent]
          })
          export class SomeModule {}
        `);

           const diags = env.driveDiagnostics();
           expect(diags.length).toBe(1);
           expect(diags[0].messageText).toContain('cannot be created via dependency injection');
         });

      it('should not error when a class with a factory is provided', () => {
        env.write('test.ts', `
          import {NgModule, Pipe} from '@angular/core';

          @Pipe({
            name: 'some-pipe'
          })
          class SomePipe {}

          @NgModule({
            declarations: [SomePipe],
            providers: [SomePipe]
          })
          export class SomeModule {}
        `);

        const diags = env.driveDiagnostics();
        expect(diags.length).toBe(0);
      });

      it('should not error when an NgModule is provided', () => {
        env.write('test.ts', `
          import {Injectable, NgModule} from '@angular/core';

          @Injectable()
          export class Service {}

          @NgModule({
          })
          class SomeModule {
            constructor(dep: Service) {}
          }

          @NgModule({
            providers: [SomeModule],
          })
          export class Module {}
        `);

        const diags = env.driveDiagnostics();
        expect(diags.length).toBe(0);
      });

      it('should not error when an undecorated class from a declaration file is provided', () => {
        env.write('node_modules/@angular/core/testing/index.d.ts', `
          export declare class Testability {
          }
        `);
        env.write('test.ts', `
          import {NgModule} from '@angular/core';
          import {Testability} from '@angular/core/testing';

          @NgModule({
            providers: [Testability]
          })
          export class SomeModule {}
        `);

        const diags = env.driveDiagnostics();
        expect(diags.length).toBe(0);
      });

      it('should not error when an undecorated class without a constructor from a declaration file is provided via useClass',
         () => {
           env.write('node_modules/@angular/core/testing/index.d.ts', `
            export declare class Testability {
            }
          `);
           env.write('test.ts', `
            import {NgModule, Injectable} from '@angular/core';
            import {Testability} from '@angular/core/testing';

            @Injectable()
            class TestingService {}

            @NgModule({
              providers: [{provide: TestingService, useClass: Testability}]
            })
            export class SomeModule {}
          `);

           const diags = env.driveDiagnostics();
           expect(diags.length).toBe(0);
         });

      it('should not error if the undecorated class does not have a constructor or the constructor is blank',
         () => {
           env.write('test.ts', `
          import {NgModule, NgZone} from '@angular/core';

          class NoConstructorService {
          }

          class BlankConstructorService {
          }

          @NgModule({
            providers: [NoConstructorService, BlankConstructorService]
          })
          export class SomeModule {}
        `);

           const diags = env.driveDiagnostics();
           expect(diags.length).toBe(0);
         });

      // TODO(alxhub): this test never worked correctly, as it used to declare a constructor
      // with a body, which real declaration files don't have. Without the body, the
      // ReflectionHost used to not return any constructor data, preventing an error from
      // showing. That bug was fixed, but the error for declaration files is disabled until g3
      // can be updated.
      xit('should error when an undecorated class with a non-trivial constructor in a declaration file is provided via useClass',
          () => {
            env.write('node_modules/@angular/core/testing/index.d.ts', `
            export declare class NgZone {}

            export declare class Testability {
              constructor(ngZone: NgZone);
            }
          `);
            env.write('test.ts', `
            import {NgModule, Injectable} from '@angular/core';
            import {Testability} from '@angular/core/testing';

            @Injectable()
            class TestingService {}

            @NgModule({
              providers: [{provide: TestingService, useClass: Testability}]
            })
            export class SomeModule {}
          `);

            const diags = env.driveDiagnostics();
            expect(diags.length).toBe(1);
            expect(diags[0].messageText).toContain('cannot be created via dependency injection');
          });

      it('should not error when an class with a factory definition and a non-trivial constructor in a declaration file is provided via useClass',
         () => {
           env.write('node_modules/@angular/core/testing/index.d.ts', `
            import * as i0 from '@angular/core';

            export declare class NgZone {}

            export declare class Testability {
              static ɵfac: i0.ɵɵFactoryDeclaration<Testability, never>;
              constructor(ngZone: NgZone);
            }
          `);
           env.write('test.ts', `
            import {NgModule, Injectable} from '@angular/core';
            import {Testability} from '@angular/core/testing';

            @Injectable()
            class TestingService {}

            @NgModule({
              providers: [{provide: TestingService, useClass: Testability}]
            })
            export class SomeModule {}
          `);

           const diags = env.driveDiagnostics();
           expect(diags.length).toBe(0);
         });

      describe('template parsing diagnostics', () => {
        // These tests validate that errors which occur during template parsing are
        // expressed as diagnostics instead of a compiler crash (which used to be the
        // case). They only assert that the error is produced with an accurate span -
        // the exact semantics of the errors are tested separately, via the parser
        // tests.
        it('should emit a diagnostic for a template parsing error', () => {
          env.write('test.ts', `
            import {Component} from '@angular/core';
            @Component({
              template: '<div></span>',
              selector: 'test-cmp',
            })
            export class TestCmp {}
          `);
          const diags = env.driveDiagnostics();
          expect(diags.length).toBe(1);
          expect(getDiagnosticSourceCode(diags[0])).toBe('</span>');
        });

        it('should emit a diagnostic for an expression parsing error', () => {
          env.write('test.ts', `
            import {Component} from '@angular/core';
            @Component({
              template: '<input [value]="x ? y"/>',
              selector: 'test-cmp',
            })
            export class TestCmp {
                x = null;
                y = null;
            }
          `);
          const diags = env.driveDiagnostics();
          expect(diags.length).toBe(1);
          expect(getDiagnosticSourceCode(diags[0])).toBe('x ? y');
        });

        it('should use a single character span for an unexpected EOF parsing error', () => {
          env.write('test.ts', `
              import {Component} from '@angular/core';
              @Component({
                template: '<input [value]="x/>',
                selector: 'test-cmp',
              })
              export class TestCmp {
                x = null;
              }
            `);
          const diags = env.driveDiagnostics();
          expect(diags.length).toBe(1);
          expect(getDiagnosticSourceCode(diags[0])).toBe('\'');
        });

        it('should emit both type-check diagnostics and parse error diagnostics', () => {
          env.write('test.ts', `
              import {Component} from '@angular/core';
              @Component({
                template: \`<input (click)="x = 'invalid'"/> {{x = 2}}\`,
                selector: 'test-cmp',
              })
              export class TestCmp {
                x: number = 1;
              }
            `);
          const diags = env.driveDiagnostics();

          expect(diags.length).toBe(2);
          expect(diags[0].messageText).toEqual(`Type 'string' is not assignable to type 'number'.`);
          expect(diags[1].messageText)
              .toContain(
                  'Parser Error: Bindings cannot contain assignments at column 5 in [ {{x = 2}}]');
        });
      });

      describe('shadow DOM selector diagnostics', () => {
        it('should emit a diagnostic when a selector does not include a hyphen', () => {
          env.write('test.ts', `
            import {Component, ViewEncapsulation} from '@angular/core';
            @Component({
              template: '',
              selector: 'cmp',
              encapsulation: ViewEncapsulation.ShadowDom
            })
            export class TestCmp {}
          `);
          const diags = env.driveDiagnostics();

          expect(diags.length).toBe(1);
          expect(diags[0].messageText)
              .toBe(
                  'Selector of a component that uses ViewEncapsulation.ShadowDom must contain a hyphen.');
          expect(getDiagnosticSourceCode(diags[0])).toBe(`'cmp'`);
        });

        it('should emit a diagnostic when a selector includes uppercase letters', () => {
          env.write('test.ts', `
            import {Component, ViewEncapsulation} from '@angular/core';
            @Component({
              template: '',
              selector: 'my-Comp',
              encapsulation: ViewEncapsulation.ShadowDom
            })
            export class TestCmp {}
          `);
          const diags = env.driveDiagnostics();

          expect(diags.length).toBe(1);
          expect(diags[0].messageText)
              .toBe('Selector of a ShadowDom-encapsulated component must all be in lower case.');
          expect(getDiagnosticSourceCode(diags[0])).toBe(`'my-Comp'`);
        });

        it('should emit a diagnostic when a selector starts with a digit', () => {
          env.write('test.ts', `
            import {Component, ViewEncapsulation} from '@angular/core';
            @Component({
              template: '',
              selector: '123-comp',
              encapsulation: ViewEncapsulation.ShadowDom
            })
            export class TestCmp {}
          `);
          const diags = env.driveDiagnostics();

          expect(diags.length).toBe(1);
          expect(diags[0].messageText)
              .toBe(
                  'Selector of a ShadowDom-encapsulated component must start with a lower case letter.');
          expect(getDiagnosticSourceCode(diags[0])).toBe(`'123-comp'`);
        });

        it('should emit a diagnostic when a selector starts with a hyphen', () => {
          env.write('test.ts', `
            import {Component, ViewEncapsulation} from '@angular/core';
            @Component({
              template: '',
              selector: '-comp',
              encapsulation: ViewEncapsulation.ShadowDom
            })
            export class TestCmp {}
          `);
          const diags = env.driveDiagnostics();

          expect(diags.length).toBe(1);
          expect(diags[0].messageText)
              .toBe(
                  'Selector of a ShadowDom-encapsulated component must start with a lower case letter.');
          expect(getDiagnosticSourceCode(diags[0])).toBe(`'-comp'`);
        });

        it('should not emit a diagnostic for a component using an attribute selector', () => {
          env.write('test.ts', `
            import {Component, ViewEncapsulation} from '@angular/core';
            @Component({
              template: '',
              selector: '[button]',
              encapsulation: ViewEncapsulation.ShadowDom
            })
            export class TestCmp {}
          `);
          const diags = env.driveDiagnostics();
          expect(diags.length).toBe(0);
        });

        it('should not emit a diagnostic for a component using a class selector', () => {
          env.write('test.ts', `
            import {Component, ViewEncapsulation} from '@angular/core';
            @Component({
              template: '',
              selector: '.button',
              encapsulation: ViewEncapsulation.ShadowDom
            })
            export class TestCmp {}
          `);
          const diags = env.driveDiagnostics();
          expect(diags.length).toBe(0);
        });
      });

      describe('i18n errors', () => {
        it('reports a diagnostics on nested i18n sections', () => {
          env.write('test.ts', `
            import {Component} from '@angular/core';
            @Component({
              selector: 'test-component',
              template: '<div i18n><div i18n>Content</div></div>'
            })
            class TestComponent {}
            `);

          const diags = env.driveDiagnostics();

          expect(diags.length).toEqual(1);
          expect(diags[0].messageText)
              .toEqual(
                  'Cannot mark an element as translatable inside of a translatable section.' +
                  ' Please remove the nested i18n marker.');
          expect(diags[0].file?.fileName).toEqual(absoluteFrom('/test.ts'));
          expect(diags[0].file?.text.slice(diags[0].start!, diags[0].start! + diags[0].length!))
              .toEqual('<div i18n>Content</div>');
        });

        it('reports a diagnostic on nested i18n sections with tags in between', () => {
          env.write('test.ts', `
            import {Component} from '@angular/core';
            @Component({
              selector: 'test-component',
              template: '<div i18n><div><div i18n>Content</div></div></div>'
            })
            class TestComponent {}
          `);

          const diags = env.driveDiagnostics();

          expect(diags.length).toEqual(1);
          expect(diags[0].messageText)
              .toEqual(
                  'Cannot mark an element as translatable inside of a translatable section.' +
                  ' Please remove the nested i18n marker.');
          expect(diags[0].file?.fileName).toEqual(absoluteFrom('/test.ts'));
          expect(diags[0].file?.text.slice(diags[0].start!, diags[0].start! + diags[0].length!))
              .toEqual('<div i18n>Content</div>');
        });

        it('reports a diagnostic on nested i18n sections represented with <ng-continers>s', () => {
          env.write('test.ts', `
            import {Component} from '@angular/core';
            @Component({
              selector: 'test-component',
              template: '<div i18n><div><ng-container i18n>Content</ng-container></div></div>'
            })
            class TestComponent {}
          `);

          const diags = env.driveDiagnostics();

          expect(diags.length).toEqual(1);
          expect(diags[0].messageText)
              .toEqual(
                  'Cannot mark an element as translatable inside of a translatable section.' +
                  ' Please remove the nested i18n marker.');
          expect(diags[0].file?.fileName).toEqual(absoluteFrom('/test.ts'));
          expect(diags[0].file?.text.slice(diags[0].start!, diags[0].start! + diags[0].length!))
              .toEqual('<ng-container i18n>Content</ng-container>');
        });
      });
    });

    it('reports a COMPONENT_RESOURCE_NOT_FOUND for a component with a templateUrl' +
           ' that points to a non-existent file',
       () => {
         env.write('test.ts', `
                  import {Component} from '@angular/core';
                  @Component({
                    selector: 'test-component',
                    templateUrl: './non-existent-file.html'
                  })
                  class TestComponent {}
                `);

         const diags = env.driveDiagnostics();

         expect(diags.length).toEqual(1);
         expect(diags[0].code).toEqual(ngErrorCode(ErrorCode.COMPONENT_RESOURCE_NOT_FOUND));
         expect(diags[0].messageText)
             .toEqual(`Could not find template file './non-existent-file.html'.`);
       });

    it(`reports a COMPONENT_RESOURCE_NOT_FOUND when style sheet link in a component's template` +
           ` does not exist`,
       () => {
         env.write('test.ts', `
                  import {Component} from '@angular/core';
                  @Component({
                    selector: 'test-component',
                    templateUrl: './test.html'
                  })
                  class TestComponent {}
                `);
         env.write('test.html', `
                  <link rel="stylesheet" href="./non-existent-file.css">
                  `);

         const diags = env.driveDiagnostics();

         expect(diags.length).toEqual(1);
         expect(diags[0].code).toEqual(ngErrorCode(ErrorCode.COMPONENT_RESOURCE_NOT_FOUND));
         expect(diags[0].messageText)
             .toEqual(
                 `Could not find stylesheet file './non-existent-file.css' linked from the template.`);
       });

    it('reports a COMPONENT_RESOURCE_NOT_FOUND for a component with a style url ' +
           'defined in a spread that points to a non-existent file',
       () => {
         env.write('test.ts', `
                  import {Component} from '@angular/core';
                  @Component({
                    selector: 'test-component',
                    template: '',
                    styleUrls: [...['./non-existent-file.css']]
                  })
                  class TestComponent {}
                `);

         const diags = env.driveDiagnostics();

         expect(diags.length).toEqual(1);
         expect(diags[0].code).toEqual(ngErrorCode(ErrorCode.COMPONENT_RESOURCE_NOT_FOUND));
         expect(diags[0].messageText)
             .toEqual(`Could not find stylesheet file './non-existent-file.css'.`);
       });

    it('passes the build when only warnings are emitted', () => {
      env.tsconfig({strictTemplates: true});

      env.write('test.ts', `
        import {Component} from '@angular/core';

        @Component({
          selector: 'test-component',
          // Invalid banana in box (should be \`[(foo)]="bar"\`).
          template: '<div ([foo])="bar"></div>',
        })
        class TestComponent {
          bar = 'test';
        }
      `);

      const diagnostics = env.driveDiagnostics(0 /* expectedExitCode */);
      const codes = diagnostics.map((diag) => diag.code);
      expect(codes).toEqual([ngErrorCode(ErrorCode.INVALID_BANANA_IN_BOX)]);
    });

    it('should produce an error when standalone component is used in @NgModule.bootstrap', () => {
      env.tsconfig();

      env.write('test.ts', `
        import {Component, NgModule} from '@angular/core';

        @Component({
          standalone: true,
          selector: 'standalone-component',
          template: '...',
        })
        class StandaloneComponent {}

        @NgModule({
          bootstrap: [StandaloneComponent]
        })
        class BootstrapModule {}
      `);

      const diagnostics = env.driveDiagnostics();
      const codes = diagnostics.map((diag) => diag.code);
      expect(codes).toEqual([ngErrorCode(ErrorCode.NGMODULE_BOOTSTRAP_IS_STANDALONE)]);
    });

    it('should produce an error when standalone component wrapped in `forwardRef` is used in @NgModule.bootstrap',
       () => {
         env.tsconfig();

         env.write('test.ts', `
        import {Component, NgModule, forwardRef} from '@angular/core';

        @Component({
          standalone: true,
          selector: 'standalone-component',
          template: '...',
        })
        class StandaloneComponent {}

        @NgModule({
          bootstrap: [forwardRef(() => StandaloneComponent)]
        })
        class BootstrapModule {}
      `);

         const diagnostics = env.driveDiagnostics();
         const codes = diagnostics.map((diag) => diag.code);
         expect(codes).toEqual([ngErrorCode(ErrorCode.NGMODULE_BOOTSTRAP_IS_STANDALONE)]);
       });

    describe('InjectorDef emit optimizations for standalone', () => {
      it('should not filter components out of NgModule.imports', () => {
        env.write('test.ts', `
          import {Component, Injectable, NgModule} from '@angular/core';

          @Injectable()
          export class Service {}

          @NgModule({
            providers: [Service]
          })
          export class DepModule {}

          @Component({
            standalone: true,
            selector: 'standalone-cmp',
            imports: [DepModule],
            template: '',
          })
          export class StandaloneCmp {}

          @NgModule({
            imports: [StandaloneCmp],
            exports: [StandaloneCmp],
          })
          export class Module {}
        `);
        env.driveMain();

        const jsContents = env.getContents('test.js');
        expect(jsContents).toContain('i0.ɵɵdefineInjector({ imports: [StandaloneCmp] })');
      });

      it('should filter directives & pipes out of NgModule.imports', () => {
        env.write('test.ts', `
          import {Directive, ModuleWithProviders, NgModule, Pipe} from '@angular/core';
          @Directive({standalone: true})
          export class StandaloneDir {}

          @NgModule({})
          export class SubModule {};

          declare function SubModuleWithProviders(): ModuleWithProviders<SubModule>;

          @Pipe({standalone: true, name: 'st'})
          export class StandalonePipe {}

          export const LOCAL_ARRAY = [StandaloneDir, StandalonePipe, SubModule];

          export const ARRAY_WITH_MWP = [StandalonePipe, SubModuleWithProviders()];

          @NgModule({
            imports: [
              StandaloneDir,
              ...LOCAL_ARRAY,
              SubModule,
              SubModuleWithProviders(),
              ARRAY_WITH_MWP,
            ],
          })
          export class Module {}
        `);
        env.driveMain();
        const jsContents = env.getContents('test.js');
        const expectedImports = 'SubModule, SubModule, SubModuleWithProviders(), ARRAY_WITH_MWP';
        expect(jsContents.replace(/\s/g, ''))
            .toContain(`Module.ɵinj=/*@__PURE__*/i0.ɵɵdefineInjector({imports:[${
                expectedImports.replace(/\s/g, '')}]});`);
      });
    });

    describe('input transforms', () => {
      it('should compile a directive input with a transform function', () => {
        env.write('/test.ts', `
          import {Directive, Input} from '@angular/core';

          function toNumber(value: boolean | string) { return 1; }

          @Directive({standalone: true})
          export class Dir {
            @Input({transform: toNumber}) value!: number;
          }
        `);

        env.driveMain();

        const jsContents = env.getContents('test.js');
        const dtsContents = env.getContents('test.d.ts');

        expect(jsContents).toContain('inputs: { value: ["value", "value", toNumber] }');
        expect(jsContents).toContain('features: [i0.ɵɵInputTransformsFeature]');
        expect(dtsContents).toContain('static ngAcceptInputType_value: boolean | string;');
      });

      it('should compile a component input with a transform function', () => {
        env.write('/test.ts', `
          import {Component, Input} from '@angular/core';

          function toNumber(value: boolean | string) { return 1; }

          @Component({standalone: true, template: 'hello'})
          export class Dir {
            @Input({transform: toNumber}) value!: number;
          }
        `);

        env.driveMain();

        const jsContents = env.getContents('test.js');
        const dtsContents = env.getContents('test.d.ts');

        expect(jsContents).toContain('inputs: { value: ["value", "value", toNumber] }');
        expect(jsContents)
            .toContain('features: [i0.ɵɵInputTransformsFeature, i0.ɵɵStandaloneFeature]');
        expect(dtsContents).toContain('static ngAcceptInputType_value: boolean | string;');
      });

      it('should compile an input with a transform function that contains a generic parameter',
         () => {
           env.write('/types.ts', `
            export interface GenericWrapper<T> {
              value: T;
            }
          `);
           env.write('/test.ts', `
            import {Directive, Input} from '@angular/core';
            import {GenericWrapper} from './types';

            function toNumber(value: boolean | string | GenericWrapper<string>) { return 1; }

            @Directive({standalone: true})
            export class Dir {
              @Input({transform: toNumber}) value!: number;
            }
          `);

           env.driveMain();

           const jsContents = env.getContents('test.js');
           const dtsContents = env.getContents('test.d.ts');

           expect(jsContents).toContain('inputs: { value: ["value", "value", toNumber] }');
           expect(jsContents).toContain('features: [i0.ɵɵInputTransformsFeature]');
           expect(dtsContents).toContain('import * as i1 from "./types"');
           expect(dtsContents)
               .toContain(
                   'static ngAcceptInputType_value: boolean | string | i1.GenericWrapper<string>;');
         });

      it('should compile an input with a transform function that contains nested generic parameters',
         () => {
           env.write('/types.ts', `
              export interface GenericWrapper<T> {
                value: T;
              }
            `);
           env.write('/other-types.ts', `
              export class GenericClass<T> {
                foo: T;
              }
            `);

           env.write('/test.ts', `
              import {Directive, Input} from '@angular/core';
              import {GenericWrapper} from './types';
              import {GenericClass} from './other-types';

              function toNumber(value: boolean | string | GenericWrapper<GenericClass<string>>) { return 1; }

              @Directive({standalone: true})
              export class Dir {
                @Input({transform: toNumber}) value!: number;
              }
            `);

           env.driveMain();

           const jsContents = env.getContents('test.js');
           const dtsContents = env.getContents('test.d.ts');

           expect(jsContents).toContain('inputs: { value: ["value", "value", toNumber] }');
           expect(jsContents).toContain('features: [i0.ɵɵInputTransformsFeature]');
           expect(dtsContents).toContain('import * as i1 from "./types"');
           expect(dtsContents).toContain('import * as i2 from "./other-types"');
           expect(dtsContents)
               .toContain(
                   'static ngAcceptInputType_value: boolean | string | i1.GenericWrapper<i2.GenericClass<string>>;');
         });

      it('should compile an input with an external transform function', () => {
        env.write('node_modules/external/index.d.ts', `
          export interface ExternalObj {
            foo: boolean;
          }

          export type ExternalToNumberType = string | boolean | ExternalObj;

          export declare function externalToNumber(val: ExternalToNumberType): number;
        `);

        env.write('/test.ts', `
          import {Directive, Input} from '@angular/core';
          import {externalToNumber} from 'external';

          @Directive({standalone: true})
          export class Dir {
            @Input({transform: externalToNumber}) value!: number;
          }
        `);

        env.driveMain();

        const jsContents = env.getContents('test.js');
        const dtsContents = env.getContents('test.d.ts');

        expect(jsContents).toContain(`import { externalToNumber } from 'external';`);
        expect(jsContents).toContain('inputs: { value: ["value", "value", externalToNumber] }');
        expect(jsContents).toContain('features: [i0.ɵɵInputTransformsFeature]');
        expect(dtsContents).toContain('import * as i1 from "./node_modules/external/index";');
        expect(dtsContents).toContain('static ngAcceptInputType_value: i1.ExternalToNumberType;');
      });

      it('should compile an input with an inline transform function', () => {
        env.write('node_modules/external/index.d.ts', `
          export interface ExternalObj {
            foo: boolean;
          }

          export type ExternalToNumberType = string | boolean | ExternalObj;
        `);

        env.write('/test.ts', `
          import {Directive, Input} from '@angular/core';
          import {ExternalToNumberType} from 'external';

          @Directive({standalone: true})
          export class Dir {
            @Input({transform: (value: ExternalToNumberType) => value ? 1 : 0}) value!: number;
          }
        `);

        env.driveMain();

        const jsContents = env.getContents('test.js');
        const dtsContents = env.getContents('test.d.ts');

        expect(jsContents)
            .toContain('inputs: { value: ["value", "value", (value) => value ? 1 : 0] }');
        expect(jsContents).toContain('features: [i0.ɵɵInputTransformsFeature]');
        expect(dtsContents).toContain('import * as i1 from "./node_modules/external/index";');
        expect(dtsContents).toContain('static ngAcceptInputType_value: i1.ExternalToNumberType;');
      });

      it('should compile a directive input with a transform function with a `this` typing', () => {
        env.write('/test.ts', `
          import {Directive, Input} from '@angular/core';

          function toNumber(this: Dir, value: boolean | string) { return 1; }

          @Directive({standalone: true})
          export class Dir {
            @Input({transform: toNumber}) value!: number;
          }
        `);

        env.driveMain();

        const jsContents = env.getContents('test.js');
        const dtsContents = env.getContents('test.d.ts');

        expect(jsContents).toContain('inputs: { value: ["value", "value", toNumber] }');
        expect(jsContents).toContain('features: [i0.ɵɵInputTransformsFeature]');
        expect(dtsContents).toContain('static ngAcceptInputType_value: boolean | string;');
      });

      it('should treat an input transform function only with a `this` parameter as unknown', () => {
        env.write('/test.ts', `
          import {Directive, Input} from '@angular/core';

          function toNumber(this: Dir) { return 1; }

          @Directive({standalone: true})
          export class Dir {
            @Input({transform: toNumber}) value!: number;
          }
        `);

        env.driveMain();

        const jsContents = env.getContents('test.js');
        const dtsContents = env.getContents('test.d.ts');

        expect(jsContents).toContain('inputs: { value: ["value", "value", toNumber] }');
        expect(jsContents).toContain('features: [i0.ɵɵInputTransformsFeature]');
        expect(dtsContents).toContain('static ngAcceptInputType_value: unknown;');
      });

      it('should insert the InputTransformsFeature before the InheritDefinitionFeature', () => {
        env.write('/test.ts', `
          import {Directive, Input} from '@angular/core';

          function toNumber(value: boolean | string) { return 1; }

          @Directive()
          export class ParentDir {}

          @Directive()
          export class Dir extends ParentDir {
            @Input({transform: toNumber}) value!: number;
          }
        `);

        env.driveMain();

        const jsContents = env.getContents('test.js');
        const dtsContents = env.getContents('test.d.ts');

        expect(jsContents).toContain('inputs: { value: ["value", "value", toNumber] }');
        expect(jsContents)
            .toContain('features: [i0.ɵɵInputTransformsFeature, i0.ɵɵInheritDefinitionFeature]');
        expect(dtsContents).toContain('static ngAcceptInputType_value: boolean | string;');
      });
    });

    describe('deferred blocks', () => {
      it('should handle deferred blocks', () => {
        env.write('cmp-a.ts', `
          import { Component } from '@angular/core';

          @Component({
            standalone: true,
            selector: 'cmp-a',
            template: 'CmpA!'
          })
          export class CmpA {}
        `);

        env.write('/test.ts', `
          import { Component } from '@angular/core';
          import { CmpA } from './cmp-a';

          @Component({
            selector: 'local-dep',
            standalone: true,
            template: 'Local dependency',
          })
          export class LocalDep {}

          @Component({
            selector: 'test-cmp',
            standalone: true,
            imports: [CmpA, LocalDep],
            template: \`
              @defer {
                <cmp-a />
                <local-dep />
              }
            \`,
          })
          export class TestCmp {}
        `);

        env.driveMain();

        const jsContents = env.getContents('test.js');

        expect(jsContents).toContain('ɵɵdefer(1, 0, TestCmp_Defer_1_DepsFn)');
        expect(jsContents).toContain('() => [import("./cmp-a").then(m => m.CmpA), LocalDep]');

        // The `CmpA` symbol wasn't referenced elsewhere, so it can be defer-loaded
        // via dynamic imports and an original import can be removed.
        expect(jsContents).not.toContain('import { CmpA }');
      });

      it('should include timer scheduler function when ' +
             '`after` or `minimum` parameters are used',
         () => {
           env.write('cmp-a.ts', `
            import { Component } from '@angular/core';

            @Component({
              standalone: true,
              selector: 'cmp-a',
              template: 'CmpA!'
            })
            export class CmpA {}
          `);

           env.write('/test.ts', `
              import { Component } from '@angular/core';
              import { CmpA } from './cmp-a';

              @Component({
                selector: 'test-cmp',
                standalone: true,
                imports: [CmpA],
                template: \`
                  @defer {
                    <cmp-a />
                  } @loading (after 500ms; minimum 300ms) {
                    Loading...
                  }
                \`,
              })
              export class TestCmp {}
            `);

           env.driveMain();

           const jsContents = env.getContents('test.js');
           expect(jsContents)
               .toContain(
                   'ɵɵdefer(2, 0, TestCmp_Defer_2_DepsFn, 1, null, null, 0, null, i0.ɵɵdeferEnableTimerScheduling)');
         });

      describe('imports', () => {
        it('should retain regular imports when symbol is eagerly referenced', () => {
          env.write('cmp-a.ts', `
            import { Component } from '@angular/core';

            @Component({
              standalone: true,
              selector: 'cmp-a',
              template: 'CmpA!'
            })
            export class CmpA {}
          `);

          env.write('/test.ts', `
            import { Component } from '@angular/core';
            import { CmpA } from './cmp-a';

            @Component({
              selector: 'test-cmp',
              standalone: true,
              imports: [CmpA],
              template: \`
                @defer {
                  <cmp-a />
                }
              \`,
            })
            export class TestCmp {
              constructor() {
                // This line retains the regular import of CmpA,
                // since it's eagerly referenced in the code.
                console.log(CmpA);
              }
            }
          `);

          env.driveMain();

          const jsContents = env.getContents('test.js');

          expect(jsContents).toContain('ɵɵdefer(1, 0, TestCmp_Defer_1_DepsFn)');

          // The dependency function doesn't have a dynamic import, because `CmpA`
          // was eagerly referenced in component's code, thus regular import can not be removed.
          expect(jsContents).toContain('() => [CmpA]');
          expect(jsContents).toContain('import { CmpA }');
        });

        it('should retain regular imports when one of the symbols is eagerly referenced', () => {
          env.write('cmp-a.ts', `
            import { Component } from '@angular/core';

            @Component({
              standalone: true,
              selector: 'cmp-a',
              template: 'CmpA!'
            })
            export class CmpA {}

            @Component({
              standalone: true,
              selector: 'cmp-b',
              template: 'CmpB!'
            })
            export class CmpB {}
          `);

          env.write('/test.ts', `
            import { Component } from '@angular/core';
            import { CmpA, CmpB } from './cmp-a';

            @Component({
              selector: 'test-cmp',
              standalone: true,
              imports: [CmpA, CmpB],
              template: \`
                @defer {
                  <cmp-a />
                  <cmp-b />
                }
              \`,
            })
            export class TestCmp {
              constructor() {
                // This line retains the regular import of CmpA,
                // since it's eagerly referenced in the code.
                console.log(CmpA);
              }
            }
          `);

          env.driveMain();

          const jsContents = env.getContents('test.js');

          expect(jsContents).toContain('ɵɵdefer(1, 0, TestCmp_Defer_1_DepsFn)');

          // The dependency function doesn't have a dynamic import, because `CmpA`
          // was eagerly referenced in component's code, thus regular import can not be removed.
          // This also affects `CmpB`, since it was extracted from the same import.
          expect(jsContents).toContain('() => [CmpA, CmpB]');
          expect(jsContents).toContain('import { CmpA, CmpB }');
        });

        it('should drop regular imports when none of the symbols are eagerly referenced', () => {
          env.write('cmp-a.ts', `
            import { Component } from '@angular/core';

            @Component({
              standalone: true,
              selector: 'cmp-a',
              template: 'CmpA!'
            })
            export class CmpA {}

            @Component({
              standalone: true,
              selector: 'cmp-b',
              template: 'CmpB!'
            })
            export class CmpB {}
          `);

          env.write('/test.ts', `
            import { Component } from '@angular/core';
            import { CmpA, CmpB } from './cmp-a';

            @Component({
              selector: 'test-cmp',
              standalone: true,
              imports: [CmpA, CmpB],
              template: \`
                @defer {
                  <cmp-a />
                  <cmp-b />
                }
              \`,
            })
            export class TestCmp {}
          `);

          env.driveMain();

          const jsContents = env.getContents('test.js');

          expect(jsContents).toContain('ɵɵdefer(1, 0, TestCmp_Defer_1_DepsFn)');

          // Both `CmpA` and `CmpB` were used inside the defer block and were not
          // referenced elsewhere, so we generate dynamic imports and drop a regular one.
          expect(jsContents)
              .toContain(
                  '() => [' +
                  'import("./cmp-a").then(m => m.CmpA), ' +
                  'import("./cmp-a").then(m => m.CmpB)]');
          expect(jsContents).not.toContain('import { CmpA, CmpB }');
        });

        it('should lazy-load dependency referenced with a fowrardRef', () => {
          env.write('cmp-a.ts', `
            import { Component } from '@angular/core';

            @Component({
              standalone: true,
              selector: 'cmp-a',
              template: 'CmpA!'
            })
            export class CmpA {}
          `);

          env.write('/test.ts', `
            import { Component, forwardRef } from '@angular/core';
            import { CmpA } from './cmp-a';

            @Component({
              selector: 'test-cmp',
              standalone: true,
              imports: [forwardRef(() => CmpA)],
              template: \`
                @defer {
                  <cmp-a />
                }
              \`,
            })
            export class TestCmp {}
          `);

          env.driveMain();

          const jsContents = env.getContents('test.js');

          expect(jsContents).toContain('ɵɵdefer(1, 0, TestCmp_Defer_1_DepsFn)');
          expect(jsContents).toContain('() => [import("./cmp-a").then(m => m.CmpA)]');

          // The `CmpA` symbol wasn't referenced elsewhere, so it can be defer-loaded
          // via dynamic imports and an original import can be removed.
          expect(jsContents).not.toContain('import { CmpA }');
        });
<<<<<<< HEAD
=======

        it('should drop imports when one is deferrable and the rest are type-only imports', () => {
          env.write('cmp-a.ts', `
            import { Component } from '@angular/core';

            export class Foo {}

            @Component({
              standalone: true,
              selector: 'cmp-a',
              template: 'CmpA!'
            })
            export class CmpA {}
          `);

          env.write('/test.ts', `
            import { Component } from '@angular/core';
            import { CmpA, type Foo } from './cmp-a';

            export const foo: Foo = {};

            @Component({
              selector: 'test-cmp',
              standalone: true,
              imports: [CmpA],
              template: \`
                @defer {
                  <cmp-a />
                }
              \`,
            })
            export class TestCmp {}
          `);

          env.driveMain();

          const jsContents = env.getContents('test.js');

          expect(jsContents).toContain('ɵɵdefer(1, 0, TestCmp_Defer_1_DepsFn)');
          expect(jsContents).toContain('() => [import("./cmp-a").then(m => m.CmpA)]');
          expect(jsContents).not.toContain('import { CmpA }');
        });

        it('should drop multiple imports to the same file when one is deferrable and the other has a single type-only element',
           () => {
             env.write('cmp-a.ts', `
                import { Component } from '@angular/core';

                export class Foo {}

                @Component({
                  standalone: true,
                  selector: 'cmp-a',
                  template: 'CmpA!'
                })
                export class CmpA {}
              `);

             env.write('/test.ts', `
                import { Component } from '@angular/core';
                import { CmpA } from './cmp-a';
                import { type Foo } from './cmp-a';

                export const foo: Foo = {};

                @Component({
                  selector: 'test-cmp',
                  standalone: true,
                  imports: [CmpA],
                  template: \`
                    @defer {
                      <cmp-a />
                    }
                  \`,
                })
                export class TestCmp {}
              `);

             env.driveMain();

             const jsContents = env.getContents('test.js');

             expect(jsContents).toContain('ɵɵdefer(1, 0, TestCmp_Defer_1_DepsFn)');
             expect(jsContents).toContain('() => [import("./cmp-a").then(m => m.CmpA)]');
             expect(jsContents).not.toContain('import { CmpA }');
           });

        it('should drop multiple imports to the same file when one is deferrable and the other is type-only at the declaration level',
           () => {
             env.write('cmp-a.ts', `
                import { Component } from '@angular/core';

                export class Foo {}

                @Component({
                  standalone: true,
                  selector: 'cmp-a',
                  template: 'CmpA!'
                })
                export class CmpA {}
              `);

             env.write('/test.ts', `
                import { Component } from '@angular/core';
                import { CmpA } from './cmp-a';
                import type { Foo, CmpA as CmpAlias } from './cmp-a';

                export const foo: Foo|CmpAlias = {};

                @Component({
                  selector: 'test-cmp',
                  standalone: true,
                  imports: [CmpA],
                  template: \`
                    @defer {
                      <cmp-a />
                    }
                  \`,
                })
                export class TestCmp {}
              `);

             env.driveMain();

             const jsContents = env.getContents('test.js');

             expect(jsContents).toContain('ɵɵdefer(1, 0, TestCmp_Defer_1_DepsFn)');
             expect(jsContents).toContain('() => [import("./cmp-a").then(m => m.CmpA)]');
             expect(jsContents).not.toContain('import { CmpA }');
           });

        it('should drop multiple imports to the same file when one is deferrable and the other is a type-only import of all symbols',
           () => {
             env.write('cmp-a.ts', `
                import { Component } from '@angular/core';

                export class Foo {}

                @Component({
                  standalone: true,
                  selector: 'cmp-a',
                  template: 'CmpA!'
                })
                export class CmpA {}
              `);

             env.write('/test.ts', `
                import { Component } from '@angular/core';
                import { CmpA } from './cmp-a';
                import type * as allCmpA from './cmp-a';

                export const foo: allCmpA.Foo|allCmpA.CmpA = {};

                @Component({
                  selector: 'test-cmp',
                  standalone: true,
                  imports: [CmpA],
                  template: \`
                    @defer {
                      <cmp-a />
                    }
                  \`,
                })
                export class TestCmp {}
              `);

             env.driveMain();

             const jsContents = env.getContents('test.js');

             expect(jsContents).toContain('ɵɵdefer(1, 0, TestCmp_Defer_1_DepsFn)');
             expect(jsContents).toContain('() => [import("./cmp-a").then(m => m.CmpA)]');
             expect(jsContents).not.toContain('import { CmpA }');
           });

        it('should drop multiple imports of deferrable symbols from the same file', () => {
          env.write('cmps.ts', `
            import { Component } from '@angular/core';

            @Component({
              standalone: true,
              selector: 'cmp-a',
              template: 'CmpA!'
            })
            export class CmpA {}

            @Component({
              standalone: true,
              selector: 'cmp-b',
              template: 'CmpB!'
            })
            export class CmpB {}
          `);

          env.write('/test.ts', `
            import { Component } from '@angular/core';
            import { CmpA } from './cmps';
            import { CmpB } from './cmps';

            @Component({
              selector: 'test-cmp',
              standalone: true,
              imports: [CmpA, CmpB],
              template: \`
                @defer {
                  <cmp-a />
                  <cmp-b />
                }
              \`,
            })
            export class TestCmp {}
          `);

          env.driveMain();

          const jsContents = env.getContents('test.js');

          expect(jsContents).toContain('ɵɵdefer(1, 0, TestCmp_Defer_1_DepsFn)');
          expect(jsContents)
              .toContain(
                  '() => [import("./cmps").then(m => m.CmpA), import("./cmps").then(m => m.CmpB)]');
          expect(jsContents).not.toContain('import { CmpA }');
          expect(jsContents).not.toContain('import { CmpB }');
        });
>>>>>>> 6070c9dd
      });

      it('should detect pipe used in the `when` trigger as an eager dependency', () => {
        env.write('test-pipe.ts', `
          import { Pipe } from '@angular/core';

          @Pipe({name: 'test', standalone: true})
          export class TestPipe {
            transform() {
              return 1;
            }
          }
        `);

        env.write('/test.ts', `
          import { Component } from '@angular/core';
          import { TestPipe } from './test-pipe';

          @Component({
            selector: 'test-cmp',
            standalone: true,
            imports: [TestPipe],
            template: '@defer (when 1 | test) { hello }',
          })
          export class TestCmp {
          }
        `);

        env.driveMain();

        const jsContents = env.getContents('test.js');

        expect(jsContents).toContain('dependencies: [TestPipe]');
      });

      it('should detect pipe used in the `prefetch when` trigger as an eager dependency', () => {
        env.write('test-pipe.ts', `
          import { Pipe } from '@angular/core';

          @Pipe({name: 'test', standalone: true})
          export class TestPipe {
            transform() {
              return 1;
            }
          }
        `);

        env.write('/test.ts', `
          import { Component } from '@angular/core';
          import { TestPipe } from './test-pipe';

          @Component({
            selector: 'test-cmp',
            standalone: true,
            imports: [TestPipe],
            template: '@defer (when 1 | test) { hello }',
          })
          export class TestCmp {
          }
        `);

        env.driveMain();

        const jsContents = env.getContents('test.js');

        expect(jsContents).toContain('dependencies: [TestPipe]');
      });

      it('should detect pipe used both in a trigger and the deferred content as eager', () => {
        env.write('test-pipe.ts', `
          import { Pipe } from '@angular/core';

          @Pipe({name: 'test', standalone: true})
          export class TestPipe {
            transform() {
              return 1;
            }
          }
        `);

        env.write('/test.ts', `
          import { Component } from '@angular/core';
          import { TestPipe } from './test-pipe';

          @Component({
            selector: 'test-cmp',
            standalone: true,
            imports: [TestPipe],
            template: '@defer (when 1 | test) { {{1 | test}} }',
          })
          export class TestCmp {
          }
        `);

        env.driveMain();

        const jsContents = env.getContents('test.js');

        expect(jsContents).toContain('dependencies: [TestPipe]');
      });

      describe('setClassMetadataAsync', () => {
        it('should generate setClassMetadataAsync for components with defer blocks', () => {
          env.write('cmp-a.ts', `
            import {Component} from '@angular/core';

            @Component({
              standalone: true,
              selector: 'cmp-a',
              template: 'CmpA!'
            })
            export class CmpA {}
          `);

          env.write('/test.ts', `
            import {Component} from '@angular/core';
            import {CmpA} from './cmp-a';

            @Component({
              selector: 'local-dep',
              standalone: true,
              template: 'Local dependency',
            })
            export class LocalDep {}

            @Component({
              selector: 'test-cmp',
              standalone: true,
              imports: [CmpA, LocalDep],
              template: \`
                @defer {
                  <cmp-a />
                  <local-dep />
                }
              \`,
            })
            export class TestCmp {}
          `);

          env.driveMain();

          const jsContents = env.getContents('test.js');

          expect(jsContents).toContain('ɵɵdefer(1, 0, TestCmp_Defer_1_DepsFn)');
          expect(jsContents)
              .toContain(
                  // ngDevMode check is present
                  '(() => { (typeof ngDevMode === "undefined" || ngDevMode) && ' +
                  // Main `setClassMetadataAsync` call
                  'i0.ɵsetClassMetadataAsync(TestCmp, ' +
                  // Dependency loading function (note: no local `LocalDep` here)
                  '() => [import("./cmp-a").then(m => m.CmpA)], ' +
                  // Callback that invokes `setClassMetadata` at the end
                  'CmpA => { i0.ɵsetClassMetadata(TestCmp');
        });

        it('should *not* generate setClassMetadataAsync for components with defer blocks ' +
               'when dependencies are eagerly referenced as well',
           () => {
             env.write('cmp-a.ts', `
                import {Component} from '@angular/core';

                @Component({
                  standalone: true,
                  selector: 'cmp-a',
                  template: 'CmpA!'
                })
                export class CmpA {}
              `);

             env.write('/test.ts', `
              import {Component} from '@angular/core';
              import {CmpA} from './cmp-a';

              @Component({
                selector: 'test-cmp',
                standalone: true,
                imports: [CmpA],
                template: \`
                  @defer {
                    <cmp-a />
                  }
                \`,
              })
              export class TestCmp {
                constructor() {
                  // This eager reference retains 'CmpA' symbol as eager.
                  console.log(CmpA);
                }
              }
            `);

             env.driveMain();

             const jsContents = env.getContents('test.js');

             // Dependency function eagerly references `CmpA`.
             expect(jsContents).toContain('() => [CmpA]');

             // The `setClassMetadataAsync` wasn't generated, since there are no deferrable
             // symbols.
             expect(jsContents).not.toContain('setClassMetadataAsync');

             // But the regular `setClassMetadata` is present.
             expect(jsContents).toContain('setClassMetadata');
           });
      });
    });

    describe('debug info', () => {
      it('should set forbidOrphanRendering debug info for component when the option forbidOrphanComponents is set',
         () => {
           env.write('tsconfig.json', JSON.stringify({
             extends: './tsconfig-base.json',
             angularCompilerOptions: {
               forbidOrphanComponents: true,
             },
           }));
           env.write(`test.ts`, `
            import {Component} from '@angular/core';
<<<<<<< HEAD
    
=======

>>>>>>> 6070c9dd
            @Component({
              template: '...',
            })
            export class Comp {}
            `);

           env.driveMain();
           const jsContents = env.getContents('test.js');

           expect(jsContents).toMatch('forbidOrphanRendering: true');
         });

      it('should set forbidOrphanRendering debug info for standalone components when the option forbidOrphanComponents is set',
         () => {
           env.write('tsconfig.json', JSON.stringify({
             extends: './tsconfig-base.json',
             angularCompilerOptions: {
               forbidOrphanComponents: true,
             },
           }));
           env.write(`test.ts`, `
            import {Component} from '@angular/core';
<<<<<<< HEAD
     
=======

>>>>>>> 6070c9dd
            @Component({
              standalone: true,
              template: '...',
            })
            export class Comp {}
        `);

           env.driveMain();
           const jsContents = env.getContents('test.js');

           expect(jsContents).toMatch('forbidOrphanRendering: true');
         });

      it('should not set forbidOrphanRendering debug info when the option forbidOrphanComponents is not set',
         () => {
           env.write(`test.ts`, `
          import {Component} from '@angular/core';
<<<<<<< HEAD
   
=======

>>>>>>> 6070c9dd
          @Component({
            template: '...',
          })
          export class Comp {}
      `);

           env.driveMain();
           const jsContents = env.getContents('test.js');

           expect(jsContents).not.toMatch('forbidOrphanRendering:');
         });
    });
  });

  function expectTokenAtPosition<T extends ts.Node>(
      sf: ts.SourceFile, pos: number, guard: (node: ts.Node) => node is T): T {
    // getTokenAtPosition is part of TypeScript's private API.
    const node = (ts as any).getTokenAtPosition(sf, pos) as ts.Node;
    expect(guard(node)).toBe(true);
    return node as T;
  }
}<|MERGE_RESOLUTION|>--- conflicted
+++ resolved
@@ -9107,8 +9107,6 @@
           // via dynamic imports and an original import can be removed.
           expect(jsContents).not.toContain('import { CmpA }');
         });
-<<<<<<< HEAD
-=======
 
         it('should drop imports when one is deferrable and the rest are type-only imports', () => {
           env.write('cmp-a.ts', `
@@ -9333,7 +9331,6 @@
           expect(jsContents).not.toContain('import { CmpA }');
           expect(jsContents).not.toContain('import { CmpB }');
         });
->>>>>>> 6070c9dd
       });
 
       it('should detect pipe used in the `when` trigger as an eager dependency', () => {
@@ -9554,11 +9551,7 @@
            }));
            env.write(`test.ts`, `
             import {Component} from '@angular/core';
-<<<<<<< HEAD
-    
-=======
-
->>>>>>> 6070c9dd
+
             @Component({
               template: '...',
             })
@@ -9581,11 +9574,7 @@
            }));
            env.write(`test.ts`, `
             import {Component} from '@angular/core';
-<<<<<<< HEAD
-     
-=======
-
->>>>>>> 6070c9dd
+
             @Component({
               standalone: true,
               template: '...',
@@ -9603,11 +9592,7 @@
          () => {
            env.write(`test.ts`, `
           import {Component} from '@angular/core';
-<<<<<<< HEAD
-   
-=======
-
->>>>>>> 6070c9dd
+
           @Component({
             template: '...',
           })
