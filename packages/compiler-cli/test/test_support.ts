--- conflicted
+++ resolved
@@ -40,11 +40,7 @@
 function createTestSupportFor(basePath: string) {
   // Typescript uses identity comparison on `paths` and other arrays in order to determine
   // if program structure can be reused for incremental compilation, so we reuse the default
-<<<<<<< HEAD
-  // values unless overriden, and freeze them so that they can't be accidentally changed somewhere
-=======
   // values unless overridden, and freeze them so that they can't be accidentally changed somewhere
->>>>>>> 6070c9dd
   // in tests.
   const defaultCompilerOptions = {
     basePath,
