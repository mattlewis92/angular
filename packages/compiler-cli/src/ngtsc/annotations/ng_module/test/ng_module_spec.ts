--- conflicted
+++ resolved
@@ -24,12 +24,8 @@
 
 function setup(program: ts.Program, compilationMode = CompilationMode.FULL) {
   const checker = program.getTypeChecker();
-<<<<<<< HEAD
-  const reflectionHost = new TypeScriptReflectionHost(checker);
-=======
   const reflectionHost =
       new TypeScriptReflectionHost(checker, compilationMode === CompilationMode.LOCAL);
->>>>>>> 6070c9dd
   const evaluator = new PartialEvaluator(reflectionHost, checker, /* dependencyTracker */ null);
   const referencesRegistry = new NoopReferencesRegistry();
   const metaRegistry = new LocalMetadataRegistry();
