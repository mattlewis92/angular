--- conflicted
+++ resolved
@@ -72,12 +72,7 @@
       analysis: {
         meta,
         ctorDeps: extractInjectableCtorDeps(
-<<<<<<< HEAD
-            node, meta, decorator, this.reflector, this.isCore, this.strictCtorDeps,
-            this.compilationMode),
-=======
             node, meta, decorator, this.reflector, this.isCore, this.strictCtorDeps),
->>>>>>> 6070c9dd
         classMetadata: this.includeClassMetadata ?
             extractClassMetadata(node, this.reflector, this.isCore) :
             null,
@@ -262,8 +257,7 @@
 
 function extractInjectableCtorDeps(
     clazz: ClassDeclaration, meta: R3InjectableMetadata, decorator: Decorator,
-    reflector: ReflectionHost, isCore: boolean, strictCtorDeps: boolean,
-    compilationMode: CompilationMode) {
+    reflector: ReflectionHost, isCore: boolean, strictCtorDeps: boolean) {
   if (decorator.args === null) {
     throw new FatalDiagnosticError(
         ErrorCode.DECORATOR_NOT_CALLED, decorator.node, '@Injectable must be called');
@@ -281,15 +275,15 @@
     // constructor signature does not work for DI then a factory definition (ɵfac) that throws is
     // generated.
     if (strictCtorDeps && !isAbstractClassDeclaration(clazz)) {
-      ctorDeps = getValidConstructorDependencies(clazz, reflector, isCore, compilationMode);
+      ctorDeps = getValidConstructorDependencies(clazz, reflector, isCore);
     } else {
-      ctorDeps = unwrapConstructorDependencies(
-          getConstructorDependencies(clazz, reflector, isCore, compilationMode));
+      ctorDeps =
+          unwrapConstructorDependencies(getConstructorDependencies(clazz, reflector, isCore));
     }
 
     return ctorDeps;
   } else if (decorator.args.length === 1) {
-    const rawCtorDeps = getConstructorDependencies(clazz, reflector, isCore, compilationMode);
+    const rawCtorDeps = getConstructorDependencies(clazz, reflector, isCore);
 
     if (strictCtorDeps && !isAbstractClassDeclaration(clazz) && requiresValidCtor(meta)) {
       // Since use* was not provided for a concrete class, validate the deps according to
