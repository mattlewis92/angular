--- conflicted
+++ resolved
@@ -15,17 +15,11 @@
 import {isNamedClassDeclaration, TypeScriptReflectionHost} from '../../reflection';
 import {getDeclaration, makeProgram} from '../../testing';
 import {getRootDirs} from '../../util/src/typescript';
-<<<<<<< HEAD
-import {TypeCheckContext} from '../src/context';
-import {TypeCheckFile} from '../src/type_check_file';
-import {ALL_ENABLED_CONFIG} from './test_utils';
-=======
 import {InliningMode, PendingFileTypeCheckingData, TypeCheckContextImpl, TypeCheckingHost} from '../src/context';
 import {TemplateSourceManager} from '../src/source';
 import {TypeCheckFile} from '../src/type_check_file';
 
 import {ALL_ENABLED_CONFIG} from '../testing';
->>>>>>> 6a88bad0
 
 runInEachFileSystem(() => {
   describe('ngtsc typechecking', () => {
@@ -42,19 +36,6 @@
     type Pick<T, K extends keyof T> = { [P in K]: T[P]; };
     type NonNullable<T> = T extends null | undefined ? never : T;`
       };
-      TYPE_CHECK_TS = {
-        name: _('/_typecheck_.ts'),
-        contents: `
-        export const IS_A_MODULE = true;
-        `
-      };
-    });
-
-    it('should not produce an empty SourceFile when there is nothing to typecheck', () => {
-      const file =
-          new TypeCheckFile(_('/_typecheck_.ts'), ALL_ENABLED_CONFIG, new ReferenceEmitter([]));
-      const sf = file.render();
-      expect(sf.statements.length).toBe(1);
     });
 
     it('should not produce an empty SourceFile when there is nothing to typecheck', () => {
@@ -69,7 +50,7 @@
     describe('ctors', () => {
       it('compiles a basic type constructor', () => {
         const files: TestFile[] = [
-          LIB_D_TS, TYPE_CHECK_TS, {
+          LIB_D_TS, {
             name: _('/main.ts'),
             contents: `
 class TestClass<T extends string> {
@@ -113,7 +94,7 @@
 
       it('should not consider query fields', () => {
         const files: TestFile[] = [
-          LIB_D_TS, TYPE_CHECK_TS, {
+          LIB_D_TS, {
             name: _('/main.ts'),
             contents: `class TestClass { value: any; }`,
           }
