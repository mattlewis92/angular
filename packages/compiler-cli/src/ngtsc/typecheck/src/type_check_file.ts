--- conflicted
+++ resolved
@@ -74,12 +74,7 @@
     // is somehow more expensive than the initial parse.
     source += '\nexport const IS_A_MODULE = true;\n';
 
-<<<<<<< HEAD
-    return ts.createSourceFile(
-        this.fileName, source, ts.ScriptTarget.Latest, true, ts.ScriptKind.TS);
-=======
     return source;
->>>>>>> 6a88bad0
   }
 
   override getPreludeStatements(): ts.Statement[] {
