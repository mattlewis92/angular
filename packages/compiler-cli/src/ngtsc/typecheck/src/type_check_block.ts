--- conflicted
+++ resolved
@@ -1327,14 +1327,6 @@
   }
 
   override execute(): null {
-<<<<<<< HEAD
-    const expression = tcbExpression(this.block.expression, this.tcb, this.scope);
-
-    // Since we'll use the expression in multiple comparisons, we don't want to
-    // log the same diagnostic more than once. Ignore this expression since we already
-    // produced a `TcbExpressionOp`.
-    markIgnoreDiagnostics(expression);
-=======
     // Since we'll use the expression in multiple comparisons, we don't want to
     // log the same diagnostic more than once. Ignore this expression since we already
     // produced a `TcbExpressionOp`.
@@ -1344,7 +1336,6 @@
     // Wrap the comparisson expression in parentheses so we don't ignore
     // diagnostics when comparing incompatible types (see #52315).
     const expression = ts.factory.createParenthesizedExpression(comparisonExpression);
->>>>>>> 6070c9dd
     const root = this.generateCase(0, expression, null);
 
     if (root !== undefined) {
