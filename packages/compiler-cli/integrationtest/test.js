/**
 * @license
 * Copyright Google LLC All Rights Reserved.
 *
 * Use of this source code is governed by an MIT-style license that can be
 * found in the LICENSE file at https://angular.io/license
 */

const path = require('path');
const shx = require('shelljs');
const os = require('os');
const {runCommand, setupTestDirectory} = require('./test_helpers');

// Nodejs toolchains were included in nodejs rules 0.33.0 so the
// repository name for the nodejs toolchain now depends on the platform
// being run on. The following function returns the nodejs repository
// name of the runtime platform platform. These come from
// https://github.com/bazelbuild/rules_nodejs/blob/2a0be492c5d506665798f04673ab1a646c883626/internal/node/node_repositories.bzl#L598.
function nodejs_repository() {
  switch (os.platform()) {
    case 'darwin':
      return 'nodejs_darwin_amd64';
    case 'linux':
      return 'nodejs_linux_amd64';
    case 'win32':
      return 'nodejs_windows_amd64';
    default:
      throw 'Platform not supported';
  }
}

<<<<<<< HEAD
const ngcBin = require.resolve('./ngc_bin');
const xi18nBin = require.resolve('./ng_xi18n');
const nodeBin =
    require.resolve(`${nodejs_repository()}/bin/node${(os.platform() === 'win32' ? '.cmd' : '')}`);
=======
// Since rules nodejs 0.37.1, the nodejs_binary executable now has a different extension depending
// on platform
const nodejsBinaryExt = os.platform() === 'win32' ? '.bat' : '.sh';
const ngcBin = require.resolve(`./ngc_bin${nodejsBinaryExt}`);
const xi18nBin = require.resolve(`./ng_xi18n${nodejsBinaryExt}`);
const nodeBin = require.resolve(`${nodejs_repository()}/${
    (os.platform() === 'win32' ? 'bin/nodejs/node.exe' : 'bin/nodejs/bin/node')}`);
>>>>>>> 6a88bad0
const jasmineBin = require.resolve('npm/node_modules/jasmine/bin/jasmine.js');

// Prepare the test directory before building the integration test output. This ensures that
// the test runs in an hermetic way and works on Windows.
const tmpDir = setupTestDirectory();

// Compile the "flat_module" Angular project using NGC.
runCommand(ngcBin, ['-p', 'flat_module/tsconfig-build.json']);

// Copy HTML asset files from the "flat_module" package to the NPM output. The "flat_module"
// has template code generation disabled and therefore needs to have the asset files included
// next to the JavaScript output.
shx.cp(
    path.join(tmpDir, 'flat_module/src/*.html'), path.join(tmpDir, 'node_modules/flat_module/src'));

// Compile the "third_party" Angular project using NGC.
runCommand(ngcBin, ['-p', 'third_party_src/tsconfig-build.json']);

// Compile the main integration-test Angular project using NGC. Also uses a translated
// i18n file which will be used to verify the translated templates of components.
runCommand(ngcBin, [
  '-p', 'tsconfig-build.json', '--i18nFile=src/messages.fi.xlf', '--locale=fi', '--i18nFormat=xlf'
]);

// Extract the i18n messages into various formats that will be verified
// later on by the "i18n_spec" within "test/".
runCommand(xi18nBin, ['-p', 'tsconfig-xi18n.json', '--i18nFormat=xlf', '--locale=fr']);
runCommand(
    xi18nBin, ['-p', 'tsconfig-xi18n.json', '--i18nFormat=xlf2', '--outFile=messages.xliff2.xlf']);
runCommand(
    xi18nBin, ['-p', 'tsconfig-xi18n.json', '--i18nFormat=xmb', '--outFile=custom_file.xmb']);

// Run the ngtools tests that verify that the public API provided by the "compiler-cli"
// is working as expected in real projects.
runCommand(nodeBin, [path.join(tmpDir, 'test/test_ngtools_api.js')]);

// Run all specs which verify the output from the previously built modules and i18n files.
runCommand(nodeBin, [jasmineBin, path.join(tmpDir, 'test/all_spec.js')]);<|MERGE_RESOLUTION|>--- conflicted
+++ resolved
@@ -29,12 +29,6 @@
   }
 }
 
-<<<<<<< HEAD
-const ngcBin = require.resolve('./ngc_bin');
-const xi18nBin = require.resolve('./ng_xi18n');
-const nodeBin =
-    require.resolve(`${nodejs_repository()}/bin/node${(os.platform() === 'win32' ? '.cmd' : '')}`);
-=======
 // Since rules nodejs 0.37.1, the nodejs_binary executable now has a different extension depending
 // on platform
 const nodejsBinaryExt = os.platform() === 'win32' ? '.bat' : '.sh';
@@ -42,7 +36,6 @@
 const xi18nBin = require.resolve(`./ng_xi18n${nodejsBinaryExt}`);
 const nodeBin = require.resolve(`${nodejs_repository()}/${
     (os.platform() === 'win32' ? 'bin/nodejs/node.exe' : 'bin/nodejs/bin/node')}`);
->>>>>>> 6a88bad0
 const jasmineBin = require.resolve('npm/node_modules/jasmine/bin/jasmine.js');
 
 // Prepare the test directory before building the integration test output. This ensures that
