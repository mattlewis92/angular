/**
 * @license
 * Copyright Google LLC All Rights Reserved.
 *
 * Use of this source code is governed by an MIT-style license that can be
 * found in the LICENSE file at https://angular.io/license
 */

import {Attribute, ChangeDetectorRef, ComponentFactoryResolver, ComponentRef, Directive, EnvironmentInjector, EventEmitter, Injector, OnDestroy, OnInit, Output, ViewContainerRef, ɵRuntimeError as RuntimeError,} from '@angular/core';

import {RuntimeErrorCode} from '../errors';
import {Data} from '../models';
import {ChildrenOutletContexts} from '../router_outlet_context';
import {ActivatedRoute} from '../router_state';
import {PRIMARY_OUTLET} from '../shared';

const NG_DEV_MODE = typeof ngDevMode === 'undefined' || ngDevMode;

/**
 * An interface that defines the contract for developing a component outlet for the `Router`.
 *
 * An outlet acts as a placeholder that Angular dynamically fills based on the current router state.
 *
 * A router outlet should register itself with the `Router` via
 * `ChildrenOutletContexts#onChildOutletCreated` and unregister with
 * `ChildrenOutletContexts#onChildOutletDestroyed`. When the `Router` identifies a matched `Route`,
 * it looks for a registered outlet in the `ChildrenOutletContexts` and activates it.
 *
 * @see `ChildrenOutletContexts`
 * @publicApi
 */
export interface RouterOutletContract {
  /**
   * Whether the given outlet is activated.
   *
   * An outlet is considered "activated" if it has an active component.
   */
  isActivated: boolean;

  /** The instance of the activated component or `null` if the outlet is not activated. */
  component: Object|null;

  /**
   * The `Data` of the `ActivatedRoute` snapshot.
   */
  activatedRouteData: Data;

  /**
   * The `ActivatedRoute` for the outlet or `null` if the outlet is not activated.
   */
  activatedRoute: ActivatedRoute|null;

  /**
   * Called by the `Router` when the outlet should activate (create a component).
   */
  activateWith(activatedRoute: ActivatedRoute, environmentInjector: EnvironmentInjector|null): void;
  /**
   * Called by the `Router` when the outlet should activate (create a component).
   *
   * @deprecated Passing a resolver to retrieve a component factory is not required and is
   *     deprecated since v14.
   */
  activateWith(activatedRoute: ActivatedRoute, resolver: ComponentFactoryResolver|null): void;

  /**
   * A request to destroy the currently activated component.
   *
   * When a `RouteReuseStrategy` indicates that an `ActivatedRoute` should be removed but stored for
   * later re-use rather than destroyed, the `Router` will call `detach` instead.
   */
  deactivate(): void;

  /**
   * Called when the `RouteReuseStrategy` instructs to detach the subtree.
   *
   * This is similar to `deactivate`, but the activated component should _not_ be destroyed.
   * Instead, it is returned so that it can be reattached later via the `attach` method.
   */
  detach(): ComponentRef<unknown>;

  /**
   * Called when the `RouteReuseStrategy` instructs to re-attach a previously detached subtree.
   */
  attach(ref: ComponentRef<unknown>, activatedRoute: ActivatedRoute): void;

  /**
   * Emits an activate event when a new component is instantiated
   **/
  activateEvents?: EventEmitter<unknown>;

  /**
   * Emits a deactivate event when a component is destroyed.
   */
  deactivateEvents?: EventEmitter<unknown>;

  /**
   * Emits an attached component instance when the `RouteReuseStrategy` instructs to re-attach a
   * previously detached subtree.
   **/
  attachEvents?: EventEmitter<unknown>;

  /**
   * Emits a detached component instance when the `RouteReuseStrategy` instructs to detach the
   * subtree.
   */
  detachEvents?: EventEmitter<unknown>;
}

/**
 * @description
 *
 * Acts as a placeholder that Angular dynamically fills based on the current router state.
 *
 * Each outlet can have a unique name, determined by the optional `name` attribute.
 * The name cannot be set or changed dynamically. If not set, default value is "primary".
 *
 * ```
 * <router-outlet></router-outlet>
 * <router-outlet name='left'></router-outlet>
 * <router-outlet name='right'></router-outlet>
 * ```
 *
<<<<<<< HEAD
 * A router outlet emits an activate event when a new component is instantiated,
 * and a deactivate event when a component is destroyed.
=======
 * Named outlets can be the targets of secondary routes.
 * The `Route` object for a secondary route has an `outlet` property to identify the target outlet:
 *
 * `{path: <base-path>, component: <component>, outlet: <target_outlet_name>}`
 *
 * Using named outlets and secondary routes, you can target multiple outlets in
 * the same `RouterLink` directive.
 *
 * The router keeps track of separate branches in a navigation tree for each named outlet and
 * generates a representation of that tree in the URL.
 * The URL for a secondary route uses the following syntax to specify both the primary and secondary
 * routes at the same time:
 *
 * `http://base-path/primary-route-path(outlet-name:route-path)`
 *
 * A router outlet emits an activate event when a new component is instantiated,
 * deactivate event when a component is destroyed.
 * An attached event emits when the `RouteReuseStrategy` instructs the outlet to reattach the
 * subtree, and the detached event emits when the `RouteReuseStrategy` instructs the outlet to
 * detach the subtree.
>>>>>>> 6a88bad0
 *
 * ```
 * <router-outlet
 *   (activate)='onActivate($event)'
 *   (deactivate)='onDeactivate($event)'
 *   (attach)='onAttach($event)'
 *   (detach)='onDetach($event)'></router-outlet>
 * ```
 *
 * @see [Routing tutorial](guide/router-tutorial-toh#named-outlets "Example of a named
 * outlet and secondary route configuration").
 * @see `RouterLink`
 * @see `Route`
 * @ngModule RouterModule
 *
 * @publicApi
 */
@Directive({
  selector: 'router-outlet',
  exportAs: 'outlet',
  standalone: true,
})
export class RouterOutlet implements OnDestroy, OnInit, RouterOutletContract {
  private activated: ComponentRef<any>|null = null;
  private _activatedRoute: ActivatedRoute|null = null;
  private name: string;

  @Output('activate') activateEvents = new EventEmitter<any>();
  @Output('deactivate') deactivateEvents = new EventEmitter<any>();
  /**
   * Emits an attached component instance when the `RouteReuseStrategy` instructs to re-attach a
   * previously detached subtree.
   **/
  @Output('attach') attachEvents = new EventEmitter<unknown>();
  /**
   * Emits a detached component instance when the `RouteReuseStrategy` instructs to detach the
   * subtree.
   */
  @Output('detach') detachEvents = new EventEmitter<unknown>();

  constructor(
      private parentContexts: ChildrenOutletContexts, private location: ViewContainerRef,
      @Attribute('name') name: string, private changeDetector: ChangeDetectorRef,
      private environmentInjector: EnvironmentInjector) {
    this.name = name || PRIMARY_OUTLET;
    parentContexts.onChildOutletCreated(this.name, this);
  }

  /** @nodoc */
  ngOnDestroy(): void {
    // Ensure that the registered outlet is this one before removing it on the context.
    if (this.parentContexts.getContext(this.name)?.outlet === this) {
      this.parentContexts.onChildOutletDestroyed(this.name);
    }
  }

  /** @nodoc */
  ngOnInit(): void {
    if (!this.activated) {
      // If the outlet was not instantiated at the time the route got activated we need to populate
      // the outlet when it is initialized (ie inside a NgIf)
      const context = this.parentContexts.getContext(this.name);
      if (context && context.route) {
        if (context.attachRef) {
          // `attachRef` is populated when there is an existing component to mount
          this.attach(context.attachRef, context.route);
        } else {
          // otherwise the component defined in the configuration is created
          this.activateWith(context.route, context.injector);
        }
      }
    }
  }

  get isActivated(): boolean {
    return !!this.activated;
  }

  /**
   * @returns The currently activated component instance.
   * @throws An error if the outlet is not activated.
   */
  get component(): Object {
    if (!this.activated)
      throw new RuntimeError(
          RuntimeErrorCode.OUTLET_NOT_ACTIVATED, NG_DEV_MODE && 'Outlet is not activated');
    return this.activated.instance;
  }

  get activatedRoute(): ActivatedRoute {
    if (!this.activated)
      throw new RuntimeError(
          RuntimeErrorCode.OUTLET_NOT_ACTIVATED, NG_DEV_MODE && 'Outlet is not activated');
    return this._activatedRoute as ActivatedRoute;
  }

  get activatedRouteData(): Data {
    if (this._activatedRoute) {
      return this._activatedRoute.snapshot.data;
    }
    return {};
  }

  /**
   * Called when the `RouteReuseStrategy` instructs to detach the subtree
   */
  detach(): ComponentRef<any> {
    if (!this.activated)
      throw new RuntimeError(
          RuntimeErrorCode.OUTLET_NOT_ACTIVATED, NG_DEV_MODE && 'Outlet is not activated');
    this.location.detach();
    const cmp = this.activated;
    this.activated = null;
    this._activatedRoute = null;
    this.detachEvents.emit(cmp.instance);
    return cmp;
  }

  /**
   * Called when the `RouteReuseStrategy` instructs to re-attach a previously detached subtree
   */
  attach(ref: ComponentRef<any>, activatedRoute: ActivatedRoute) {
    this.activated = ref;
    this._activatedRoute = activatedRoute;
    this.location.insert(ref.hostView);
    this.attachEvents.emit(ref.instance);
  }

  deactivate(): void {
    if (this.activated) {
      const c = this.component;
      this.activated.destroy();
      this.activated = null;
      this._activatedRoute = null;
      this.deactivateEvents.emit(c);
    }
  }

  activateWith(
      activatedRoute: ActivatedRoute,
      resolverOrInjector?: ComponentFactoryResolver|EnvironmentInjector|null) {
    if (this.isActivated) {
      throw new RuntimeError(
          RuntimeErrorCode.OUTLET_ALREADY_ACTIVATED,
          NG_DEV_MODE && 'Cannot activate an already activated outlet');
    }
    this._activatedRoute = activatedRoute;
    const location = this.location;
    const snapshot = activatedRoute._futureSnapshot;
    const component = snapshot.component!;
    const childContexts = this.parentContexts.getOrCreateContext(this.name).children;
    const injector = new OutletInjector(activatedRoute, childContexts, location.injector);

    if (resolverOrInjector && isComponentFactoryResolver(resolverOrInjector)) {
      const factory = resolverOrInjector.resolveComponentFactory(component);
      this.activated = location.createComponent(factory, location.length, injector);
    } else {
      const environmentInjector = resolverOrInjector ?? this.environmentInjector;
      this.activated = location.createComponent(
          component, {index: location.length, injector, environmentInjector});
    }
    // Calling `markForCheck` to make sure we will run the change detection when the
    // `RouterOutlet` is inside a `ChangeDetectionStrategy.OnPush` component.
    this.changeDetector.markForCheck();
    this.activateEvents.emit(this.activated.instance);
  }
}

class OutletInjector implements Injector {
  constructor(
      private route: ActivatedRoute, private childContexts: ChildrenOutletContexts,
      private parent: Injector) {}

  get(token: any, notFoundValue?: any): any {
    if (token === ActivatedRoute) {
      return this.route;
    }

    if (token === ChildrenOutletContexts) {
      return this.childContexts;
    }

    return this.parent.get(token, notFoundValue);
  }
}

function isComponentFactoryResolver(item: any): item is ComponentFactoryResolver {
  return !!item.resolveComponentFactory;
}<|MERGE_RESOLUTION|>--- conflicted
+++ resolved
@@ -120,10 +120,6 @@
  * <router-outlet name='right'></router-outlet>
  * ```
  *
-<<<<<<< HEAD
- * A router outlet emits an activate event when a new component is instantiated,
- * and a deactivate event when a component is destroyed.
-=======
  * Named outlets can be the targets of secondary routes.
  * The `Route` object for a secondary route has an `outlet` property to identify the target outlet:
  *
@@ -144,7 +140,6 @@
  * An attached event emits when the `RouteReuseStrategy` instructs the outlet to reattach the
  * subtree, and the detached event emits when the `RouteReuseStrategy` instructs the outlet to
  * detach the subtree.
->>>>>>> 6a88bad0
  *
  * ```
  * <router-outlet
