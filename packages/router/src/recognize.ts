/**
 * @license
 * Copyright Google LLC All Rights Reserved.
 *
 * Use of this source code is governed by an MIT-style license that can be
 * found in the LICENSE file at https://angular.io/license
 */

import {EnvironmentInjector, Type, ɵRuntimeError as RuntimeError} from '@angular/core';
import {from, Observable, of} from 'rxjs';
import {catchError, concatMap, defaultIfEmpty, first, last as rxjsLast, map, mergeMap, scan, switchMap, tap} from 'rxjs/operators';

import {AbsoluteRedirect, ApplyRedirects, canLoadFails, noMatch, NoMatch} from './apply_redirects';
import {createUrlTreeFromSnapshot} from './create_url_tree';
import {RuntimeErrorCode} from './errors';
import {Data, LoadedRouterConfig, ResolveData, Route, Routes} from './models';
import {runCanLoadGuards} from './operators/check_guards';
import {RouterConfigLoader} from './router_config_loader';
<<<<<<< HEAD
import {ActivatedRouteSnapshot, inheritedParamsDataResolve, ParamsInheritanceStrategy, RouterStateSnapshot} from './router_state';
=======
import {ActivatedRouteSnapshot, getInherited, ParamsInheritanceStrategy, RouterStateSnapshot} from './router_state';
>>>>>>> 6070c9dd
import {PRIMARY_OUTLET} from './shared';
import {UrlSegment, UrlSegmentGroup, UrlSerializer, UrlTree} from './url_tree';
import {last} from './utils/collection';
import {getOutlet, sortByMatchingOutlets} from './utils/config';
import {isImmediateMatch, match, MatchResult, matchWithChecks, noLeftoversInUrl, split} from './utils/config_matching';
import {TreeNode} from './utils/tree';
import {isEmptyError} from './utils/type_guards';

/**
 * Class used to indicate there were no additional route config matches but that all segments of
 * the URL were consumed during matching so the route was URL matched. When this happens, we still
 * try to match child configs in case there are empty path children.
 */
class NoLeftoversInUrl {}

export function recognize(
    injector: EnvironmentInjector, configLoader: RouterConfigLoader,
    rootComponentType: Type<any>|null, config: Routes, urlTree: UrlTree,
    urlSerializer: UrlSerializer,
    paramsInheritanceStrategy: ParamsInheritanceStrategy =
        'emptyOnly'): Observable<{state: RouterStateSnapshot, tree: UrlTree}> {
  return new Recognizer(
             injector, configLoader, rootComponentType, config, urlTree, paramsInheritanceStrategy,
             urlSerializer)
      .recognize();
}

const MAX_ALLOWED_REDIRECTS = 31;

export class Recognizer {
  private applyRedirects = new ApplyRedirects(this.urlSerializer, this.urlTree);
  private absoluteRedirectCount = 0;
  allowRedirects = true;

  constructor(
      private injector: EnvironmentInjector, private configLoader: RouterConfigLoader,
      private rootComponentType: Type<any>|null, private config: Routes, private urlTree: UrlTree,
      private paramsInheritanceStrategy: ParamsInheritanceStrategy,
      private readonly urlSerializer: UrlSerializer) {}

  private noMatchError(e: NoMatch): any {
    return new RuntimeError(
        RuntimeErrorCode.NO_MATCH,
        (typeof ngDevMode === 'undefined' || ngDevMode) &&
            `Cannot match any routes. URL Segment: '${e.segmentGroup}'`);
  }

  recognize(): Observable<{state: RouterStateSnapshot, tree: UrlTree}> {
    const rootSegmentGroup = split(this.urlTree.root, [], [], this.config).segmentGroup;

    return this.match(rootSegmentGroup).pipe(map(children => {
      // Use Object.freeze to prevent readers of the Router state from modifying it outside
      // of a navigation, resulting in the router being out of sync with the browser.
      const root = new ActivatedRouteSnapshot(
          [], Object.freeze({}), Object.freeze({...this.urlTree.queryParams}),
          this.urlTree.fragment, {}, PRIMARY_OUTLET, this.rootComponentType, null, {});

      const rootNode = new TreeNode(root, children);
      const routeState = new RouterStateSnapshot('', rootNode);
      const tree =
          createUrlTreeFromSnapshot(root, [], this.urlTree.queryParams, this.urlTree.fragment);
      // https://github.com/angular/angular/issues/47307
      // Creating the tree stringifies the query params
      // We don't want to do this here so reassign them to the original.
      tree.queryParams = this.urlTree.queryParams;
      routeState.url = this.urlSerializer.serialize(tree);
<<<<<<< HEAD
      this.inheritParamsAndData(routeState._root);
=======
      this.inheritParamsAndData(routeState._root, null);
>>>>>>> 6070c9dd
      return {state: routeState, tree};
    }));
  }


  private match(rootSegmentGroup: UrlSegmentGroup): Observable<TreeNode<ActivatedRouteSnapshot>[]> {
    const expanded$ =
        this.processSegmentGroup(this.injector, this.config, rootSegmentGroup, PRIMARY_OUTLET);
    return expanded$.pipe(catchError((e: any) => {
      if (e instanceof AbsoluteRedirect) {
        this.urlTree = e.urlTree;
        return this.match(e.urlTree.root);
      }
      if (e instanceof NoMatch) {
        throw this.noMatchError(e);
      }

      throw e;
    }));
  }

  inheritParamsAndData(
      routeNode: TreeNode<ActivatedRouteSnapshot>, parent: ActivatedRouteSnapshot|null): void {
    const route = routeNode.value;
    const i = getInherited(route, parent, this.paramsInheritanceStrategy);

    route.params = Object.freeze(i.params);
    route.data = Object.freeze(i.data);

    routeNode.children.forEach(n => this.inheritParamsAndData(n, route));
  }

  processSegmentGroup(
      injector: EnvironmentInjector, config: Route[], segmentGroup: UrlSegmentGroup,
      outlet: string): Observable<TreeNode<ActivatedRouteSnapshot>[]> {
    if (segmentGroup.segments.length === 0 && segmentGroup.hasChildren()) {
      return this.processChildren(injector, config, segmentGroup);
    }

    return this.processSegment(injector, config, segmentGroup, segmentGroup.segments, outlet, true)
        .pipe(map(child => child instanceof TreeNode ? [child] : []));
  }

  /**
   * Matches every child outlet in the `segmentGroup` to a `Route` in the config. Returns `null` if
   * we cannot find a match for _any_ of the children.
   *
   * @param config - The `Routes` to match against
   * @param segmentGroup - The `UrlSegmentGroup` whose children need to be matched against the
   *     config.
   */
  processChildren(injector: EnvironmentInjector, config: Route[], segmentGroup: UrlSegmentGroup):
      Observable<TreeNode<ActivatedRouteSnapshot>[]> {
    // Expand outlets one at a time, starting with the primary outlet. We need to do it this way
    // because an absolute redirect from the primary outlet takes precedence.
    const childOutlets: string[] = [];
    for (const child of Object.keys(segmentGroup.children)) {
      if (child === 'primary') {
        childOutlets.unshift(child);
      } else {
        childOutlets.push(child);
      }
    }
    return from(childOutlets)
        .pipe(
            concatMap(childOutlet => {
              const child = segmentGroup.children[childOutlet];
              // Sort the config so that routes with outlets that match the one being activated
              // appear first, followed by routes for other outlets, which might match if they have
              // an empty path.
              const sortedConfig = sortByMatchingOutlets(config, childOutlet);
              return this.processSegmentGroup(injector, sortedConfig, child, childOutlet);
            }),
            scan((children, outletChildren) => {
              children.push(...outletChildren);
              return children;
            }),
            defaultIfEmpty(null as TreeNode<ActivatedRouteSnapshot>[] | null),
            rxjsLast(),
            mergeMap(children => {
              if (children === null) return noMatch(segmentGroup);
              // Because we may have matched two outlets to the same empty path segment, we can have
              // multiple activated results for the same outlet. We should merge the children of
              // these results so the final return value is only one `TreeNode` per outlet.
              const mergedChildren = mergeEmptyPathMatches(children);
              if (typeof ngDevMode === 'undefined' || ngDevMode) {
                // This should really never happen - we are only taking the first match for each
                // outlet and merge the empty path matches.
                checkOutletNameUniqueness(mergedChildren);
              }
              sortActivatedRouteSnapshots(mergedChildren);
              return of(mergedChildren);
            }),
        );
  }

  processSegment(
      injector: EnvironmentInjector, routes: Route[], segmentGroup: UrlSegmentGroup,
      segments: UrlSegment[], outlet: string,
      allowRedirects: boolean): Observable<TreeNode<ActivatedRouteSnapshot>|NoLeftoversInUrl> {
    return from(routes).pipe(
        concatMap(r => {
          return this
              .processSegmentAgainstRoute(
                  r._injector ?? injector, routes, r, segmentGroup, segments, outlet,
                  allowRedirects)
              .pipe(catchError((e: any) => {
                if (e instanceof NoMatch) {
                  return of(null);
                }
                throw e;
              }));
        }),
        first((x): x is TreeNode<ActivatedRouteSnapshot>|NoLeftoversInUrl => !!x), catchError(e => {
          if (isEmptyError(e)) {
            if (noLeftoversInUrl(segmentGroup, segments, outlet)) {
              return of(new NoLeftoversInUrl());
            }
            return noMatch(segmentGroup);
          }
          throw e;
        }));
  }

  processSegmentAgainstRoute(
      injector: EnvironmentInjector, routes: Route[], route: Route, rawSegment: UrlSegmentGroup,
      segments: UrlSegment[], outlet: string,
      allowRedirects: boolean): Observable<TreeNode<ActivatedRouteSnapshot>|NoLeftoversInUrl> {
    if (!isImmediateMatch(route, rawSegment, segments, outlet)) return noMatch(rawSegment);

    if (route.redirectTo === undefined) {
      return this.matchSegmentAgainstRoute(injector, rawSegment, route, segments, outlet);
    }

    if (this.allowRedirects && allowRedirects) {
      return this.expandSegmentAgainstRouteUsingRedirect(
          injector, rawSegment, routes, route, segments, outlet);
    }

    return noMatch(rawSegment);
  }

  private expandSegmentAgainstRouteUsingRedirect(
      injector: EnvironmentInjector, segmentGroup: UrlSegmentGroup, routes: Route[], route: Route,
      segments: UrlSegment[],
      outlet: string): Observable<TreeNode<ActivatedRouteSnapshot>|NoLeftoversInUrl> {
    const {
      matched,
      consumedSegments,
      positionalParamSegments,
      remainingSegments,
    } = route.path === '**' ? createWildcardMatchResult(segments) :
                              match(segmentGroup, route, segments);
    if (!matched) return noMatch(segmentGroup);

    // TODO(atscott): Move all of this under an if(ngDevMode) as a breaking change and allow stack
    // size exceeded in production
    if (route.redirectTo!.startsWith('/')) {
      this.absoluteRedirectCount++;
      if (this.absoluteRedirectCount > MAX_ALLOWED_REDIRECTS) {
        if (ngDevMode) {
          throw new RuntimeError(
              RuntimeErrorCode.INFINITE_REDIRECT,
              `Detected possible infinite redirect when redirecting from '${this.urlTree}' to '${
                  route.redirectTo}'.\n` +
                  `This is currently a dev mode only error but will become a` +
                  ` call stack size exceeded error in production in a future major version.`);
        }
        this.allowRedirects = false;
      }
    }
    const newTree = this.applyRedirects.applyRedirectCommands(
        consumedSegments, route.redirectTo!, positionalParamSegments);

    return this.applyRedirects.lineralizeSegments(route, newTree)
        .pipe(mergeMap((newSegments: UrlSegment[]) => {
          return this.processSegment(
              injector, routes, segmentGroup, newSegments.concat(remainingSegments), outlet, false);
        }));
  }

  matchSegmentAgainstRoute(
      injector: EnvironmentInjector, rawSegment: UrlSegmentGroup, route: Route,
      segments: UrlSegment[], outlet: string): Observable<TreeNode<ActivatedRouteSnapshot>> {
    let matchResult: Observable<MatchResult>;

    if (route.path === '**') {
      matchResult = of(createWildcardMatchResult(segments));
      // Prior versions of the route matching algorithm would stop matching at the wildcard route.
      // We should investigate a better strategy for any existing children. Otherwise, these
      // child segments are silently dropped from the navigation.
      // https://github.com/angular/angular/issues/40089
      rawSegment.children = {};
    } else {
      matchResult = matchWithChecks(rawSegment, route, segments, injector, this.urlSerializer);
    }

    return matchResult.pipe(switchMap((result) => {
      if (!result.matched) {
        return noMatch(rawSegment);
      }

      // If the route has an injector created from providers, we should start using that.
      injector = route._injector ?? injector;
      return this.getChildConfig(injector, route, segments)
          .pipe(switchMap(({routes: childConfig}) => {
            const childInjector = route._loadedInjector ?? injector;

            const {consumedSegments, remainingSegments, parameters} = result;
            const snapshot = new ActivatedRouteSnapshot(
                consumedSegments, parameters, Object.freeze({...this.urlTree.queryParams}),
                this.urlTree.fragment, getData(route), getOutlet(route),
                route.component ?? route._loadedComponent ?? null, route, getResolve(route));

            const {segmentGroup, slicedSegments} =
                split(rawSegment, consumedSegments, remainingSegments, childConfig);

            if (slicedSegments.length === 0 && segmentGroup.hasChildren()) {
              return this.processChildren(childInjector, childConfig, segmentGroup)
                  .pipe(map(children => {
                    if (children === null) {
                      return null;
                    }
                    return new TreeNode(snapshot, children);
                  }));
            }

            if (childConfig.length === 0 && slicedSegments.length === 0) {
              return of(new TreeNode(snapshot, []));
            }

            const matchedOnOutlet = getOutlet(route) === outlet;
            // If we matched a config due to empty path match on a different outlet, we need to
            // continue passing the current outlet for the segment rather than switch to PRIMARY.
            // Note that we switch to primary when we have a match because outlet configs look like
            // this: {path: 'a', outlet: 'a', children: [
            //  {path: 'b', component: B},
            //  {path: 'c', component: C},
            // ]}
            // Notice that the children of the named outlet are configured with the primary outlet
            return this
                .processSegment(
                    childInjector, childConfig, segmentGroup, slicedSegments,
                    matchedOnOutlet ? PRIMARY_OUTLET : outlet, true)
                .pipe(map(child => {
                  return new TreeNode(snapshot, child instanceof TreeNode ? [child] : []);
                }));
          }));
    }));
  }
  private getChildConfig(injector: EnvironmentInjector, route: Route, segments: UrlSegment[]):
      Observable<LoadedRouterConfig> {
    if (route.children) {
      // The children belong to the same module
      return of({routes: route.children, injector});
    }

    if (route.loadChildren) {
      // lazy children belong to the loaded module
      if (route._loadedRoutes !== undefined) {
        return of({routes: route._loadedRoutes, injector: route._loadedInjector});
      }

      return runCanLoadGuards(injector, route, segments, this.urlSerializer)
          .pipe(mergeMap((shouldLoadResult: boolean) => {
            if (shouldLoadResult) {
              return this.configLoader.loadChildren(injector, route)
                  .pipe(tap((cfg: LoadedRouterConfig) => {
                    route._loadedRoutes = cfg.routes;
                    route._loadedInjector = cfg.injector;
                  }));
            }
            return canLoadFails(route);
          }));
    }

    return of({routes: [], injector});
  }
}

function sortActivatedRouteSnapshots(nodes: TreeNode<ActivatedRouteSnapshot>[]): void {
  nodes.sort((a, b) => {
    if (a.value.outlet === PRIMARY_OUTLET) return -1;
    if (b.value.outlet === PRIMARY_OUTLET) return 1;
    return a.value.outlet.localeCompare(b.value.outlet);
  });
}

function hasEmptyPathConfig(node: TreeNode<ActivatedRouteSnapshot>) {
  const config = node.value.routeConfig;
  return config && config.path === '';
}

/**
 * Finds `TreeNode`s with matching empty path route configs and merges them into `TreeNode` with
 * the children from each duplicate. This is necessary because different outlets can match a
 * single empty path route config and the results need to then be merged.
 */
function mergeEmptyPathMatches(nodes: Array<TreeNode<ActivatedRouteSnapshot>>):
    Array<TreeNode<ActivatedRouteSnapshot>> {
  const result: Array<TreeNode<ActivatedRouteSnapshot>> = [];
  // The set of nodes which contain children that were merged from two duplicate empty path nodes.
  const mergedNodes: Set<TreeNode<ActivatedRouteSnapshot>> = new Set();

  for (const node of nodes) {
    if (!hasEmptyPathConfig(node)) {
      result.push(node);
      continue;
    }

    const duplicateEmptyPathNode =
        result.find(resultNode => node.value.routeConfig === resultNode.value.routeConfig);
    if (duplicateEmptyPathNode !== undefined) {
      duplicateEmptyPathNode.children.push(...node.children);
      mergedNodes.add(duplicateEmptyPathNode);
    } else {
      result.push(node);
    }
  }
  // For each node which has children from multiple sources, we need to recompute a new `TreeNode`
  // by also merging those children. This is necessary when there are multiple empty path configs
  // in a row. Put another way: whenever we combine children of two nodes, we need to also check
  // if any of those children can be combined into a single node as well.
  for (const mergedNode of mergedNodes) {
    const mergedChildren = mergeEmptyPathMatches(mergedNode.children);
    result.push(new TreeNode(mergedNode.value, mergedChildren));
  }
  return result.filter(n => !mergedNodes.has(n));
}

function checkOutletNameUniqueness(nodes: TreeNode<ActivatedRouteSnapshot>[]): void {
  const names: {[k: string]: ActivatedRouteSnapshot} = {};
  nodes.forEach(n => {
    const routeWithSameOutletName = names[n.value.outlet];
    if (routeWithSameOutletName) {
      const p = routeWithSameOutletName.url.map(s => s.toString()).join('/');
      const c = n.value.url.map(s => s.toString()).join('/');
      throw new RuntimeError(
          RuntimeErrorCode.TWO_SEGMENTS_WITH_SAME_OUTLET,
          (typeof ngDevMode === 'undefined' || ngDevMode) &&
              `Two segments cannot have the same outlet name: '${p}' and '${c}'.`);
    }
    names[n.value.outlet] = n.value;
  });
}

function getData(route: Route): Data {
  return route.data || {};
}

function getResolve(route: Route): ResolveData {
  return route.resolve || {};
}

function createWildcardMatchResult(segments: UrlSegment[]): MatchResult {
  return {
    matched: true,
    parameters: segments.length > 0 ? last(segments)!.parameters : {},
    consumedSegments: segments,
    remainingSegments: [],
    positionalParamSegments: {},
  };
}<|MERGE_RESOLUTION|>--- conflicted
+++ resolved
@@ -16,11 +16,7 @@
 import {Data, LoadedRouterConfig, ResolveData, Route, Routes} from './models';
 import {runCanLoadGuards} from './operators/check_guards';
 import {RouterConfigLoader} from './router_config_loader';
-<<<<<<< HEAD
-import {ActivatedRouteSnapshot, inheritedParamsDataResolve, ParamsInheritanceStrategy, RouterStateSnapshot} from './router_state';
-=======
 import {ActivatedRouteSnapshot, getInherited, ParamsInheritanceStrategy, RouterStateSnapshot} from './router_state';
->>>>>>> 6070c9dd
 import {PRIMARY_OUTLET} from './shared';
 import {UrlSegment, UrlSegmentGroup, UrlSerializer, UrlTree} from './url_tree';
 import {last} from './utils/collection';
@@ -87,11 +83,7 @@
       // We don't want to do this here so reassign them to the original.
       tree.queryParams = this.urlTree.queryParams;
       routeState.url = this.urlSerializer.serialize(tree);
-<<<<<<< HEAD
-      this.inheritParamsAndData(routeState._root);
-=======
       this.inheritParamsAndData(routeState._root, null);
->>>>>>> 6070c9dd
       return {state: routeState, tree};
     }));
   }
