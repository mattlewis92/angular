/**
 * @license
 * Copyright Google LLC All Rights Reserved.
 *
 * Use of this source code is governed by an MIT-style license that can be
 * found in the LICENSE file at https://angular.io/license
 */

import {Type} from '@angular/core';
import {BehaviorSubject, Observable, of} from 'rxjs';
import {map} from 'rxjs/operators';

import {Data, ResolveData, Route} from './models';
import {convertToParamMap, ParamMap, Params, PRIMARY_OUTLET, RouteTitleKey} from './shared';
import {equalSegments, UrlSegment, UrlTree} from './url_tree';
import {shallowEqual, shallowEqualArrays} from './utils/collection';
import {Tree, TreeNode} from './utils/tree';

/**
 * Represents the state of the router as a tree of activated routes.
 *
 * @usageNotes
 *
 * Every node in the route tree is an `ActivatedRoute` instance
 * that knows about the "consumed" URL segments, the extracted parameters,
 * and the resolved data.
 * Use the `ActivatedRoute` properties to traverse the tree from any node.
 *
 * The following fragment shows how a component gets the root node
 * of the current state to establish its own route tree:
 *
 * ```
 * @Component({templateUrl:'template.html'})
 * class MyComponent {
 *   constructor(router: Router) {
 *     const state: RouterState = router.routerState;
 *     const root: ActivatedRoute = state.root;
 *     const child = root.firstChild;
 *     const id: Observable<string> = child.params.map(p => p.id);
 *     //...
 *   }
 * }
 * ```
 *
 * @see {@link ActivatedRoute}
 * @see [Getting route information](guide/router#getting-route-information)
 *
 * @publicApi
 */
export class RouterState extends Tree<ActivatedRoute> {
  /** @internal */
  constructor(
      root: TreeNode<ActivatedRoute>,
      /** The current snapshot of the router state */
      public snapshot: RouterStateSnapshot) {
    super(root);
    setRouterState(<RouterState>this, root);
  }

  override toString(): string {
    return this.snapshot.toString();
  }
}

export function createEmptyState(urlTree: UrlTree, rootComponent: Type<any>|null): RouterState {
  const snapshot = createEmptyStateSnapshot(urlTree, rootComponent);
  const emptyUrl = new BehaviorSubject([new UrlSegment('', {})]);
  const emptyParams = new BehaviorSubject({});
  const emptyData = new BehaviorSubject({});
  const emptyQueryParams = new BehaviorSubject({});
  const fragment = new BehaviorSubject<string|null>('');
  const activated = new ActivatedRoute(
      emptyUrl, emptyParams, emptyQueryParams, fragment, emptyData, PRIMARY_OUTLET, rootComponent,
      snapshot.root);
  activated.snapshot = snapshot.root;
  return new RouterState(new TreeNode<ActivatedRoute>(activated, []), snapshot);
}

export function createEmptyStateSnapshot(
    urlTree: UrlTree, rootComponent: Type<any>|null): RouterStateSnapshot {
  const emptyParams = {};
  const emptyData = {};
  const emptyQueryParams = {};
  const fragment = '';
  const activated = new ActivatedRouteSnapshot(
      [], emptyParams, emptyQueryParams, fragment, emptyData, PRIMARY_OUTLET, rootComponent, null,
      {});
  return new RouterStateSnapshot('', new TreeNode<ActivatedRouteSnapshot>(activated, []));
}

/**
 * Provides access to information about a route associated with a component
 * that is loaded in an outlet.
 * Use to traverse the `RouterState` tree and extract information from nodes.
 *
 * The following example shows how to construct a component using information from a
 * currently activated route.
 *
 * Note: the observables in this class only emit when the current and previous values differ based
 * on shallow equality. For example, changing deeply nested properties in resolved `data` will not
 * cause the `ActivatedRoute.data` `Observable` to emit a new value.
 *
 * {@example router/activated-route/module.ts region="activated-route"
 *     header="activated-route.component.ts"}
 *
 * @see [Getting route information](guide/router#getting-route-information)
 *
 * @publicApi
 */
export class ActivatedRoute {
  /** The current snapshot of this route */
  snapshot!: ActivatedRouteSnapshot;
  /** @internal */
  _futureSnapshot: ActivatedRouteSnapshot;
  /** @internal */
  _routerState!: RouterState;
  /** @internal */
  _paramMap?: Observable<ParamMap>;
  /** @internal */
  _queryParamMap?: Observable<ParamMap>;

  /** An Observable of the resolved route title */
  readonly title: Observable<string|undefined>;

  /** An observable of the URL segments matched by this route. */
  public url: Observable<UrlSegment[]>;
  /** An observable of the matrix parameters scoped to this route. */
  public params: Observable<Params>;
  /** An observable of the query parameters shared by all the routes. */
  public queryParams: Observable<Params>;
  /** An observable of the URL fragment shared by all the routes. */
  public fragment: Observable<string|null>;
  /** An observable of the static and resolved data of this route. */
  public data: Observable<Data>;

  /** @internal */
  constructor(
      /** @internal */
      public urlSubject: BehaviorSubject<UrlSegment[]>,
      /** @internal */
      public paramsSubject: BehaviorSubject<Params>,
      /** @internal */
      public queryParamsSubject: BehaviorSubject<Params>,
      /** @internal */
      public fragmentSubject: BehaviorSubject<string|null>,
      /** @internal */
      public dataSubject: BehaviorSubject<Data>,
      /** The outlet name of the route, a constant. */
      public outlet: string,
      /** The component of the route, a constant. */
      public component: Type<any>|null, futureSnapshot: ActivatedRouteSnapshot) {
    this._futureSnapshot = futureSnapshot;
    this.title = this.dataSubject?.pipe(map((d: Data) => d[RouteTitleKey])) ?? of(undefined);
    // TODO(atscott): Verify that these can be changed to `.asObservable()` with TGP.
    this.url = urlSubject;
    this.params = paramsSubject;
    this.queryParams = queryParamsSubject;
    this.fragment = fragmentSubject;
    this.data = dataSubject;
  }

  /** The configuration used to match this route. */
  get routeConfig(): Route|null {
    return this._futureSnapshot.routeConfig;
  }

  /** The root of the router state. */
  get root(): ActivatedRoute {
    return this._routerState.root;
  }

  /** The parent of this route in the router state tree. */
  get parent(): ActivatedRoute|null {
    return this._routerState.parent(this);
  }

  /** The first child of this route in the router state tree. */
  get firstChild(): ActivatedRoute|null {
    return this._routerState.firstChild(this);
  }

  /** The children of this route in the router state tree. */
  get children(): ActivatedRoute[] {
    return this._routerState.children(this);
  }

  /** The path from the root of the router state tree to this route. */
  get pathFromRoot(): ActivatedRoute[] {
    return this._routerState.pathFromRoot(this);
  }

  /**
   * An Observable that contains a map of the required and optional parameters
   * specific to the route.
   * The map supports retrieving single and multiple values from the same parameter.
   */
  get paramMap(): Observable<ParamMap> {
    if (!this._paramMap) {
      this._paramMap = this.params.pipe(map((p: Params): ParamMap => convertToParamMap(p)));
    }
    return this._paramMap;
  }

  /**
   * An Observable that contains a map of the query parameters available to all routes.
   * The map supports retrieving single and multiple values from the query parameter.
   */
  get queryParamMap(): Observable<ParamMap> {
    if (!this._queryParamMap) {
      this._queryParamMap =
          this.queryParams.pipe(map((p: Params): ParamMap => convertToParamMap(p)));
    }
    return this._queryParamMap;
  }

  toString(): string {
    return this.snapshot ? this.snapshot.toString() : `Future(${this._futureSnapshot})`;
  }
}

export type ParamsInheritanceStrategy = 'emptyOnly'|'always';

/** @internal */
export type Inherited = {
  params: Params,
  data: Data,
  resolve: Data,
};

/**
 * Returns the inherited params, data, and resolve for a given route.
 *
 * By default, we do not inherit parent data unless the current route is path-less or the parent
 * route is component-less.
 */
export function getInherited(
    route: ActivatedRouteSnapshot, parent: ActivatedRouteSnapshot|null,
    paramsInheritanceStrategy: ParamsInheritanceStrategy = 'emptyOnly'): Inherited {
<<<<<<< HEAD
  const pathFromRoot = route.pathFromRoot;

  let inheritingStartingFrom = 0;
  if (paramsInheritanceStrategy !== 'always') {
    inheritingStartingFrom = pathFromRoot.length - 1;

    while (inheritingStartingFrom >= 1) {
      const current = pathFromRoot[inheritingStartingFrom];
      const parent = pathFromRoot[inheritingStartingFrom - 1];
      // current route is an empty path => inherits its parent's params and data
      if (current.routeConfig && current.routeConfig.path === '') {
        inheritingStartingFrom--;

        // parent is componentless => current route should inherit its params and data
      } else if (!parent.component && parent.routeConfig?.loadComponent === undefined) {
        inheritingStartingFrom--;

      } else {
        break;
=======
  let inherited: Inherited;
  const {routeConfig} = route;
  if (parent !== null &&
      (paramsInheritanceStrategy === 'always' ||
       // inherit parent data if route is empty path
       routeConfig?.path === '' ||
       // inherit parent data if parent was componentless
       (!parent.component && !parent.routeConfig?.loadComponent))) {
    inherited = {
      params: {...parent.params, ...route.params},
      data: {...parent.data, ...route.data},
      resolve: {
        // Snapshots are created with data inherited from parent and guards (i.e. canActivate) can
        // change data because it's not frozen...
        // This first line could be deleted chose to break/disallow mutating the `data` object in
        // guards.
        // Note that data from parents still override this mutated data so anyone relying on this
        // might be surprised that it doesn't work if parent data is inherited but otherwise does.
        ...route.data,
        // Ensure inherited resolved data overrides inherited static data
        ...parent.data,
        // static data from the current route overrides any inherited data
        ...routeConfig?.data,
        // resolved data from current route overrides everything
        ...route._resolvedData,
>>>>>>> 6070c9dd
      }
    };
  } else {
    inherited = {
      params: route.params,
      data: route.data,
      resolve: {...route.data, ...(route._resolvedData ?? {})}
    };
  }

  if (routeConfig && hasStaticTitle(routeConfig)) {
    inherited.resolve[RouteTitleKey] = routeConfig.title;
  }
  return inherited;
}

/**
 * @description
 *
 * Contains the information about a route associated with a component loaded in an
 * outlet at a particular moment in time. ActivatedRouteSnapshot can also be used to
 * traverse the router state tree.
 *
 * The following example initializes a component with route information extracted
 * from the snapshot of the root node at the time of creation.
 *
 * ```
 * @Component({templateUrl:'./my-component.html'})
 * class MyComponent {
 *   constructor(route: ActivatedRoute) {
 *     const id: string = route.snapshot.params.id;
 *     const url: string = route.snapshot.url.join('');
 *     const user = route.snapshot.data.user;
 *   }
 * }
 * ```
 *
 * @publicApi
 */
export class ActivatedRouteSnapshot {
  /** The configuration used to match this route **/
  public readonly routeConfig: Route|null;
  /** @internal */
  _resolve: ResolveData;
  /** @internal */
  _resolvedData?: Data;
  /** @internal */
  _routerState!: RouterStateSnapshot;
  /** @internal */
  _paramMap?: ParamMap;
  /** @internal */
  _queryParamMap?: ParamMap;

  /** The resolved route title */
  get title(): string|undefined {
    // Note: This _must_ be a getter because the data is mutated in the resolvers. Title will not be
    // available at the time of class instantiation.
    return this.data?.[RouteTitleKey];
  }

  /** @internal */
  constructor(
      /** The URL segments matched by this route */
      public url: UrlSegment[],
      /**
       *  The matrix parameters scoped to this route.
       *
       *  You can compute all params (or data) in the router state or to get params outside
       *  of an activated component by traversing the `RouterState` tree as in the following
       *  example:
       *  ```
       *  collectRouteParams(router: Router) {
       *    let params = {};
       *    let stack: ActivatedRouteSnapshot[] = [router.routerState.snapshot.root];
       *    while (stack.length > 0) {
       *      const route = stack.pop()!;
       *      params = {...params, ...route.params};
       *      stack.push(...route.children);
       *    }
       *    return params;
       *  }
       *  ```
       */
      public params: Params,
      /** The query parameters shared by all the routes */
      public queryParams: Params,
      /** The URL fragment shared by all the routes */
      public fragment: string|null,
      /** The static and resolved data of this route */
      public data: Data,
      /** The outlet name of the route */
      public outlet: string,
      /** The component of the route */
      public component: Type<any>|null, routeConfig: Route|null, resolve: ResolveData) {
    this.routeConfig = routeConfig;
    this._resolve = resolve;
  }

  /** The root of the router state */
  get root(): ActivatedRouteSnapshot {
    return this._routerState.root;
  }

  /** The parent of this route in the router state tree */
  get parent(): ActivatedRouteSnapshot|null {
    return this._routerState.parent(this);
  }

  /** The first child of this route in the router state tree */
  get firstChild(): ActivatedRouteSnapshot|null {
    return this._routerState.firstChild(this);
  }

  /** The children of this route in the router state tree */
  get children(): ActivatedRouteSnapshot[] {
    return this._routerState.children(this);
  }

  /** The path from the root of the router state tree to this route */
  get pathFromRoot(): ActivatedRouteSnapshot[] {
    return this._routerState.pathFromRoot(this);
  }

  get paramMap(): ParamMap {
    if (!this._paramMap) {
      this._paramMap = convertToParamMap(this.params);
    }
    return this._paramMap;
  }

  get queryParamMap(): ParamMap {
    if (!this._queryParamMap) {
      this._queryParamMap = convertToParamMap(this.queryParams);
    }
    return this._queryParamMap;
  }

  toString(): string {
    const url = this.url.map(segment => segment.toString()).join('/');
    const matched = this.routeConfig ? this.routeConfig.path : '';
    return `Route(url:'${url}', path:'${matched}')`;
  }
}

/**
 * @description
 *
 * Represents the state of the router at a moment in time.
 *
 * This is a tree of activated route snapshots. Every node in this tree knows about
 * the "consumed" URL segments, the extracted parameters, and the resolved data.
 *
 * The following example shows how a component is initialized with information
 * from the snapshot of the root node's state at the time of creation.
 *
 * ```
 * @Component({templateUrl:'template.html'})
 * class MyComponent {
 *   constructor(router: Router) {
 *     const state: RouterState = router.routerState;
 *     const snapshot: RouterStateSnapshot = state.snapshot;
 *     const root: ActivatedRouteSnapshot = snapshot.root;
 *     const child = root.firstChild;
 *     const id: Observable<string> = child.params.map(p => p.id);
 *     //...
 *   }
 * }
 * ```
 *
 * @publicApi
 */
export class RouterStateSnapshot extends Tree<ActivatedRouteSnapshot> {
  /** @internal */
  constructor(
      /** The url from which this snapshot was created */
      public url: string, root: TreeNode<ActivatedRouteSnapshot>) {
    super(root);
    setRouterState(<RouterStateSnapshot>this, root);
  }

  override toString(): string {
    return serializeNode(this._root);
  }
}

function setRouterState<U, T extends {_routerState: U}>(state: U, node: TreeNode<T>): void {
  node.value._routerState = state;
  node.children.forEach(c => setRouterState(state, c));
}

function serializeNode(node: TreeNode<ActivatedRouteSnapshot>): string {
  const c = node.children.length > 0 ? ` { ${node.children.map(serializeNode).join(', ')} } ` : '';
  return `${node.value}${c}`;
}

/**
 * The expectation is that the activate route is created with the right set of parameters.
 * So we push new values into the observables only when they are not the initial values.
 * And we detect that by checking if the snapshot field is set.
 */
export function advanceActivatedRoute(route: ActivatedRoute): void {
  if (route.snapshot) {
    const currentSnapshot = route.snapshot;
    const nextSnapshot = route._futureSnapshot;
    route.snapshot = nextSnapshot;
    if (!shallowEqual(currentSnapshot.queryParams, nextSnapshot.queryParams)) {
      route.queryParamsSubject.next(nextSnapshot.queryParams);
    }
    if (currentSnapshot.fragment !== nextSnapshot.fragment) {
      route.fragmentSubject.next(nextSnapshot.fragment);
    }
    if (!shallowEqual(currentSnapshot.params, nextSnapshot.params)) {
      route.paramsSubject.next(nextSnapshot.params);
    }
    if (!shallowEqualArrays(currentSnapshot.url, nextSnapshot.url)) {
      route.urlSubject.next(nextSnapshot.url);
    }
    if (!shallowEqual(currentSnapshot.data, nextSnapshot.data)) {
      route.dataSubject.next(nextSnapshot.data);
    }
  } else {
    route.snapshot = route._futureSnapshot;

    // this is for resolved data
    route.dataSubject.next(route._futureSnapshot.data);
  }
}


export function equalParamsAndUrlSegments(
    a: ActivatedRouteSnapshot, b: ActivatedRouteSnapshot): boolean {
  const equalUrlParams = shallowEqual(a.params, b.params) && equalSegments(a.url, b.url);
  const parentsMismatch = !a.parent !== !b.parent;

  return equalUrlParams && !parentsMismatch &&
      (!a.parent || equalParamsAndUrlSegments(a.parent, b.parent!));
}

export function hasStaticTitle(config: Route) {
  return typeof config.title === 'string' || config.title === null;
}<|MERGE_RESOLUTION|>--- conflicted
+++ resolved
@@ -236,27 +236,6 @@
 export function getInherited(
     route: ActivatedRouteSnapshot, parent: ActivatedRouteSnapshot|null,
     paramsInheritanceStrategy: ParamsInheritanceStrategy = 'emptyOnly'): Inherited {
-<<<<<<< HEAD
-  const pathFromRoot = route.pathFromRoot;
-
-  let inheritingStartingFrom = 0;
-  if (paramsInheritanceStrategy !== 'always') {
-    inheritingStartingFrom = pathFromRoot.length - 1;
-
-    while (inheritingStartingFrom >= 1) {
-      const current = pathFromRoot[inheritingStartingFrom];
-      const parent = pathFromRoot[inheritingStartingFrom - 1];
-      // current route is an empty path => inherits its parent's params and data
-      if (current.routeConfig && current.routeConfig.path === '') {
-        inheritingStartingFrom--;
-
-        // parent is componentless => current route should inherit its params and data
-      } else if (!parent.component && parent.routeConfig?.loadComponent === undefined) {
-        inheritingStartingFrom--;
-
-      } else {
-        break;
-=======
   let inherited: Inherited;
   const {routeConfig} = route;
   if (parent !== null &&
@@ -282,7 +261,6 @@
         ...routeConfig?.data,
         // resolved data from current route overrides everything
         ...route._resolvedData,
->>>>>>> 6070c9dd
       }
     };
   } else {
