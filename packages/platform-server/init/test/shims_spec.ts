--- conflicted
+++ resolved
@@ -5,11 +5,7 @@
  * Use of this source code is governed by an MIT-style license that can be
  * found in the LICENSE file at https://angular.io/license
  */
-<<<<<<< HEAD
-import domino from '../../src/bundled-domino';
-=======
 import domino from '../src/bundled-domino';
->>>>>>> 6070c9dd
 import {applyShims} from '../src/shims';
 
 describe('applyShims()', () => {
