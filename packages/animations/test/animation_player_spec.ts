--- conflicted
+++ resolved
@@ -68,21 +68,12 @@
   it('should fire off start callbacks before triggering the finish callback', fakeAsync(() => {
        const log: string[] = [];
 
-<<<<<<< HEAD
-         const player = new NoopAnimationPlayer();
-         player.onStart(() => {
-           queueMicrotask(() => log.push('started'));
-         });
-         player.onDone(() => log.push('done'));
-         expect(log).toEqual([]);
-=======
        const player = new NoopAnimationPlayer();
        player.onStart(() => {
          queueMicrotask(() => log.push('started'));
        });
        player.onDone(() => log.push('done'));
        expect(log).toEqual([]);
->>>>>>> 6070c9dd
 
        player.play();
        expect(log).toEqual([]);
