/**
 * @license
 * Copyright Google LLC All Rights Reserved.
 *
 * Use of this source code is governed by an MIT-style license that can be
 * found in the LICENSE file at https://angular.io/license
 */

<<<<<<< HEAD
import {ChangeDetectionStrategy, Compiler, Component, Directive, ElementRef, EventEmitter, Injector, Input, NgModule, NgModuleRef, OnChanges, OnDestroy, Output, SimpleChanges, destroyPlatform} from '@angular/core';
import {async, fakeAsync, tick} from '@angular/core/testing';
=======
import {ChangeDetectionStrategy, Compiler, Component, destroyPlatform, Directive, ElementRef, EventEmitter, Injector, Input, NgModule, NgModuleRef, OnChanges, OnDestroy, Output, SimpleChanges} from '@angular/core';
import {fakeAsync, tick, waitForAsync} from '@angular/core/testing';
>>>>>>> 6a88bad0
import {BrowserModule} from '@angular/platform-browser';
import {platformBrowserDynamic} from '@angular/platform-browser-dynamic';
import {downgradeComponent, UpgradeComponent, UpgradeModule} from '@angular/upgrade/static';

import * as angular from '../../../src/common/src/angular1';
import {$ROOT_SCOPE} from '../../../src/common/src/constants';
import {html, multiTrim, withEachNg1Version} from '../../../src/common/test/helpers/common_test_helpers';

import {$apply, bootstrap} from './static_test_helpers';

withEachNg1Version(() => {
  describe('downgrade ng2 component', () => {
    beforeEach(() => destroyPlatform());
    afterEach(() => destroyPlatform());

    it('should bind properties, events', waitForAsync(() => {
         const ng1Module = angular.module_('ng1', []).run(($rootScope: angular.IScope) => {
           $rootScope['name'] = 'world';
           $rootScope['dataA'] = 'A';
           $rootScope['dataB'] = 'B';
           $rootScope['modelA'] = 'initModelA';
           $rootScope['modelB'] = 'initModelB';
           $rootScope['eventA'] = '?';
           $rootScope['eventB'] = '?';
         });

         @Component({
           selector: 'ng2',
           inputs: ['literal', 'interpolate', 'oneWayA', 'oneWayB', 'twoWayA', 'twoWayB'],
           outputs: [
             'eventA', 'eventB', 'twoWayAEmitter: twoWayAChange', 'twoWayBEmitter: twoWayBChange'
           ],
           template: 'ignore: {{ignore}}; ' +
               'literal: {{literal}}; interpolate: {{interpolate}}; ' +
               'oneWayA: {{oneWayA}}; oneWayB: {{oneWayB}}; ' +
               'twoWayA: {{twoWayA}}; twoWayB: {{twoWayB}}; ({{ngOnChangesCount}})'
         })
         class Ng2Component implements OnChanges {
           ngOnChangesCount = 0;
           ignore = '-';
           literal = '?';
           interpolate = '?';
           oneWayA = '?';
           oneWayB = '?';
           twoWayA = '?';
           twoWayB = '?';
           eventA = new EventEmitter();
           eventB = new EventEmitter();
           twoWayAEmitter = new EventEmitter();
           twoWayBEmitter = new EventEmitter();

           ngOnChanges(changes: SimpleChanges) {
             const assert = (prop: string, value: any) => {
               const propVal = (this as any)[prop];
               if (propVal != value) {
                 throw new Error(`Expected: '${prop}' to be '${value}' but was '${propVal}'`);
               }
             };

             const assertChange = (prop: string, value: any) => {
               assert(prop, value);
               if (!changes[prop]) {
                 throw new Error(`Changes record for '${prop}' not found.`);
               }
               const actualValue = changes[prop].currentValue;
               if (actualValue != value) {
                 throw new Error(`Expected changes record for'${prop}' to be '${value}' but was '${
                     actualValue}'`);
               }
             };

             switch (this.ngOnChangesCount++) {
               case 0:
                 assert('ignore', '-');
                 assertChange('literal', 'Text');
                 assertChange('interpolate', 'Hello world');
                 assertChange('oneWayA', 'A');
                 assertChange('oneWayB', 'B');
                 assertChange('twoWayA', 'initModelA');
                 assertChange('twoWayB', 'initModelB');

                 this.twoWayAEmitter.emit('newA');
                 this.twoWayBEmitter.emit('newB');
                 this.eventA.emit('aFired');
                 this.eventB.emit('bFired');
                 break;
               case 1:
                 assertChange('twoWayA', 'newA');
                 assertChange('twoWayB', 'newB');
                 break;
               case 2:
                 assertChange('interpolate', 'Hello everyone');
                 break;
               default:
                 throw new Error('Called too many times! ' + JSON.stringify(changes));
             }
           }
         }

         ng1Module.directive('ng2', downgradeComponent({
                               component: Ng2Component,
                             }));

         @NgModule({declarations: [Ng2Component], imports: [BrowserModule, UpgradeModule]})
         class Ng2Module {
           ngDoBootstrap() {}
         }

         const element = html(`
           <div>
             <ng2 literal="Text" interpolate="Hello {{name}}"
                 bind-one-way-a="dataA" [one-way-b]="dataB"
                 bindon-two-way-a="modelA" [(two-way-b)]="modelB"
                 on-event-a='eventA=$event' (event-b)="eventB=$event"></ng2>
             | modelA: {{modelA}}; modelB: {{modelB}}; eventA: {{eventA}}; eventB: {{eventB}};
           </div>`);

         bootstrap(platformBrowserDynamic(), Ng2Module, element, ng1Module).then((upgrade) => {
           expect(multiTrim(document.body.textContent))
               .toEqual(
                   'ignore: -; ' +
                   'literal: Text; interpolate: Hello world; ' +
                   'oneWayA: A; oneWayB: B; twoWayA: newA; twoWayB: newB; (2) | ' +
                   'modelA: newA; modelB: newB; eventA: aFired; eventB: bFired;');

           $apply(upgrade, 'name = "everyone"');
           expect(multiTrim(document.body.textContent))
               .toEqual(
                   'ignore: -; ' +
                   'literal: Text; interpolate: Hello everyone; ' +
                   'oneWayA: A; oneWayB: B; twoWayA: newA; twoWayB: newB; (3) | ' +
                   'modelA: newA; modelB: newB; eventA: aFired; eventB: bFired;');
         });
       }));

    it('should bind properties to onpush components', waitForAsync(() => {
         const ng1Module = angular.module_('ng1', []).run(($rootScope: angular.IScope) => {
           $rootScope['dataB'] = 'B';
         });

         @Component({
           selector: 'ng2',
           inputs: ['oneWayB'],
           template: 'oneWayB: {{oneWayB}}',
           changeDetection: ChangeDetectionStrategy.OnPush
         })

         class Ng2Component {
           ngOnChangesCount = 0;
           oneWayB = '?';
         }

         ng1Module.directive('ng2', downgradeComponent({
                               component: Ng2Component,
                             }));

         @NgModule({declarations: [Ng2Component], imports: [BrowserModule, UpgradeModule]})
         class Ng2Module {
           ngDoBootstrap() {}
         }

         const element = html(`
          <div>
            <ng2 [one-way-b]="dataB"></ng2>
          </div>`);

         bootstrap(platformBrowserDynamic(), Ng2Module, element, ng1Module).then((upgrade) => {
           expect(multiTrim(document.body.textContent)).toEqual('oneWayB: B');
           $apply(upgrade, 'dataB= "everyone"');
           expect(multiTrim(document.body.textContent)).toEqual('oneWayB: everyone');
         });
       }));

    it('should support two-way binding and event listener', waitForAsync(() => {
         const listenerSpy = jasmine.createSpy('$rootScope.listener');
         const ng1Module = angular.module_('ng1', []).run(($rootScope: angular.IScope) => {
           $rootScope['value'] = 'world';
           $rootScope['listener'] = listenerSpy;
         });

         @Component({selector: 'ng2', template: `model: {{model}};`})
         class Ng2Component implements OnChanges {
           ngOnChangesCount = 0;
           @Input() model = '?';
           @Output() modelChange = new EventEmitter();

           ngOnChanges(changes: SimpleChanges) {
             switch (this.ngOnChangesCount++) {
               case 0:
                 expect(changes.model.currentValue).toBe('world');
                 this.modelChange.emit('newC');
                 break;
               case 1:
                 expect(changes.model.currentValue).toBe('newC');
                 break;
               default:
                 throw new Error('Called too many times! ' + JSON.stringify(changes));
             }
           }
         }

         ng1Module.directive('ng2', downgradeComponent({component: Ng2Component}));

         @NgModule({declarations: [Ng2Component], imports: [BrowserModule, UpgradeModule]})
         class Ng2Module {
           ngDoBootstrap() {}
         }

         const element = html(`
          <div>
            <ng2 [(model)]="value" (model-change)="listener($event)"></ng2>
            | value: {{value}}
          </div>
        `);

         bootstrap(platformBrowserDynamic(), Ng2Module, element, ng1Module).then((upgrade) => {
           expect(multiTrim(element.textContent)).toEqual('model: newC; | value: newC');
           expect(listenerSpy).toHaveBeenCalledWith('newC');
         });
       }));

    it('should run change-detection on every digest (by default)', waitForAsync(() => {
         let ng2Component: Ng2Component;

         @Component({selector: 'ng2', template: '{{ value1 }} | {{ value2 }}'})
         class Ng2Component {
           @Input() value1 = -1;
           @Input() value2 = -1;

           constructor() {
             ng2Component = this;
           }
         }

         @NgModule({
           imports: [BrowserModule, UpgradeModule],
           declarations: [Ng2Component],
         })
         class Ng2Module {
           ngDoBootstrap() {}
         }

         const ng1Module = angular.module_('ng1', [])
                               .directive('ng2', downgradeComponent({component: Ng2Component}))
                               .run(($rootScope: angular.IRootScopeService) => {
                                 $rootScope.value1 = 0;
                                 $rootScope.value2 = 0;
                               });

         const element = html('<ng2 [value1]="value1" value2="{{ value2 }}"></ng2>');

         bootstrap(platformBrowserDynamic(), Ng2Module, element, ng1Module).then(upgrade => {
           const $rootScope = upgrade.$injector.get('$rootScope') as angular.IRootScopeService;

           expect(element.textContent).toBe('0 | 0');

           // Digest should invoke CD
           $rootScope.$digest();
           $rootScope.$digest();
           expect(element.textContent).toBe('0 | 0');

           // Internal changes should be detected on digest
           ng2Component.value1 = 1;
           ng2Component.value2 = 2;
           $rootScope.$digest();
           expect(element.textContent).toBe('1 | 2');

           // Digest should propagate change in prop-bound input
           $rootScope.$apply('value1 = 3');
           expect(element.textContent).toBe('3 | 2');

           // Digest should propagate change in attr-bound input
           ng2Component.value1 = 4;
           $rootScope.$apply('value2 = 5');
           expect(element.textContent).toBe('4 | 5');

           // Digest should propagate changes that happened before the digest
           $rootScope.value1 = 6;
           expect(element.textContent).toBe('4 | 5');

           $rootScope.$digest();
           expect(element.textContent).toBe('6 | 5');
         });
       }));

    it('should not run change-detection on every digest when opted out', waitForAsync(() => {
         let ng2Component: Ng2Component;

         @Component({selector: 'ng2', template: '{{ value1 }} | {{ value2 }}'})
         class Ng2Component {
           @Input() value1 = -1;
           @Input() value2 = -1;

           constructor() {
             ng2Component = this;
           }
         }

         @NgModule({
           imports: [BrowserModule, UpgradeModule],
           declarations: [Ng2Component],
         })
         class Ng2Module {
           ngDoBootstrap() {}
         }

         const ng1Module =
             angular.module_('ng1', [])
                 .directive(
                     'ng2', downgradeComponent({component: Ng2Component, propagateDigest: false}))
                 .run(($rootScope: angular.IRootScopeService) => {
                   $rootScope.value1 = 0;
                   $rootScope.value2 = 0;
                 });

         const element = html('<ng2 [value1]="value1" value2="{{ value2 }}"></ng2>');

         bootstrap(platformBrowserDynamic(), Ng2Module, element, ng1Module).then(upgrade => {
           const $rootScope = upgrade.$injector.get('$rootScope') as angular.IRootScopeService;

           expect(element.textContent).toBe('0 | 0');

           // Digest should not invoke CD
           $rootScope.$digest();
           $rootScope.$digest();
           expect(element.textContent).toBe('0 | 0');

           // Digest should not invoke CD, even if component values have changed (internally)
           ng2Component.value1 = 1;
           ng2Component.value2 = 2;
           $rootScope.$digest();
           expect(element.textContent).toBe('0 | 0');

           // Digest should invoke CD, if prop-bound input has changed
           $rootScope.$apply('value1 = 3');
           expect(element.textContent).toBe('3 | 2');

           // Digest should invoke CD, if attr-bound input has changed
           ng2Component.value1 = 4;
           $rootScope.$apply('value2 = 5');
           expect(element.textContent).toBe('4 | 5');

           // Digest should invoke CD, if input has changed before the digest
           $rootScope.value1 = 6;
           $rootScope.$digest();
           expect(element.textContent).toBe('6 | 5');
         });
       }));

    it('should still run normal Angular change-detection regardless of `propagateDigest`',
       fakeAsync(() => {
         let ng2Component: Ng2Component;

         @Component({selector: 'ng2', template: '{{ value }}'})
         class Ng2Component {
           value = 'foo';
           constructor() {
             setTimeout(() => this.value = 'bar', 1000);
           }
         }

         @NgModule({
           imports: [BrowserModule, UpgradeModule],
           declarations: [Ng2Component],
         })
         class Ng2Module {
           ngDoBootstrap() {}
         }

         const ng1Module =
             angular.module_('ng1', [])
                 .directive(
                     'ng2A', downgradeComponent({component: Ng2Component, propagateDigest: true}))
                 .directive(
                     'ng2B', downgradeComponent({component: Ng2Component, propagateDigest: false}));

         const element = html('<ng2-a></ng2-a> | <ng2-b></ng2-b>');

         bootstrap(platformBrowserDynamic(), Ng2Module, element, ng1Module).then(upgrade => {
           expect(element.textContent).toBe('foo | foo');

           tick(1000);
           expect(element.textContent).toBe('bar | bar');
         });
       }));

    it('should initialize inputs in time for `ngOnChanges`', waitForAsync(() => {
         @Component({
           selector: 'ng2',
           template: `
             ngOnChangesCount: {{ ngOnChangesCount }} |
             firstChangesCount: {{ firstChangesCount }} |
             initialValue: {{ initialValue }}`
         })
         class Ng2Component implements OnChanges {
           ngOnChangesCount = 0;
           firstChangesCount = 0;
           // TODO(issue/24571): remove '!'.
           initialValue!: string;
           // TODO(issue/24571): remove '!'.
           @Input() foo!: string;

           ngOnChanges(changes: SimpleChanges) {
             this.ngOnChangesCount++;

             if (this.ngOnChangesCount === 1) {
               this.initialValue = this.foo;
             }

             if (changes['foo'] && changes['foo'].isFirstChange()) {
               this.firstChangesCount++;
             }
           }
         }

         @NgModule({
           imports: [BrowserModule, UpgradeModule],
           declarations: [Ng2Component],
         })
         class Ng2Module {
           ngDoBootstrap() {}
         }

         const ng1Module = angular.module_('ng1', []).directive(
             'ng2', downgradeComponent({component: Ng2Component}));

         const element = html(`
           <ng2 [foo]="'foo'"></ng2>
           <ng2 foo="bar"></ng2>
           <ng2 [foo]="'baz'" ng-if="true"></ng2>
           <ng2 foo="qux" ng-if="true"></ng2>
         `);

         bootstrap(platformBrowserDynamic(), Ng2Module, element, ng1Module).then(upgrade => {
           const nodes = element.querySelectorAll('ng2');
           const expectedTextWith = (value: string) =>
               `ngOnChangesCount: 1 | firstChangesCount: 1 | initialValue: ${value}`;

           expect(multiTrim(nodes[0].textContent)).toBe(expectedTextWith('foo'));
           expect(multiTrim(nodes[1].textContent)).toBe(expectedTextWith('bar'));
           expect(multiTrim(nodes[2].textContent)).toBe(expectedTextWith('baz'));
           expect(multiTrim(nodes[3].textContent)).toBe(expectedTextWith('qux'));
         });
       }));

    it('should bind to ng-model', waitForAsync(() => {
         const ng1Module = angular.module_('ng1', []).run(($rootScope: angular.IScope) => {
           $rootScope['modelA'] = 'A';
         });

         let ng2Instance: Ng2;
         @Component({selector: 'ng2', template: '<span>{{_value}}</span>'})
         class Ng2 {
           private _value: any = '';
           private _onChangeCallback: (_: any) => void = () => {};
           private _onTouchedCallback: () => void = () => {};
           constructor() {
             ng2Instance = this;
           }
           writeValue(value: any) {
             this._value = value;
           }
           registerOnChange(fn: any) {
             this._onChangeCallback = fn;
           }
           registerOnTouched(fn: any) {
             this._onTouchedCallback = fn;
           }
           doTouch() {
             this._onTouchedCallback();
           }
           doChange(newValue: string) {
             this._value = newValue;
             this._onChangeCallback(newValue);
           }
         }

         ng1Module.directive('ng2', downgradeComponent({component: Ng2}));

         const element = html(`<div><ng2 ng-model="modelA"></ng2> | {{modelA}}</div>`);

         @NgModule({declarations: [Ng2], imports: [BrowserModule, UpgradeModule]})
         class Ng2Module {
           ngDoBootstrap() {}
         }

         platformBrowserDynamic().bootstrapModule(Ng2Module).then((ref) => {
           const adapter = ref.injector.get(UpgradeModule) as UpgradeModule;
           adapter.bootstrap(element, [ng1Module.name]);
           const $rootScope = adapter.$injector.get('$rootScope');

           expect(multiTrim(document.body.textContent)).toEqual('A | A');

           $rootScope.modelA = 'B';
           $rootScope.$apply();
           expect(multiTrim(document.body.textContent)).toEqual('B | B');

           ng2Instance.doChange('C');
           expect($rootScope.modelA).toBe('C');
           expect(multiTrim(document.body.textContent)).toEqual('C | C');

           const downgradedElement = <Element>document.body.querySelector('ng2');
           expect(downgradedElement.classList.contains('ng-touched')).toBe(false);

           ng2Instance.doTouch();
           $rootScope.$apply();
           expect(downgradedElement.classList.contains('ng-touched')).toBe(true);
         });
       }));

    it('should properly run cleanup when ng1 directive is destroyed', waitForAsync(() => {
         let destroyed = false;
         @Component({selector: 'ng2', template: '<ul><li>test1</li><li>test2</li></ul>'})
         class Ng2Component implements OnDestroy {
           ngOnDestroy() {
             destroyed = true;
           }
         }

         @NgModule({declarations: [Ng2Component], imports: [BrowserModule, UpgradeModule]})
         class Ng2Module {
           ngDoBootstrap() {}
         }

         const ng1Module = angular.module_('ng1', [])
                               .directive(
                                   'ng1',
                                   () => {
                                     return {template: '<div ng-if="!destroyIt"><ng2></ng2></div>'};
                                   })
                               .directive('ng2', downgradeComponent({component: Ng2Component}));
         const element = html('<ng1></ng1>');
         platformBrowserDynamic().bootstrapModule(Ng2Module).then((ref) => {
           const adapter = ref.injector.get(UpgradeModule) as UpgradeModule;
           adapter.bootstrap(element, [ng1Module.name]);

           const ng2Element = angular.element(element.querySelector('ng2') as Element);
           const ng2Descendants =
               Array.from(element.querySelectorAll('ng2 li')).map(angular.element);
           let ng2ElementDestroyed = false;
           let ng2DescendantsDestroyed = [false, false];

           ng2Element.data!('test', 42);
           ng2Descendants.forEach((elem, i) => elem.data!('test', i));
           ng2Element.on!('$destroy', () => ng2ElementDestroyed = true);
           ng2Descendants.forEach(
               (elem, i) => elem.on!('$destroy', () => ng2DescendantsDestroyed[i] = true));

           expect(element.textContent).toBe('test1test2');
           expect(destroyed).toBe(false);
           expect(ng2Element.data!('test')).toBe(42);
           ng2Descendants.forEach((elem, i) => expect(elem.data!('test')).toBe(i));
           expect(ng2ElementDestroyed).toBe(false);
           expect(ng2DescendantsDestroyed).toEqual([false, false]);

           const $rootScope = adapter.$injector.get('$rootScope');
           $rootScope.$apply('destroyIt = true');

           expect(element.textContent).toBe('');
           expect(destroyed).toBe(true);
           expect(ng2Element.data!('test')).toBeUndefined();
           ng2Descendants.forEach(elem => expect(elem.data!('test')).toBeUndefined());
           expect(ng2ElementDestroyed).toBe(true);
           expect(ng2DescendantsDestroyed).toEqual([true, true]);
         });
       }));

    it('should properly run cleanup with multiple levels of nesting', waitForAsync(() => {
         let destroyed = false;

         @Component({
           selector: 'ng2-outer',
           template: '<div *ngIf="!destroyIt"><ng1></ng1></div>',
         })
         class Ng2OuterComponent {
           @Input() destroyIt = false;
         }

         @Component({selector: 'ng2-inner', template: 'test'})
         class Ng2InnerComponent implements OnDestroy {
           ngOnDestroy() {
             destroyed = true;
           }
         }

         @Directive({selector: 'ng1'})
         class Ng1ComponentFacade extends UpgradeComponent {
           constructor(elementRef: ElementRef, injector: Injector) {
             super('ng1', elementRef, injector);
           }
         }

         @NgModule({
           imports: [BrowserModule, UpgradeModule],
           declarations: [Ng1ComponentFacade, Ng2InnerComponent, Ng2OuterComponent],
         })
         class Ng2Module {
           ngDoBootstrap() {}
         }

         const ng1Module =
             angular.module_('ng1', [])
                 .directive('ng1', () => ({template: '<ng2-inner></ng2-inner>'}))
                 .directive('ng2Inner', downgradeComponent({component: Ng2InnerComponent}))
                 .directive('ng2Outer', downgradeComponent({component: Ng2OuterComponent}));

         const element = html('<ng2-outer [destroy-it]="destroyIt"></ng2-outer>');

         bootstrap(platformBrowserDynamic(), Ng2Module, element, ng1Module).then(upgrade => {
           expect(element.textContent).toBe('test');
           expect(destroyed).toBe(false);

           $apply(upgrade, 'destroyIt = true');

           expect(element.textContent).toBe('');
           expect(destroyed).toBe(true);
         });
       }));

    it('should destroy the AngularJS app when `PlatformRef` is destroyed', waitForAsync(() => {
         @Component({selector: 'ng2', template: '<span>NG2</span>'})
         class Ng2Component {
         }

         @NgModule({
           declarations: [Ng2Component],
           imports: [BrowserModule, UpgradeModule],
         })
         class Ng2Module {
           ngDoBootstrap() {}
         }

         const ng1Module = angular.module_('ng1', [])
                               .component('ng1', {template: '<ng2></ng2>'})
                               .directive('ng2', downgradeComponent({component: Ng2Component}));

         const element = html('<div><ng1></ng1></div>');
         const platformRef = platformBrowserDynamic();

         platformRef.bootstrapModule(Ng2Module).then(ref => {
           const upgrade = ref.injector.get(UpgradeModule);
           upgrade.bootstrap(element, [ng1Module.name]);

           const $rootScope: angular.IRootScopeService = upgrade.$injector.get($ROOT_SCOPE);
           const rootScopeDestroySpy = spyOn($rootScope, '$destroy');

           const appElem = angular.element(element);
           const ng1Elem = angular.element(element.querySelector('ng1') as Element);
           const ng2Elem = angular.element(element.querySelector('ng2') as Element);
           const ng2ChildElem = angular.element(element.querySelector('ng2 span') as Element);

           // Attach data to all elements.
           appElem.data!('testData', 1);
           ng1Elem.data!('testData', 2);
           ng2Elem.data!('testData', 3);
           ng2ChildElem.data!('testData', 4);

           // Verify data can be retrieved.
           expect(appElem.data!('testData')).toBe(1);
           expect(ng1Elem.data!('testData')).toBe(2);
           expect(ng2Elem.data!('testData')).toBe(3);
           expect(ng2ChildElem.data!('testData')).toBe(4);

           expect(rootScopeDestroySpy).not.toHaveBeenCalled();

           // Destroy `PlatformRef`.
           platformRef.destroy();

           // Verify `$rootScope` has been destroyed and data has been cleaned up.
           expect(rootScopeDestroySpy).toHaveBeenCalled();

           expect(appElem.data!('testData')).toBeUndefined();
           expect(ng1Elem.data!('testData')).toBeUndefined();
           expect(ng2Elem.data!('testData')).toBeUndefined();
           expect(ng2ChildElem.data!('testData')).toBeUndefined();
         });
       }));

    it('should work when compiled outside the dom (by fallback to the root ng2.injector)',
       waitForAsync(() => {
         @Component({selector: 'ng2', template: 'test'})
         class Ng2Component {
         }

         @NgModule({declarations: [Ng2Component], imports: [BrowserModule, UpgradeModule]})
         class Ng2Module {
           ngDoBootstrap() {}
         }

         const ng1Module =
             angular.module_('ng1', [])
                 .directive(
                     'ng1',
                     [
                       '$compile',
                       ($compile: angular.ICompileService) => {
                         return {
                           link: function(
                               $scope: angular.IScope, $element: angular.IAugmentedJQuery,
                               $attrs: angular.IAttributes) {
                             // here we compile some HTML that contains a downgraded component
                             // since it is not currently in the DOM it is not able to "require"
                             // an ng2 injector so it should use the `moduleInjector` instead.
                             const compiled = $compile('<ng2></ng2>');
                             const template = compiled($scope);
                             $element.append!(template);
                           }
                         };
                       }
                     ])
                 .directive('ng2', downgradeComponent({component: Ng2Component}));

         const element = html('<ng1></ng1>');
         bootstrap(platformBrowserDynamic(), Ng2Module, element, ng1Module).then((upgrade) => {
           // the fact that the body contains the correct text means that the
           // downgraded component was able to access the moduleInjector
           // (since there is no other injector in this system)
           expect(multiTrim(document.body.textContent)).toEqual('test');
         });
       }));

    it('should allow attribute selectors for downgraded components', waitForAsync(() => {
         @Component({selector: '[itWorks]', template: 'It works'})
         class WorksComponent {
         }

         @NgModule({declarations: [WorksComponent], imports: [BrowserModule, UpgradeModule]})
         class Ng2Module {
           ngDoBootstrap() {}
         }

         const ng1Module = angular.module_('ng1', []).directive(
             'worksComponent', downgradeComponent({component: WorksComponent}));

         const element = html('<works-component></works-component>');

         bootstrap(platformBrowserDynamic(), Ng2Module, element, ng1Module).then((upgrade) => {
           expect(multiTrim(document.body.textContent)).toBe('It works');
         });
       }));

    it('should allow attribute selectors for components in ng2', waitForAsync(() => {
         @Component({selector: '[itWorks]', template: 'It works'})
         class WorksComponent {
         }

         @Component({selector: 'root-component', template: '<span itWorks></span>!'})
         class RootComponent {
         }

         @NgModule({
           declarations: [RootComponent, WorksComponent],
           imports: [BrowserModule, UpgradeModule]
         })
         class Ng2Module {
           ngDoBootstrap() {}
         }

         const ng1Module = angular.module_('ng1', []).directive(
             'rootComponent', downgradeComponent({component: RootComponent}));

         const element = html('<root-component></root-component>');

         bootstrap(platformBrowserDynamic(), Ng2Module, element, ng1Module).then((upgrade) => {
           expect(multiTrim(document.body.textContent)).toBe('It works!');
         });
       }));

    it('should respect hierarchical dependency injection for ng2', waitForAsync(() => {
         @Component({selector: 'parent', template: 'parent(<ng-content></ng-content>)'})
         class ParentComponent {
         }

         @Component({selector: 'child', template: 'child'})
         class ChildComponent {
           constructor(parent: ParentComponent) {}
         }

         @NgModule({
           declarations: [ParentComponent, ChildComponent],
           imports: [BrowserModule, UpgradeModule]
         })
         class Ng2Module {
           ngDoBootstrap() {}
         }

         const ng1Module =
             angular.module_('ng1', [])
                 .directive('parent', downgradeComponent({component: ParentComponent}))
                 .directive('child', downgradeComponent({component: ChildComponent}));

         const element = html('<parent><child></child></parent>');

         bootstrap(platformBrowserDynamic(), Ng2Module, element, ng1Module).then(upgrade => {
           expect(multiTrim(document.body.textContent)).toBe('parent(child)');
         });
       }));

<<<<<<< HEAD
    it('should be compiled synchronously, if possible', async(() => {
=======
    it('should be compiled synchronously, if possible', waitForAsync(() => {
>>>>>>> 6a88bad0
         @Component({selector: 'ng2A', template: '<ng-content></ng-content>'})
         class Ng2ComponentA {
         }

         @Component({selector: 'ng2B', template: '{{ \'Ng2 template\' }}'})
         class Ng2ComponentB {
         }

         @NgModule({
           declarations: [Ng2ComponentA, Ng2ComponentB],
<<<<<<< HEAD
           entryComponents: [Ng2ComponentA, Ng2ComponentB],
=======
>>>>>>> 6a88bad0
           imports: [BrowserModule, UpgradeModule],
         })
         class Ng2Module {
           ngDoBootstrap() {}
         }

         const ng1Module = angular.module_('ng1', [])
                               .directive('ng2A', downgradeComponent({component: Ng2ComponentA}))
                               .directive('ng2B', downgradeComponent({component: Ng2ComponentB}));

         const element = html('<ng2-a><ng2-b></ng2-b></ng2-a>');

         bootstrap(platformBrowserDynamic(), Ng2Module, element, ng1Module).then(() => {
           expect(element.textContent).toBe('Ng2 template');
         });
       }));

<<<<<<< HEAD
    it('should work with ng2 lazy loaded components', async(() => {
=======
    it('should work with ng2 lazy loaded components', waitForAsync(() => {
>>>>>>> 6a88bad0
         let componentInjector: Injector;

         @Component({selector: 'ng2', template: ''})
         class Ng2Component {
           constructor(injector: Injector) {
             componentInjector = injector;
           }
         }

         @NgModule({
           declarations: [Ng2Component],
           imports: [BrowserModule, UpgradeModule],
         })
         class Ng2Module {
           ngDoBootstrap() {}
         }

         @Component({template: ''})
         class LazyLoadedComponent {
           constructor(public module: NgModuleRef<any>) {}
         }

         @NgModule({
           declarations: [LazyLoadedComponent],
         })
         class LazyLoadedModule {
         }

         const ng1Module = angular.module_('ng1', []).directive(
             'ng2', downgradeComponent({component: Ng2Component}));

         const element = html('<ng2></ng2>');

         bootstrap(platformBrowserDynamic(), Ng2Module, element, ng1Module).then(upgrade => {
           const modInjector = upgrade.injector;
           // Emulate the router lazy loading a module and creating a component
           const compiler = modInjector.get(Compiler);
           const modFactory = compiler.compileModuleSync(LazyLoadedModule);
           const childMod = modFactory.create(modInjector);
           const cmpFactory =
               childMod.componentFactoryResolver.resolveComponentFactory(LazyLoadedComponent)!;
           const lazyCmp = cmpFactory.create(componentInjector);

           expect(lazyCmp.instance.module.injector === childMod.injector).toBe(true);
         });
       }));

    it('should throw if `downgradedModule` is specified', waitForAsync(() => {
         @Component({selector: 'ng2', template: ''})
         class Ng2Component {
         }

         @NgModule({
           declarations: [Ng2Component],
           imports: [BrowserModule, UpgradeModule],
         })
         class Ng2Module {
           ngDoBootstrap() {}
         }


         const ng1Module = angular.module_('ng1', []).directive(
             'ng2', downgradeComponent({component: Ng2Component, downgradedModule: 'foo'}));

         const element = html('<ng2></ng2>');

         bootstrap(platformBrowserDynamic(), Ng2Module, element, ng1Module)
             .then(
                 () => {
                   throw new Error('Expected bootstraping to fail.');
                 },
                 err =>
                     expect(err.message)
                         .toBe(
                             'Error while instantiating component \'Ng2Component\': \'downgradedModule\' ' +
                             'unexpectedly specified.\n' +
                             'You should not specify a value for \'downgradedModule\', unless you are ' +
                             'downgrading more than one Angular module (via \'downgradeModule()\').'));
       }));
  });
});<|MERGE_RESOLUTION|>--- conflicted
+++ resolved
@@ -6,13 +6,8 @@
  * found in the LICENSE file at https://angular.io/license
  */
 
-<<<<<<< HEAD
-import {ChangeDetectionStrategy, Compiler, Component, Directive, ElementRef, EventEmitter, Injector, Input, NgModule, NgModuleRef, OnChanges, OnDestroy, Output, SimpleChanges, destroyPlatform} from '@angular/core';
-import {async, fakeAsync, tick} from '@angular/core/testing';
-=======
 import {ChangeDetectionStrategy, Compiler, Component, destroyPlatform, Directive, ElementRef, EventEmitter, Injector, Input, NgModule, NgModuleRef, OnChanges, OnDestroy, Output, SimpleChanges} from '@angular/core';
 import {fakeAsync, tick, waitForAsync} from '@angular/core/testing';
->>>>>>> 6a88bad0
 import {BrowserModule} from '@angular/platform-browser';
 import {platformBrowserDynamic} from '@angular/platform-browser-dynamic';
 import {downgradeComponent, UpgradeComponent, UpgradeModule} from '@angular/upgrade/static';
@@ -811,11 +806,7 @@
          });
        }));
 
-<<<<<<< HEAD
-    it('should be compiled synchronously, if possible', async(() => {
-=======
     it('should be compiled synchronously, if possible', waitForAsync(() => {
->>>>>>> 6a88bad0
          @Component({selector: 'ng2A', template: '<ng-content></ng-content>'})
          class Ng2ComponentA {
          }
@@ -826,10 +817,6 @@
 
          @NgModule({
            declarations: [Ng2ComponentA, Ng2ComponentB],
-<<<<<<< HEAD
-           entryComponents: [Ng2ComponentA, Ng2ComponentB],
-=======
->>>>>>> 6a88bad0
            imports: [BrowserModule, UpgradeModule],
          })
          class Ng2Module {
@@ -847,11 +834,7 @@
          });
        }));
 
-<<<<<<< HEAD
-    it('should work with ng2 lazy loaded components', async(() => {
-=======
     it('should work with ng2 lazy loaded components', waitForAsync(() => {
->>>>>>> 6a88bad0
          let componentInjector: Injector;
 
          @Component({selector: 'ng2', template: ''})
