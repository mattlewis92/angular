--- conflicted
+++ resolved
@@ -11,13 +11,8 @@
 import {IAnnotatedFunction, IAttributes, IAugmentedJQuery, ICompileService, IDirective, IInjectorService, INgModelController, IParseService, IScope} from './angular1';
 import {$COMPILE, $INJECTOR, $PARSE, INJECTOR_KEY, LAZY_MODULE_REF, REQUIRE_INJECTOR, REQUIRE_NG_MODEL} from './constants';
 import {DowngradeComponentAdapter} from './downgrade_component_adapter';
-<<<<<<< HEAD
-import {SyncPromise, Thenable, isThenable} from './promise_util';
-import {LazyModuleRef, UpgradeAppType, controllerKey, getDowngradedModuleCount, getTypeName, getUpgradeAppType, validateInjectionKey} from './util';
-=======
 import {SyncPromise, Thenable} from './promise_util';
 import {controllerKey, getDowngradedModuleCount, getTypeName, getUpgradeAppType, LazyModuleRef, UpgradeAppType, validateInjectionKey} from './util';
->>>>>>> 6a88bad0
 
 
 /**
@@ -232,21 +227,12 @@
 
   constructor(private element: IAugmentedJQuery) {
     super();
-<<<<<<< HEAD
-
-    // Store the promise on the element.
-    element.data !(this.injectorKey, this);
-  }
-
-  resolve(injector: Injector): void {
-=======
 
     // Store the promise on the element.
     element.data!(this.injectorKey, this);
   }
 
   override resolve(injector: Injector): void {
->>>>>>> 6a88bad0
     // Store the real injector on the element.
     this.element.data!(this.injectorKey, injector);
 
