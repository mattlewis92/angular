name: DevInfra

on:
  push:
  pull_request_target:
    types: [opened, synchronize, reopened, ready_for_review, labeled]

# Declare default permissions as read only.
permissions:
  contents: read

jobs:
  assistant_to_the_branch_manager:
    runs-on: ubuntu-latest
    steps:
<<<<<<< HEAD
      - uses: actions/checkout@8ade135a41bc03ea155e62e844d188df1ea18608 # v4.1.0
        with:
          persist-credentials: false
      - uses: angular/dev-infra/github-actions/branch-manager@031962443584a0ac5cbd9d1c1b78b241453e4702
=======
      - uses: actions/checkout@b4ffde65f46336ab88eb53be808477a3936bae11 # v4.1.1
        with:
          persist-credentials: false
      - uses: angular/dev-infra/github-actions/branch-manager@1173ab9b7174e4ec6ff3a3455226ca75594edaa0
>>>>>>> 6070c9dd
        with:
          angular-robot-key: ${{ secrets.ANGULAR_ROBOT_PRIVATE_KEY }}<|MERGE_RESOLUTION|>--- conflicted
+++ resolved
@@ -13,16 +13,9 @@
   assistant_to_the_branch_manager:
     runs-on: ubuntu-latest
     steps:
-<<<<<<< HEAD
-      - uses: actions/checkout@8ade135a41bc03ea155e62e844d188df1ea18608 # v4.1.0
-        with:
-          persist-credentials: false
-      - uses: angular/dev-infra/github-actions/branch-manager@031962443584a0ac5cbd9d1c1b78b241453e4702
-=======
       - uses: actions/checkout@b4ffde65f46336ab88eb53be808477a3936bae11 # v4.1.1
         with:
           persist-credentials: false
       - uses: angular/dev-infra/github-actions/branch-manager@1173ab9b7174e4ec6ff3a3455226ca75594edaa0
->>>>>>> 6070c9dd
         with:
           angular-robot-key: ${{ secrets.ANGULAR_ROBOT_PRIVATE_KEY }}