name: DevInfra

on:
  pull_request_target:
    types: [opened, synchronize, reopened]

# Declare default permissions as read only.
permissions:
  contents: read

jobs:
  labels:
    runs-on: ubuntu-latest
    steps:
<<<<<<< HEAD
      - uses: actions/checkout@8ade135a41bc03ea155e62e844d188df1ea18608 # v4.1.0
      - uses: angular/dev-infra/github-actions/commit-message-based-labels@031962443584a0ac5cbd9d1c1b78b241453e4702
=======
      - uses: actions/checkout@b4ffde65f46336ab88eb53be808477a3936bae11 # v4.1.1
      - uses: angular/dev-infra/github-actions/commit-message-based-labels@1173ab9b7174e4ec6ff3a3455226ca75594edaa0
>>>>>>> 6070c9dd
        with:
          angular-robot-key: ${{ secrets.ANGULAR_ROBOT_PRIVATE_KEY }}
  post_approval_changes:
    runs-on: ubuntu-latest
    steps:
<<<<<<< HEAD
      - uses: actions/checkout@8ade135a41bc03ea155e62e844d188df1ea18608 # v4.1.0
      - uses: angular/dev-infra/github-actions/post-approval-changes@031962443584a0ac5cbd9d1c1b78b241453e4702
=======
      - uses: actions/checkout@b4ffde65f46336ab88eb53be808477a3936bae11 # v4.1.1
      - uses: angular/dev-infra/github-actions/post-approval-changes@1173ab9b7174e4ec6ff3a3455226ca75594edaa0
>>>>>>> 6070c9dd
        with:
          angular-robot-key: ${{ secrets.ANGULAR_ROBOT_PRIVATE_KEY }}<|MERGE_RESOLUTION|>--- conflicted
+++ resolved
@@ -12,24 +12,14 @@
   labels:
     runs-on: ubuntu-latest
     steps:
-<<<<<<< HEAD
-      - uses: actions/checkout@8ade135a41bc03ea155e62e844d188df1ea18608 # v4.1.0
-      - uses: angular/dev-infra/github-actions/commit-message-based-labels@031962443584a0ac5cbd9d1c1b78b241453e4702
-=======
       - uses: actions/checkout@b4ffde65f46336ab88eb53be808477a3936bae11 # v4.1.1
       - uses: angular/dev-infra/github-actions/commit-message-based-labels@1173ab9b7174e4ec6ff3a3455226ca75594edaa0
->>>>>>> 6070c9dd
         with:
           angular-robot-key: ${{ secrets.ANGULAR_ROBOT_PRIVATE_KEY }}
   post_approval_changes:
     runs-on: ubuntu-latest
     steps:
-<<<<<<< HEAD
-      - uses: actions/checkout@8ade135a41bc03ea155e62e844d188df1ea18608 # v4.1.0
-      - uses: angular/dev-infra/github-actions/post-approval-changes@031962443584a0ac5cbd9d1c1b78b241453e4702
-=======
       - uses: actions/checkout@b4ffde65f46336ab88eb53be808477a3936bae11 # v4.1.1
       - uses: angular/dev-infra/github-actions/post-approval-changes@1173ab9b7174e4ec6ff3a3455226ca75594edaa0
->>>>>>> 6070c9dd
         with:
           angular-robot-key: ${{ secrets.ANGULAR_ROBOT_PRIVATE_KEY }}