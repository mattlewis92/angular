--- conflicted
+++ resolved
@@ -34,11 +34,7 @@
           npx -y firebase-tools@latest target:clear --project ${{env.PREVIEW_PROJECT}} hosting aio
           npx -y firebase-tools@latest target:apply --project ${{env.PREVIEW_PROJECT}} hosting aio ${{env.PREVIEW_SITE}}
 
-<<<<<<< HEAD
-      - uses: angular/dev-infra/github-actions/previews/upload-artifacts-to-firebase@031962443584a0ac5cbd9d1c1b78b241453e4702
-=======
       - uses: angular/dev-infra/github-actions/previews/upload-artifacts-to-firebase@1173ab9b7174e4ec6ff3a3455226ca75594edaa0
->>>>>>> 6070c9dd
         with:
           github-token: '${{secrets.GITHUB_TOKEN}}'
           workflow-artifact-name: 'aio'
