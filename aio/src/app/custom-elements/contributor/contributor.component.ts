--- conflicted
+++ resolved
@@ -6,35 +6,6 @@
 @Component({
   selector: 'aio-contributor',
   template: `
-<<<<<<< HEAD
-    <div [ngClass]="{ 'flipped': person.isFlipped }" class="contributor-card">
-
-        <div class="card-front" (click)="flipCard(person)" (keyup.enter)="flipCard(person)">
-            <h3>{{person.name}}</h3>
-
-            <div class="contributor-image" [style.background-image]="'url('+pictureBase+(person.picture || noPicture)+')'">
-                <div class="contributor-info">
-                    <a *ngIf="person.bio" mat-button class="info-item">
-                        View Bio
-                    </a>
-                    <a *ngIf="person.twitter" mat-icon-button class="info-item icon"
-                        href="https://twitter.com/{{person.twitter}}" target="_blank" (click)="$event.stopPropagation()">
-                        <mat-icon svgIcon="logos:twitter"></mat-icon>
-                    </a>
-                    <a *ngIf="person.website" mat-icon-button class="info-item icon"
-                        href="{{person.website}}" target="_blank" (click)="$event.stopPropagation()">
-                        <mat-icon class="link-icon">link</mat-icon>
-                    </a>
-                </div>
-            </div>
-        </div>
-
-        <div class="card-back" *ngIf="person.isFlipped" (click)="flipCard(person)" (keyup.enter)="flipCard(person)">
-            <h3>{{person.name}}</h3>
-            <p class="contributor-bio">{{person.bio}}</p>
-        </div>
-    </div>
-=======
     <section class="contributor-card" [class.no-image]="!person.picture"
       attr.aria-labelledby="{{person.name}}-section-heading">
       <div *ngIf="person.picture" class="contributor-image-wrapper">
@@ -56,7 +27,6 @@
         </a>
       </div>
     </section>
->>>>>>> 6a88bad0
   `
 })
 export class ContributorComponent {
