import { DOCUMENT } from '@angular/common';
import { Inject, Injectable } from '@angular/core';
import { DomSanitizer, SafeHtml } from '@angular/platform-browser';
import { ReplaySubject } from 'rxjs';
import { ScrollSpyInfo, ScrollSpyService } from 'app/shared/scroll-spy.service';
import { unwrapHtml } from 'safevalues';
import { fromInnerHTML } from './security';


export interface TocItem {
  content: SafeHtml;
  href: string;
  isSecondary?: boolean;
  level: string;
  title: string;
}

@Injectable()
export class TocService {
  tocList = new ReplaySubject<TocItem[]>(1);
  activeItemIndex = new ReplaySubject<number | null>(1);
  private scrollSpyInfo: ScrollSpyInfo | null = null;

  constructor(
      @Inject(DOCUMENT) private document: any,
      private domSanitizer: DomSanitizer,
      private scrollSpyService: ScrollSpyService) { }

  genToc(docElement?: Element, docId = '') {
    this.resetScrollSpyInfo();

    if (!docElement) {
      this.tocList.next([]);
      return;
    }

    const headings = this.findTocHeadings(docElement);
    const idMap = new Map<string, number>();
    const tocList = headings.map(heading => {
      const {title, content} = this.extractHeadingSafeHtml(heading);

      return {
        level: heading.tagName.toLowerCase(),
        href: `${docId}#${this.getId(heading, idMap)}`,
        title,
        content,
      };
    });

    this.tocList.next(tocList);

    this.scrollSpyInfo = this.scrollSpyService.spyOn(headings);
    this.scrollSpyInfo.active.subscribe(item => this.activeItemIndex.next(item && item.index));
  }

  reset() {
    this.resetScrollSpyInfo();
    this.tocList.next([]);
  }

  // Transform the HTML content to be safe to use in the ToC:
  //   - Strip off certain auto-generated elements (such as GitHub links and heading anchor links).
  //   - Strip off any anchor links (but keep their content)
  //   - Mark the HTML as trusted to be used with `[innerHTML]`.
  private extractHeadingSafeHtml(heading: HTMLHeadingElement) {
    const div: HTMLDivElement = this.document.createElement('div');
<<<<<<< HEAD
    div.innerHTML = heading.innerHTML;

    // Remove any `.github-links` or `.header-link` elements (along with their content).
    querySelectorAll(div, '.github-links, .header-link').forEach(removeNode);

    // Remove any remaining `a` elements (but keep their content).
    querySelectorAll(div, 'a').forEach(anchorLink => {
      // We want to keep the content of this anchor, so move it into its parent.
      const parent = anchorLink.parentNode!;
=======
    div.innerHTML = unwrapHtml(fromInnerHTML(heading)) as string;

    // Remove any `.github-links` or `.header-link` elements (along with their content).
    div.querySelectorAll('.github-links, .header-link').forEach(link => link.remove());

    // Remove any remaining `a` elements (but keep their content).
    div.querySelectorAll('a').forEach(anchorLink => {
      // We want to keep the content of this anchor, so move it into its parent.
      const parent = anchorLink.parentNode as Node;
>>>>>>> 6a88bad0
      while (anchorLink.childNodes.length) {
        parent.insertBefore(anchorLink.childNodes[0], anchorLink);
      }

      // Now, remove the anchor.
<<<<<<< HEAD
      removeNode(anchorLink);
=======
      anchorLink.remove();
>>>>>>> 6a88bad0
    });

    return {
      // Security: The document element which provides this heading content is always authored by
      // the documentation team and is considered to be safe.
      content: this.domSanitizer.bypassSecurityTrustHtml(div.innerHTML.trim()),
      title: (div.textContent || '').trim(),
    };
  }

  private findTocHeadings(docElement: Element): HTMLHeadingElement[] {
<<<<<<< HEAD
    // const headings = querySelectorAll(docElement, 'h1,h2,h3');
    const headings = querySelectorAll<HTMLHeadingElement>(docElement, 'h1,h2,h3');
=======
    const headings = docElement.querySelectorAll<HTMLHeadingElement>('h1,h2,h3');
>>>>>>> 6a88bad0
    const skipNoTocHeadings = (heading: HTMLHeadingElement) => !/(?:no-toc|notoc)/i.test(heading.className);

    return headings.filter(skipNoTocHeadings);
  }

  private resetScrollSpyInfo() {
    if (this.scrollSpyInfo) {
      this.scrollSpyInfo.unspy();
      this.scrollSpyInfo = null;
    }

    this.activeItemIndex.next(null);
  }

  // Extract the id from the heading; create one if necessary
  // Is it possible for a heading to lack an id?
  private getId(h: HTMLHeadingElement, idMap: Map<string, number>) {
    let id = h.id;
    if (id) {
      addToMap(id);
    } else {
      id = (h.textContent || '').trim().toLowerCase().replace(/\W+/g, '-');
      id = addToMap(id);
      h.id = id;
    }
    return id;

    // Map guards against duplicate id creation.
    function addToMap(key: string) {
      const oldCount = idMap.get(key) || 0;
      const count = oldCount + 1;
      idMap.set(key, count);
      return count === 1 ? key : `${key}-${count}`;
    }
  }
}

// Helpers
function querySelectorAll<K extends keyof HTMLElementTagNameMap>(parent: Element, selector: K): HTMLElementTagNameMap[K][];
function querySelectorAll<K extends keyof SVGElementTagNameMap>(parent: Element, selector: K): SVGElementTagNameMap[K][];
function querySelectorAll<E extends Element = Element>(parent: Element, selector: string): E[];
function querySelectorAll(parent: Element, selector: string) {
  // Wrap the `NodeList` as a regular `Array` to have access to array methods.
  // NOTE: IE11 does not even support some methods of `NodeList`, such as
  //       [NodeList#forEach()](https://developer.mozilla.org/en-US/docs/Web/API/NodeList/forEach).
  return Array.from(parent.querySelectorAll(selector));
}

function removeNode(node: Node): void {
  if (node.parentNode !== null) {
    // We cannot use `Node.remove()` because of IE11.
    node.parentNode.removeChild(node);
  }
}<|MERGE_RESOLUTION|>--- conflicted
+++ resolved
@@ -64,17 +64,6 @@
   //   - Mark the HTML as trusted to be used with `[innerHTML]`.
   private extractHeadingSafeHtml(heading: HTMLHeadingElement) {
     const div: HTMLDivElement = this.document.createElement('div');
-<<<<<<< HEAD
-    div.innerHTML = heading.innerHTML;
-
-    // Remove any `.github-links` or `.header-link` elements (along with their content).
-    querySelectorAll(div, '.github-links, .header-link').forEach(removeNode);
-
-    // Remove any remaining `a` elements (but keep their content).
-    querySelectorAll(div, 'a').forEach(anchorLink => {
-      // We want to keep the content of this anchor, so move it into its parent.
-      const parent = anchorLink.parentNode!;
-=======
     div.innerHTML = unwrapHtml(fromInnerHTML(heading)) as string;
 
     // Remove any `.github-links` or `.header-link` elements (along with their content).
@@ -84,17 +73,12 @@
     div.querySelectorAll('a').forEach(anchorLink => {
       // We want to keep the content of this anchor, so move it into its parent.
       const parent = anchorLink.parentNode as Node;
->>>>>>> 6a88bad0
       while (anchorLink.childNodes.length) {
         parent.insertBefore(anchorLink.childNodes[0], anchorLink);
       }
 
       // Now, remove the anchor.
-<<<<<<< HEAD
-      removeNode(anchorLink);
-=======
       anchorLink.remove();
->>>>>>> 6a88bad0
     });
 
     return {
@@ -106,15 +90,10 @@
   }
 
   private findTocHeadings(docElement: Element): HTMLHeadingElement[] {
-<<<<<<< HEAD
-    // const headings = querySelectorAll(docElement, 'h1,h2,h3');
-    const headings = querySelectorAll<HTMLHeadingElement>(docElement, 'h1,h2,h3');
-=======
     const headings = docElement.querySelectorAll<HTMLHeadingElement>('h1,h2,h3');
->>>>>>> 6a88bad0
     const skipNoTocHeadings = (heading: HTMLHeadingElement) => !/(?:no-toc|notoc)/i.test(heading.className);
 
-    return headings.filter(skipNoTocHeadings);
+    return Array.prototype.filter.call(headings, skipNoTocHeadings);
   }
 
   private resetScrollSpyInfo() {
@@ -147,22 +126,4 @@
       return count === 1 ? key : `${key}-${count}`;
     }
   }
-}
-
-// Helpers
-function querySelectorAll<K extends keyof HTMLElementTagNameMap>(parent: Element, selector: K): HTMLElementTagNameMap[K][];
-function querySelectorAll<K extends keyof SVGElementTagNameMap>(parent: Element, selector: K): SVGElementTagNameMap[K][];
-function querySelectorAll<E extends Element = Element>(parent: Element, selector: string): E[];
-function querySelectorAll(parent: Element, selector: string) {
-  // Wrap the `NodeList` as a regular `Array` to have access to array methods.
-  // NOTE: IE11 does not even support some methods of `NodeList`, such as
-  //       [NodeList#forEach()](https://developer.mozilla.org/en-US/docs/Web/API/NodeList/forEach).
-  return Array.from(parent.querySelectorAll(selector));
-}
-
-function removeNode(node: Node): void {
-  if (node.parentNode !== null) {
-    // We cannot use `Node.remove()` because of IE11.
-    node.parentNode.removeChild(node);
-  }
 }