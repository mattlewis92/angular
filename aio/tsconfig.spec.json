--- conflicted
+++ resolved
@@ -7,12 +7,6 @@
       "node"
     ]
   },
-<<<<<<< HEAD
-  "files": [
-    "src/test.ts",
-  ],
-=======
->>>>>>> 6070c9dd
   "include": [
     "src/testing/**/*.ts",
     "src/**/*.spec.ts",
