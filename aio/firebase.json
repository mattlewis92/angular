--- conflicted
+++ resolved
@@ -218,14 +218,10 @@
       {"type": 301, "source": "/analytics", "destination": "/cli/analytics"},
 
       // Deprecated error messages
-<<<<<<< HEAD
-      {"type": 301, "source": "/errors/NG6999", "destination": "https://v13.angular.io/errors/NG6999"}
-=======
       {"type": 301, "source": "/errors/NG6999", "destination": "https://v13.angular.io/errors/NG6999"},
 
       // Universal has been renamed to ssr
       {"type": 301, "source": "/guide/universal", "destination": "/guide/ssr"}
->>>>>>> 6070c9dd
     ],
     "rewrites": [
       {
