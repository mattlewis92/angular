--- conflicted
+++ resolved
@@ -18,19 +18,6 @@
  * BROWSER POLYFILLS
  */
 
-<<<<<<< HEAD
-/** IE10 and IE11 requires the following for NgClass support on SVG elements */
-// import 'classlist.js';  // Run `npm install --save classlist.js`.
-
-/**
- * Web Animations `@angular/platform-browser/animations`
- * Only required if AnimationBuilder is used within the application and using IE/Edge or Safari.
- * Standard animation support in Angular DOES NOT require any polyfills (as of Angular 6.0).
- */
-// import 'web-animations-js';  // Run `npm install --save web-animations-js`.
-
-=======
->>>>>>> 6a88bad0
 /**
  * By default, zone.js will patch all possible macroTask and DomEvents
  * user can disable parts of macroTask/DomEvents patch by setting following flags
@@ -60,11 +47,7 @@
 /***************************************************************************************************
  * Zone JS is required by default for Angular itself.
  */
-<<<<<<< HEAD
-import 'zone.js/dist/zone'; // Included with Angular CLI.
-=======
 import 'zone.js'; // Included with Angular CLI.
->>>>>>> 6a88bad0
 
 /***************************************************************************************************
  * APPLICATION IMPORTS
