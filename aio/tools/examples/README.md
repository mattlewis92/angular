--- conflicted
+++ resolved
@@ -14,10 +14,6 @@
 > Setting up the examples involves creating some [symbolic links](https://en.wikipedia.org/wiki/Symbolic_link) (see [here](#symlinked-node_modules) for details).
 > On Windows, this requires to either have [Developer Mode enabled](https://blogs.windows.com/windowsdeveloper/2016/12/02/symlinks-windows-10) (supported on Windows 10 or newer) or run the setup commands as administrator.
 
-
-> **Note for Windows users**
->
-> Setting up the examples involves creating some [symbolic links](https://en.wikipedia.org/wiki/Symbolic_link) (see [here](#symlinked-node_modules) for details). On Windows, this requires to either have [Developer Mode enabled](https://blogs.windows.com/windowsdeveloper/2016/12/02/symlinks-windows-10) (supported on Windows 10 or newer) or run the setup commands as administrator.
 
 ## Boilerplate overview
 
@@ -68,10 +64,6 @@
 
 The file is expected to contain a JSON object with zero or more of the following properties:
 
-<<<<<<< HEAD
-<a name="symlinked-node_modules"></a>
-### A node_modules to share
-=======
 - `projectType: string`: One of the supported project types (see above).
   Default: `"cli"`
 - `useCommonBoilerplate: boolean`: Whether to include common boilerplate from the [common/](./shared/boilerplate/common) folder.
@@ -79,7 +71,6 @@
 - `"overrideBoilerplate": string[]`: A list of paths to boilerplate files that are overridden by custom files in this example.
   Commonly this is used when a boilerplate file is referenced in a guide and so needs to have doc-regions added.
   When adding such overrides, ensure that the file is "unignored" by adding an appropriate negation pattern to the `content/examples/.gitignore` file.
->>>>>>> 6a88bad0
 
 **SystemJS-only properties:**
 - `build: string`: The npm script to run in order to build the example app.
@@ -87,16 +78,10 @@
 - `run: string`: The npm script to run in order to serve the example app (so that e2e test can be run against it).
   Default `"serve:e2e"`
 
-<<<<<<< HEAD
-After installing these dependencies, a `node_modules/` folder will be created at
-`/aio/tools/examples/shared/node_modules/`. This folder will be **symlinked** into each example.
-So it is not a copy like the other boilerplate files.
-=======
 **CLI-only properties:**
 - `tests: object[]`: An array of objects, each specifying a test command. This can be used to run multiple test commands in series (for example, to run unit and e2e tests).
   The commands are specified as `{cmd: string, args: string[]}` and must be in a format that could be passed to Node.js' `child_process.spawn(cmd, args)`. You can use a special `{PORT}` placeholder, that will be replaced with the port on which the app is served during the actual test.
   Default:
->>>>>>> 6a88bad0
 
   ```json
   [
