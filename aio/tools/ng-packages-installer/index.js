'use strict';

const chalk = require('chalk');
const fs = require('fs-extra');
const lockfile = require('@yarnpkg/lockfile');
const path = require('canonical-path');
const semver = require('semver');
const shelljs = require('shelljs');
const yargs = require('yargs');

const PACKAGE_JSON = 'package.json';
const YARN_LOCK = 'yarn.lock';
const LOCAL_MARKER_PATH = 'node_modules/_local_.json';

const ANGULAR_ROOT_DIR = path.resolve(__dirname, '../../..');
<<<<<<< HEAD
const ANGULAR_DIST_PACKAGES = path.join(ANGULAR_ROOT_DIR, 'dist/packages-dist');
const ANGULAR_DIST_PACKAGES_BUILD_CMD = path.join(ANGULAR_ROOT_DIR, 'scripts/build-packages-dist.sh');
=======
const ANGULAR_DIST_PACKAGES_DIR = path.join(ANGULAR_ROOT_DIR, 'dist/packages-dist');
const AIMWA_DIST_PACKAGES_DIR = path.join(ANGULAR_ROOT_DIR, 'dist/angular-in-memory-web-api-dist');
const ZONEJS_DIST_PACKAGES_DIR = path.join(ANGULAR_ROOT_DIR, 'dist/zone.js-dist');
const DIST_PACKAGES_BUILD_CMD = 'yarn -s build';
>>>>>>> 6a88bad0

/**
 * A tool that can install Angular/Zone.js dependencies for a project from NPM or from the
 * locally built distributables.
 *
 * This tool is used to change dependencies of the `aio` application and the example
 * applications.
 */
class NgPackagesInstaller {

  /**
   * Create a new installer for a project in the specified directory.
   *
   * @param {string} projectDir - the path to the directory containing the project.
   * @param {object} options - a hash of options for the install:
   *     * `debug` (`boolean`) - whether to display debug messages.
   *     * `force` (`boolean`) - whether to force a local installation even if there is a local marker file.
<<<<<<< HEAD
   *     * `buildPackages` (`boolean`) - whether to build the local Angular packages before using them.
=======
   *     * `buildPackages` (`boolean`) - whether to build the local Angular/Zone.js packages before using them.
>>>>>>> 6a88bad0
   *           (NOTE: Building the packages is currently not supported on Windows, so a message is printed instead.)
   *     * `ignorePackages` (`string[]`) - a collection of names of packages that should not be copied over.
   */
  constructor(projectDir, options = {}) {
    this.debug = this._parseBooleanArg(options.debug);
    this.force = this._parseBooleanArg(options.force);
    this.buildPackages = this._parseBooleanArg(options.buildPackages);
    this.ignorePackages = options.ignorePackages || [];
    this.projectDir = path.resolve(projectDir);
    this.localMarkerPath = path.resolve(this.projectDir, LOCAL_MARKER_PATH);

    this._log('Project directory:', this.projectDir);
  }

  // Public methods

  /**
   * Check whether the dependencies have been overridden with locally built
   * Angular/Zone.js packages. This is done by checking for the `_local_.json` marker file.
   * This will emit a warning to the console if the dependencies have been overridden.
   */
  checkDependencies() {
    if (this._checkLocalMarker()) {
      this._printWarning();
    }
  }

  /**
   * Install locally built Angular/Zone.js dependencies, overriding the dependencies in the `package.json`.
   * This will also write a "marker" file (`_local_.json`), which contains the overridden `package.json`
   * contents and acts as an indicator that dependencies have been overridden.
   */
  installLocalDependencies() {
    if (this.force || !this._checkLocalMarker()) {
      const pathToPackageConfig = path.resolve(this.projectDir, PACKAGE_JSON);
      const packageConfigFile = fs.readFileSync(pathToPackageConfig, 'utf8');
      const packageConfig = JSON.parse(packageConfigFile);

      const pathToLockfile = path.resolve(this.projectDir, YARN_LOCK);
      const parsedLockfile = this._parseLockfile(pathToLockfile);

      const packages = this._getDistPackages();

      try {
        // Overwrite local Angular packages dependencies to other Angular packages with local files.
        Object.keys(packages).forEach(key => {
          const pkg = packages[key];
          const tmpConfig = JSON.parse(JSON.stringify(pkg.config));

          // Prevent accidental publishing of the package, if something goes wrong.
          tmpConfig.private = true;

          // Overwrite project dependencies/devDependencies to Angular/Zone.js packages with local files.
          ['dependencies', 'devDependencies'].forEach(prop => {
            const deps = tmpConfig[prop] || {};
            Object.keys(deps).forEach(key2 => {
              const pkg2 = packages[key2];
              if (pkg2) {
                // point the local packages at the distributable folder
                deps[key2] = `file:${pkg2.packageDir}`;
                this._log(`Overriding dependency of local ${key} with local package: ${key2}: ${deps[key2]}`);
              }
            });
          });

          // Overwrite the package's version to avoid version mismatch errors with the CLI.
          this._overwritePackageVersion(key, tmpConfig, packageConfig, parsedLockfile);

          fs.writeFileSync(pkg.packageJsonPath, JSON.stringify(tmpConfig, null, 2));
        });

        const [dependencies, peers] = this._collectDependencies(packageConfig.dependencies || {}, packages);
        const [devDependencies, devPeers] = this._collectDependencies(packageConfig.devDependencies || {}, packages);

        this._assignPeerDependencies(peers, dependencies, devDependencies, parsedLockfile);
        this._assignPeerDependencies(devPeers, dependencies, devDependencies, parsedLockfile);

        const localPackageConfig = Object.assign(Object.create(null), packageConfig, { dependencies, devDependencies });
        localPackageConfig.__angular = { local: true };
        const localPackageConfigJson = JSON.stringify(localPackageConfig, null, 2);

        try {
          this._log(`Writing temporary local ${PACKAGE_JSON} to ${pathToPackageConfig}`);
          fs.writeFileSync(pathToPackageConfig, localPackageConfigJson);
          this._installDeps('--pure-lockfile', '--check-files');
          this._setLocalMarker(localPackageConfigJson);
        } finally {
          this._log(`Restoring original ${PACKAGE_JSON} to ${pathToPackageConfig}`);
          fs.writeFileSync(pathToPackageConfig, packageConfigFile);
        }
      } finally {
        // Restore local Angular/Zone.js packages dependencies to other Angular packages.
        this._log(`Restoring original ${PACKAGE_JSON} for local packages.`);
        Object.keys(packages).forEach(key => {
          const pkg = packages[key];
          fs.writeFileSync(pkg.packageJsonPath, JSON.stringify(pkg.config, null, 2));
        });
      }
    }
  }

  /**
   * Reinstall the original package.json dependencies
   * Yarn will also delete the local marker file for us.
   */
  restoreNpmDependencies() {
    this._installDeps('--frozen-lockfile', '--check-files');
  }

  // Protected helpers

  _assignPeerDependencies(peerDependencies, dependencies, devDependencies, parsedLockfile) {
    Object.keys(peerDependencies).forEach(key => {
      const peerDepRange = peerDependencies[key];

      // Ignore peerDependencies whose range is already satisfied by current version in lockfile.
      const originalRange = dependencies[key] || devDependencies[key];
      const lockfileVersion = originalRange && parsedLockfile[`${key}@${originalRange}`].version;

      if (lockfileVersion && semver.satisfies(lockfileVersion, peerDepRange)) return;

      // If there is already an equivalent dependency then override it - otherwise assign/override the devDependency
      if (dependencies[key]) {
        this._log(`Overriding dependency with peerDependency: ${key}: ${peerDepRange}`);
        dependencies[key] = peerDepRange;
      } else {
        this._log(
          `${devDependencies[key] ? 'Overriding' : 'Assigning'} devDependency with peerDependency: ` +
          `${key}: ${peerDepRange}`);
        devDependencies[key] = peerDepRange;
      }
    });
  }

  /**
<<<<<<< HEAD
   * Build the local Angular packages.
=======
   * Build the local Angular/Zone.js packages.
>>>>>>> 6a88bad0
   *
   * NOTE:
   * Building the packages is currently not supported on Windows, so a message is printed instead, prompting the user to
   * do it themselves (e.g. using Windows Subsystem for Linux or a docker container).
   */
  _buildDistPackages() {
    const canBuild = process.platform !== 'win32';

    if (canBuild) {
<<<<<<< HEAD
      this._log(`Building the Angular packages with: ${ANGULAR_DIST_PACKAGES_BUILD_CMD}`);
      shelljs.exec(ANGULAR_DIST_PACKAGES_BUILD_CMD);
    } else {
      this._warn([
        'Automatically building the local Angular packages is currently not supported on Windows.',
        `Please, ensure '${ANGULAR_DIST_PACKAGES}' exists and is up-to-date (e.g. by running ` +
          `'${ANGULAR_DIST_PACKAGES_BUILD_CMD}' in Git Bash for Windows, Windows Subsystem for Linux or a Linux ` +
          'docker container or VM).',
=======
      this._log(`Building the local packages with: ${DIST_PACKAGES_BUILD_CMD} in ${ANGULAR_ROOT_DIR}`);
      shelljs.exec(DIST_PACKAGES_BUILD_CMD, {cwd: ANGULAR_ROOT_DIR});
    } else {
      this._warn([
        'Automatically building the local Angular/angular-in-memory-web-api/zone.js packages is currently not ' +
          'supported on Windows.',
        `Please, ensure '${ANGULAR_DIST_PACKAGES_DIR}', '${AIMWA_DIST_PACKAGES_DIR}' and ` +
          `'${ZONEJS_DIST_PACKAGES_DIR}' exist and are up-to-date (e.g. by running "${DIST_PACKAGES_BUILD_CMD}" ` +
          'in Git Bash for Windows, Windows Subsystem for Linux or a Linux docker container or VM).',
>>>>>>> 6a88bad0
        '',
        'Proceeding anyway...',
      ].join('\n'));
    }
  }

  _collectDependencies(dependencies, packages) {
    const peerDependencies = Object.create(null);
    const mergedDependencies = Object.assign(Object.create(null), dependencies);

    Object.keys(dependencies).forEach(key => {
      const sourcePackage = packages[key];
      if (sourcePackage) {
        // point the core Angular packages at the distributable folder
        mergedDependencies[key] = `file:${sourcePackage.packageDir}`;
        this._log(`Overriding dependency with local package: ${key}: ${mergedDependencies[key]}`);
        // grab peer dependencies
        const sourcePackagePeerDeps = sourcePackage.config.peerDependencies || {};
        Object.keys(sourcePackagePeerDeps)
          // ignore peerDependencies which are already core Angular/Zone.js packages
          .filter(key => !packages[key])
          .forEach(key => peerDependencies[key] = sourcePackagePeerDeps[key]);
      }
    });

    return [mergedDependencies, peerDependencies];
  }

  /**
<<<<<<< HEAD
   * A hash of Angular package configs.
   * (Detected as directories in '/dist/packages-dist/' that contain a top-level 'package.json' file.)
   */
  _getDistPackages() {
    const packageConfigs = Object.create(null);
    const distDir = ANGULAR_DIST_PACKAGES;

    this._log(`Angular distributable directory: ${distDir}.`);
=======
   * A hash of Angular/Zone.js package configs.
   * (Detected as directories in '/dist/packages-dist/' and '/dist/zone.js-dist/' that contain a top-level
   * 'package.json' file.)
   */
  _getDistPackages() {
    this._log(`Distributable directory for Angular framework: ${ANGULAR_DIST_PACKAGES_DIR}`);
    this._log(`Distributable directory for angular-in-memory-web-api: ${AIMWA_DIST_PACKAGES_DIR}`);
    this._log(`Distributable directory for zone.js: ${ZONEJS_DIST_PACKAGES_DIR}`);
>>>>>>> 6a88bad0

    if (this.buildPackages) {
      this._buildDistPackages();
    }

<<<<<<< HEAD
    shelljs
      .find(distDir)
      .map(filePath => filePath.slice(distDir.length + 1))
      .filter(filePath => PACKAGE_JSON_REGEX.test(filePath))
      .forEach(packagePath => {
        const packageName = `@angular/${packagePath.slice(0, -PACKAGE_JSON.length -1)}`;
        if (this.ignorePackages.indexOf(packageName) === -1) {
          const packageConfig = require(path.resolve(distDir, packagePath));
          packageConfigs[packageName] = {
            parentDir: distDir,
            packageJsonPath: path.resolve(distDir, packagePath),
            config: packageConfig
          };
        } else {
          this._log('Ignoring package', packageName);
        }
      });
=======
    const collectPackages = containingDir => {
      const packages = {};

      for (const dirName of shelljs.ls(containingDir)) {
        const packageDir = path.resolve(containingDir, dirName);
        const packageJsonPath = path.join(packageDir, PACKAGE_JSON);
        const packageConfig = fs.existsSync(packageJsonPath) ? require(packageJsonPath) : null;
        const packageName = packageConfig && packageConfig.name;

        if (!packageConfig) {
          // No `package.json` found - this directory is not a package.
          continue;
        } else if (!packageName) {
          // No `name` property in `package.json`. (This should never happen.)
          throw new Error(`Package '${packageDir}' specifies no name in its '${PACKAGE_JSON}'.`);
        } else if (this.ignorePackages.includes(packageName)) {
          this._log(`Ignoring package '${packageName}'.`);
          continue;
        }
>>>>>>> 6a88bad0

        packages[packageName] = {
          packageDir,
          packageJsonPath,
          config: packageConfig,
        };
      }

      return packages;
    };

    const packageConfigs = {
      ...collectPackages(ANGULAR_DIST_PACKAGES_DIR),
      ...collectPackages(AIMWA_DIST_PACKAGES_DIR),
      ...collectPackages(ZONEJS_DIST_PACKAGES_DIR),
    };

    this._log('Found the following Angular distributables:', ...Object.keys(packageConfigs).map(key => `\n - ${key}`));
    return packageConfigs;
  }

  _installDeps(...options) {
    const command = 'yarn install ' + options.join(' ');
    this._log('Installing dependencies with:', command);
    shelljs.exec(command, {cwd: this.projectDir});
  }

  /**
   * Log a message if the `debug` property is set to true.
   * @param {string[]} messages - The messages to be logged.
   */
  _log(...messages) {
    if (this.debug) {
      const header = `  [${NgPackagesInstaller.name}]: `;
      const indent = ' '.repeat(header.length);
      const message = messages.join(' ');
      console.info(`${header}${message.split('\n').join(`\n${indent}`)}`);
    }
  }

  /**
<<<<<<< HEAD
=======
   * Update a package's version with the fake version based on the package's original version in the projects's
   * lockfile.
   *
   * **Background:**
   * This helps avoid version mismatch errors with the CLI.
   * Since the version set by bazel on the locally built packages is determined based on the latest tag for a commit on
   * the current branch, it is often the case that this version is older than what the current `@angular/cli` version is
   * compatible with (e.g. if the user has not fetched the latest tags from `angular/angular` or the branch has not been
   * rebased recently.
   *
   * @param {string} packageName - The name of the package we are updating (e.g. `'@angular/core'`).
   * @param {{[key: string]: any}} packageConfig - The package's parsed `package.json`.
   * @param {{[key: string]: any}} projectConfig - The project's parsed `package.json`.
   * @param {import('@yarnpkg/lockfile').LockFileObject} projectLockfile - The projects's parsed `yarn.lock`.
   */
  _overwritePackageVersion(packageName, packageConfig, projectConfig, projectLockfile) {
    const projectVersionRange = (projectConfig.dependencies || {})[packageName] ||
                                (projectConfig.devDependencies || {})[packageName];
    const projectVersion = (projectLockfile[`${packageName}@${projectVersionRange}`] || {}).version;

    if (projectVersion !== undefined) {
      const newVersion = `${projectVersion}+locally-overwritten-by-ngPackagesInstaller`;
      this._log(`Overwriting the version of '${packageName}': ${packageConfig.version} --> ${newVersion}`);
      packageConfig.version = newVersion;
    }
  }

  /**
>>>>>>> 6a88bad0
   * Extract the value for a boolean cli argument/option. When passing an option multiple times, `yargs` parses it as an
   * array of boolean values. In that case, we only care about the last occurrence.
   *
   * This can be useful, for example, when one has a base command with the option turned on and another command
   * (building on top of the first one) turning the option off:
   * ```
   * "base-command": "my-script --foo --bar",
   * "no-bar-command": "yarn base-command --no-bar",
   * ```
   */
  _parseBooleanArg(value) {
    return Array.isArray(value) ? value.pop() : value;
  }

  /**
   * Parse and return a `yarn.lock` file.
   */
  _parseLockfile(lockfilePath) {
    const lockfileContent = fs.readFileSync(lockfilePath, 'utf8');
    const parsed = lockfile.parse(lockfileContent);

    if (parsed.type !== 'success') {
      throw new Error(
        `[${NgPackagesInstaller.name}]: Error parsing lockfile '${lockfilePath}' (result type: ${parsed.type}).`);
    }

    return parsed.object;
  }

  _printWarning() {
    const relativeScriptPath = path.relative('.', __filename.replace(/\.js$/, ''));
    const absoluteProjectDir = path.resolve(this.projectDir);
    const restoreCmd = `node ${relativeScriptPath} restore ${absoluteProjectDir}`;

    // Log a warning.
    this._warn([
<<<<<<< HEAD
      `The project at "${absoluteProjectDir}" is running against the local Angular build.`,
=======
      `The project at "${absoluteProjectDir}" is running against the local Angular/Zone.js build.`,
>>>>>>> 6a88bad0
      '',
      'To restore the npm packages run:',
      '',
      `  "${restoreCmd}"`,
    ].join('\n'));
  }

  /**
   * Log a warning message do draw user's attention.
<<<<<<< HEAD
   * @param {...string[]} messages - The messages to be logged.
=======
   * @param {string[]} messages - The messages to be logged.
>>>>>>> 6a88bad0
   */
  _warn(...messages) {
    const lines = messages.join(' ').split('\n');
    console.warn(chalk.yellow([
      '',
      '!'.repeat(110),
      '!!!',
      '!!!  WARNING',
      '!!!',
      ...lines.map(line => `!!!  ${line}`),
      '!!!',
      '!'.repeat(110),
      '',
    ].join('\n')));
  }

  // Local marker helpers

  _checkLocalMarker() {
    this._log('Checking for local marker at', this.localMarkerPath);
    return fs.existsSync(this.localMarkerPath);
  }

  _setLocalMarker(contents) {
    this._log('Writing local marker file to', this.localMarkerPath);
    fs.writeFileSync(this.localMarkerPath, contents);
  }
}

function main() {
  shelljs.set('-e');

  const createInstaller = argv => {
    const {projectDir, ...options} = argv;
    return new NgPackagesInstaller(projectDir, options);
  };

<<<<<<< HEAD
=======
  /* eslint-disable max-len */
>>>>>>> 6a88bad0
  yargs
    .usage('$0 <cmd> [args]')

    .option('debug', { describe: 'Print additional debug information.', default: false })
    .option('force', { describe: 'Force the command to execute even if not needed.', default: false })
<<<<<<< HEAD
    .option('build-packages', { describe: 'Build the local Angular packages, before using them.', default: false })
    .option('ignore-packages', { describe: 'List of Angular packages that should not be used in local mode.', default: [], array: true })

    .command('overwrite <projectDir> [--force] [--debug] [--ignore-packages package1 package2]', 'Install dependencies from the locally built Angular distributables.', () => {}, argv => {
=======
    .option('build-packages', { describe: 'Build the local Angular/Zone.js packages, before using them.', default: false })
    .option('ignore-packages', { describe: 'List of Angular/Zone.js packages that should not be used in local mode.', default: [], array: true })

    .command('overwrite <projectDir> [--force] [--debug] [--ignore-packages package1 package2]', 'Install dependencies from the locally built Angular/Zone.js distributables.', () => {}, argv => {
>>>>>>> 6a88bad0
      createInstaller(argv).installLocalDependencies();
    })
    .command('restore <projectDir> [--debug]', 'Install dependencies from the npm registry.', () => {}, argv => {
      createInstaller(argv).restoreNpmDependencies();
    })
    .command('check <projectDir> [--debug]', 'Check that dependencies came from npm. Otherwise display a warning message.', () => {}, argv => {
      createInstaller(argv).checkDependencies();
    })
    .demandCommand(1, 'Please supply a command from the list above.')
    .strict()
    .wrap(yargs.terminalWidth())
    .argv;
  /* eslint-enable max-len */
}

module.exports = NgPackagesInstaller;
if (require.main === module) {
  main();
}<|MERGE_RESOLUTION|>--- conflicted
+++ resolved
@@ -13,15 +13,10 @@
 const LOCAL_MARKER_PATH = 'node_modules/_local_.json';
 
 const ANGULAR_ROOT_DIR = path.resolve(__dirname, '../../..');
-<<<<<<< HEAD
-const ANGULAR_DIST_PACKAGES = path.join(ANGULAR_ROOT_DIR, 'dist/packages-dist');
-const ANGULAR_DIST_PACKAGES_BUILD_CMD = path.join(ANGULAR_ROOT_DIR, 'scripts/build-packages-dist.sh');
-=======
 const ANGULAR_DIST_PACKAGES_DIR = path.join(ANGULAR_ROOT_DIR, 'dist/packages-dist');
 const AIMWA_DIST_PACKAGES_DIR = path.join(ANGULAR_ROOT_DIR, 'dist/angular-in-memory-web-api-dist');
 const ZONEJS_DIST_PACKAGES_DIR = path.join(ANGULAR_ROOT_DIR, 'dist/zone.js-dist');
 const DIST_PACKAGES_BUILD_CMD = 'yarn -s build';
->>>>>>> 6a88bad0
 
 /**
  * A tool that can install Angular/Zone.js dependencies for a project from NPM or from the
@@ -39,11 +34,7 @@
    * @param {object} options - a hash of options for the install:
    *     * `debug` (`boolean`) - whether to display debug messages.
    *     * `force` (`boolean`) - whether to force a local installation even if there is a local marker file.
-<<<<<<< HEAD
-   *     * `buildPackages` (`boolean`) - whether to build the local Angular packages before using them.
-=======
    *     * `buildPackages` (`boolean`) - whether to build the local Angular/Zone.js packages before using them.
->>>>>>> 6a88bad0
    *           (NOTE: Building the packages is currently not supported on Windows, so a message is printed instead.)
    *     * `ignorePackages` (`string[]`) - a collection of names of packages that should not be copied over.
    */
@@ -179,11 +170,7 @@
   }
 
   /**
-<<<<<<< HEAD
-   * Build the local Angular packages.
-=======
    * Build the local Angular/Zone.js packages.
->>>>>>> 6a88bad0
    *
    * NOTE:
    * Building the packages is currently not supported on Windows, so a message is printed instead, prompting the user to
@@ -193,16 +180,6 @@
     const canBuild = process.platform !== 'win32';
 
     if (canBuild) {
-<<<<<<< HEAD
-      this._log(`Building the Angular packages with: ${ANGULAR_DIST_PACKAGES_BUILD_CMD}`);
-      shelljs.exec(ANGULAR_DIST_PACKAGES_BUILD_CMD);
-    } else {
-      this._warn([
-        'Automatically building the local Angular packages is currently not supported on Windows.',
-        `Please, ensure '${ANGULAR_DIST_PACKAGES}' exists and is up-to-date (e.g. by running ` +
-          `'${ANGULAR_DIST_PACKAGES_BUILD_CMD}' in Git Bash for Windows, Windows Subsystem for Linux or a Linux ` +
-          'docker container or VM).',
-=======
       this._log(`Building the local packages with: ${DIST_PACKAGES_BUILD_CMD} in ${ANGULAR_ROOT_DIR}`);
       shelljs.exec(DIST_PACKAGES_BUILD_CMD, {cwd: ANGULAR_ROOT_DIR});
     } else {
@@ -212,7 +189,6 @@
         `Please, ensure '${ANGULAR_DIST_PACKAGES_DIR}', '${AIMWA_DIST_PACKAGES_DIR}' and ` +
           `'${ZONEJS_DIST_PACKAGES_DIR}' exist and are up-to-date (e.g. by running "${DIST_PACKAGES_BUILD_CMD}" ` +
           'in Git Bash for Windows, Windows Subsystem for Linux or a Linux docker container or VM).',
->>>>>>> 6a88bad0
         '',
         'Proceeding anyway...',
       ].join('\n'));
@@ -242,16 +218,6 @@
   }
 
   /**
-<<<<<<< HEAD
-   * A hash of Angular package configs.
-   * (Detected as directories in '/dist/packages-dist/' that contain a top-level 'package.json' file.)
-   */
-  _getDistPackages() {
-    const packageConfigs = Object.create(null);
-    const distDir = ANGULAR_DIST_PACKAGES;
-
-    this._log(`Angular distributable directory: ${distDir}.`);
-=======
    * A hash of Angular/Zone.js package configs.
    * (Detected as directories in '/dist/packages-dist/' and '/dist/zone.js-dist/' that contain a top-level
    * 'package.json' file.)
@@ -260,31 +226,11 @@
     this._log(`Distributable directory for Angular framework: ${ANGULAR_DIST_PACKAGES_DIR}`);
     this._log(`Distributable directory for angular-in-memory-web-api: ${AIMWA_DIST_PACKAGES_DIR}`);
     this._log(`Distributable directory for zone.js: ${ZONEJS_DIST_PACKAGES_DIR}`);
->>>>>>> 6a88bad0
 
     if (this.buildPackages) {
       this._buildDistPackages();
     }
 
-<<<<<<< HEAD
-    shelljs
-      .find(distDir)
-      .map(filePath => filePath.slice(distDir.length + 1))
-      .filter(filePath => PACKAGE_JSON_REGEX.test(filePath))
-      .forEach(packagePath => {
-        const packageName = `@angular/${packagePath.slice(0, -PACKAGE_JSON.length -1)}`;
-        if (this.ignorePackages.indexOf(packageName) === -1) {
-          const packageConfig = require(path.resolve(distDir, packagePath));
-          packageConfigs[packageName] = {
-            parentDir: distDir,
-            packageJsonPath: path.resolve(distDir, packagePath),
-            config: packageConfig
-          };
-        } else {
-          this._log('Ignoring package', packageName);
-        }
-      });
-=======
     const collectPackages = containingDir => {
       const packages = {};
 
@@ -304,7 +250,6 @@
           this._log(`Ignoring package '${packageName}'.`);
           continue;
         }
->>>>>>> 6a88bad0
 
         packages[packageName] = {
           packageDir,
@@ -346,8 +291,6 @@
   }
 
   /**
-<<<<<<< HEAD
-=======
    * Update a package's version with the fake version based on the package's original version in the projects's
    * lockfile.
    *
@@ -376,7 +319,6 @@
   }
 
   /**
->>>>>>> 6a88bad0
    * Extract the value for a boolean cli argument/option. When passing an option multiple times, `yargs` parses it as an
    * array of boolean values. In that case, we only care about the last occurrence.
    *
@@ -413,11 +355,7 @@
 
     // Log a warning.
     this._warn([
-<<<<<<< HEAD
-      `The project at "${absoluteProjectDir}" is running against the local Angular build.`,
-=======
       `The project at "${absoluteProjectDir}" is running against the local Angular/Zone.js build.`,
->>>>>>> 6a88bad0
       '',
       'To restore the npm packages run:',
       '',
@@ -427,11 +365,7 @@
 
   /**
    * Log a warning message do draw user's attention.
-<<<<<<< HEAD
-   * @param {...string[]} messages - The messages to be logged.
-=======
    * @param {string[]} messages - The messages to be logged.
->>>>>>> 6a88bad0
    */
   _warn(...messages) {
     const lines = messages.join(' ').split('\n');
@@ -469,26 +403,16 @@
     return new NgPackagesInstaller(projectDir, options);
   };
 
-<<<<<<< HEAD
-=======
   /* eslint-disable max-len */
->>>>>>> 6a88bad0
   yargs
     .usage('$0 <cmd> [args]')
 
     .option('debug', { describe: 'Print additional debug information.', default: false })
     .option('force', { describe: 'Force the command to execute even if not needed.', default: false })
-<<<<<<< HEAD
-    .option('build-packages', { describe: 'Build the local Angular packages, before using them.', default: false })
-    .option('ignore-packages', { describe: 'List of Angular packages that should not be used in local mode.', default: [], array: true })
-
-    .command('overwrite <projectDir> [--force] [--debug] [--ignore-packages package1 package2]', 'Install dependencies from the locally built Angular distributables.', () => {}, argv => {
-=======
     .option('build-packages', { describe: 'Build the local Angular/Zone.js packages, before using them.', default: false })
     .option('ignore-packages', { describe: 'List of Angular/Zone.js packages that should not be used in local mode.', default: [], array: true })
 
     .command('overwrite <projectDir> [--force] [--debug] [--ignore-packages package1 package2]', 'Install dependencies from the locally built Angular/Zone.js distributables.', () => {}, argv => {
->>>>>>> 6a88bad0
       createInstaller(argv).installLocalDependencies();
     })
     .command('restore <projectDir> [--debug]', 'Install dependencies from the npm registry.', () => {}, argv => {
