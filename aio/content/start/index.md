--- conflicted
+++ resolved
@@ -2,21 +2,12 @@
 
 Welcome to Angular!
 
-<<<<<<< HEAD
-This tutorial introduces you to the essentials of Angular by walking you through building a simple e-commerce site with a catalog, shopping cart, and check-out form. It uses the [StackBlitz](https://stackblitz.com/ "StackBlitz website") online development environment so you can get started right away.
-
-=======
 This tutorial introduces you to the essentials of Angular by walking you through building an e-commerce site with a catalog, shopping cart, and check-out form.
->>>>>>> 6a88bad0
 
 To help you get started right away, this tutorial uses a ready-made application that you can examine and modify interactively on [StackBlitz](https://stackblitz.com) &mdash;without having to [set up a local work environment](guide/setup-local "Setup guide").
 StackBlitz is a browser-based development environment where you can create, save, and share projects using a variety of technologies.
 
-<<<<<<< HEAD
-This guide uses the StackBlitz Generator to show you a ready-made, simple application that you can examine and play with interactively. In actual development you will typically use the [Angular CLI](guide/glossary#command-line-interface-cli), a powerful command-line tool that lets you generate and modify applications. For more information, see the [CLI Overview](cli).
-=======
 ## Prerequisites
->>>>>>> 6a88bad0
 
 To get the most out of this tutorial you should already have a basic understanding of the following.
 
@@ -26,20 +17,12 @@
 
 <a id="components"></a>
 
-<<<<<<< HEAD
- There are many resources to complement the Angular docs. Mozilla's MDN docs include both [HTML](https://developer.mozilla.org/en-US/docs/Learn/HTML "Learning HTML: Guides and tutorials") and [JavaScript](https://developer.mozilla.org/en-US/docs/Web/JavaScript "JavaScript") introductions. [TypeScript's docs](https://www.typescriptlang.org/docs/home.html "TypeScript documentation") include a 5-minute tutorial. Various online course platforms, such as [Udemy](http://www.udemy.com "Udemy online courses") and [Codecademy](https://www.codecademy.com/ "Codecademy online courses"), also cover web development basics.
-=======
 ## Take a tour of the example application
->>>>>>> 6a88bad0
 
 You build Angular applications with components.
 Components define areas of responsibility in the UI that let you reuse sets of UI functionality.
 
-<<<<<<< HEAD
-</div>
-=======
 A component consists of three things:
->>>>>>> 6a88bad0
 
 |                           | Details |
 |:---                       |:---     |
@@ -56,55 +39,20 @@
 | `<app-product-list>`   | The product list.                                                       |
 | `<app-product-alerts>` | A component that contains the application's alerts.                     |
 
-<<<<<<< HEAD
-<h4>
-<live-example name="getting-started-v0" noDownload>Click here to create a new project in StackBlitz.</live-example>
-</h4>
-
-StackBlitz creates a starter Angular app with a top
-bar&mdash;containing the store name and
-checkout icon&mdash;and the title for a product list.
-=======
 <div class="lightbox">
 
 <img alt="Online store with three components" src="generated/images/guide/start/app-components.png">
->>>>>>> 6a88bad0
-
-</div>
-
-<<<<<<< HEAD
-<figure class="lightbox">
-  <div class="card">
-    <img src="generated/images/guide/start/new-app.png" alt="Starter online store app">
-  </div>
-</figure>
-=======
+
+</div>
+
 For more information about components, see [Introduction to Components](guide/architecture-components "Introduction to Components and Templates").
->>>>>>> 6a88bad0
 
 <a id="new-project"></a>
 
 ## Create the sample project
 
-<<<<<<< HEAD
-* Log into StackBlitz so you can save and resume your work.
-If you have a GitHub account, you can log into StackBlitz
-with that account. In order to save your progress, first
-fork the project using the Fork button at the top left,
-then you'll be able to save your work to your own StackBlitz
-account by clicking the Save button.
-* To copy a code example from this tutorial, click the icon
-at the top right of the code example box, and then paste the
-code snippet from the clipboard into StackBlitz.
-* If the StackBlitz preview pane isn't showing what you
-expect, save and then click the refresh button.
-* StackBlitz is continually improving, so there may be
-slight differences in generated code, but the app's
-behavior will be the same.
-=======
 To create the sample project, generate the <live-example name="getting-started-v0" noDownload>ready-made sample project in StackBlitz</live-example>.
 To save your work:
->>>>>>> 6a88bad0
 
 1.  Log into StackBlitz.
 1.  Fork the project you generated.
@@ -112,23 +60,6 @@
 
 <div class="lightbox">
 
-<<<<<<< HEAD
-Angular's template syntax extends HTML and JavaScript.
-This section introduces template syntax by enhancing the "Products" area.
-
-<div class="alert is-helpful">
-
-To help you get going, the following steps use predefined product data and methods from the `product-list.component.ts` file.
-
-</div>
-
-1. In the `product-list` folder, open the template
-file `product-list.component.html`.
-
-1. Modify the product list template to display a list of product names.
-
-    1. Each product in the list displays the same way, one after another on the page. To iterate over the predefined list of products, put the `*ngFor` directive on a `<div>`, as follows:
-=======
 <img alt="Fork the project" src="generated/images/guide/start/fork-the-project.png">
 
 </div>
@@ -142,98 +73,14 @@
 <div class="lightbox">
 
 <img alt="Starter online store application" src="generated/images/guide/start/new-app-all.gif">
->>>>>>> 6a88bad0
-
-</div>
-
-<<<<<<< HEAD
-      With `*ngFor`, the `<div>` repeats for each product in the list.
-=======
+
+</div>
+
 The project section on the left shows the source files that make up the application, including the infrastructure and configuration files.
->>>>>>> 6a88bad0
 
 When you generate the StackBlitz example applications that accompany the tutorials, StackBlitz creates the starter files and mock data for you.
 The files you use throughout the tutorial are in the `src` folder.
 
-<<<<<<< HEAD
-      `*ngFor` is a "structural directive". Structural directives shape or reshape the DOM's structure, typically by adding, removing, and manipulating the elements to which they are attached. Any directive with an asterisk, `*`, is a structural directive.
-
-      </div>
-
-    1. To display the names of the products, use the interpolation syntax `{{ }}`. Interpolation renders a property's value as text. Inside the `<div>`, add an `<h3>` to display the interpolation of the product's name property:
-
-      <code-example path="getting-started/src/app/product-list/product-list.component.2.html" header="src/app/product-list/product-list.component.html" region="interpolation">
-      </code-example>
-
-      The preview pane immediately updates to display the name of each product in the list.
-
-      <figure class="lightbox">
-        <div class="card">
-          <img src="generated/images/guide/start/template-syntax-product-names.png" alt="Product names added to list">
-        </div>
-      </figure>
-
-1. To make each product name a link to product details, add the `<a>` element and set its title to be the product's name by using the property binding `[ ]` syntax, as follows:
-
-    <code-example path="getting-started/src/app/product-list/product-list.component.2.html" header="src/app/product-list/product-list.component.html">
-    </code-example>
-
-    In the preview pane, hold the pointer over a product
-    name to see the bound name property value, which is
-    the product name plus the word "details".
-    Interpolation `{{ }}` lets you render the
-    property value as text; property binding `[ ]` lets you
-    use the property value in a template expression.
-
-    <figure class="lightbox">
-      <div class="card">
-        <img src="generated/images/guide/start/template-syntax-product-anchor.png" alt="Product name anchor text is product name property">
-      </div>
-    </figure>
-
-
-4. Add the product descriptions. On the `<p>` element, use an `*ngIf` directive so that Angular only creates the `<p>` element if the current product has a description.
-
-    <code-example path="getting-started/src/app/product-list/product-list.component.3.html" header="src/app/product-list/product-list.component.html">
-    </code-example>
-
-    The app now displays the name and description of each product in the list. Notice that the final product does not have a description paragraph. Because the product's description property is empty, Angular doesn't create the `<p>` element&mdash;including the word "Description".
-
-    <figure class="lightbox">
-      <div class="card">
-      <img src="generated/images/guide/start/template-syntax-product-description.png" alt="Product descriptions added to list">
-      </div>
-    </figure>
-
-5. Add a button so users can share a product with friends. Bind the button's `click` event to the `share()` method (in `product-list.component.ts`). Event binding uses a set of parentheses, `( )`, around the event, as in the following `<button>` element:
-
-    <code-example path="getting-started/src/app/product-list/product-list.component.4.html" header="src/app/product-list/product-list.component.html">
-    </code-example>
-
-    Each product now has a "Share" button:
-
-    <figure class="lightbox">
-      <div class="card">
-      <img src="generated/images/guide/start/template-syntax-product-share-button.png" alt="Share button added for each product">
-      </div>
-    </figure>
-
-    Test the "Share" button:
-
-    <figure class="lightbox">
-      <div class="card">
-      <img src="generated/images/guide/start/template-syntax-product-share-alert.png" alt="Alert box indicating product has been shared">
-      </div>
-    </figure>
-
-The app now has a product list and sharing feature.
-In the process, you've learned to use five common features of Angular's template syntax:
-* `*ngFor`
-* `*ngIf`
-* Interpolation `{{ }}`
-* Property binding `[ ]`
-* Event binding `( )`
-=======
 For more information on how to use StackBlitz, see the [StackBlitz documentation](https://developer.stackblitz.com/docs/platform).
 
 <a id="product-list"></a>
@@ -281,19 +128,13 @@
     <div class="lightbox">
 
     <img alt="Product name anchor text is product name property" src="generated/images/guide/start/template-syntax-product-anchor.png">
->>>>>>> 6a88bad0
 
     </div>
 
 1.  Add the product descriptions.
     On a `<p>` element, use an `*ngIf` directive so that Angular only creates the `<p>` element if the current product has a description.
 
-<<<<<<< HEAD
-For more information about the full capabilities of Angular's
-template syntax, see [Template Syntax](guide/template-syntax "Template Syntax").
-=======
     <code-example header="src/app/product-list/product-list.component.html" path="getting-started/src/app/product-list/product-list.component.3.html"></code-example>
->>>>>>> 6a88bad0
 
     The application now displays the name and description of each product in the list.
     Notice that the final product does not have a description paragraph.
@@ -303,33 +144,6 @@
 
     <img alt="Product descriptions added to list" src="generated/images/guide/start/template-syntax-product-description.png">
 
-<<<<<<< HEAD
-*Components* define areas of responsibility in the user interface, or UI,
-that let you reuse sets of UI functionality.
-You've already built one with the product list component.
-
-A component consists of three things:
-* **A component class** that handles data and functionality. In the previous section, the product data and the `share()` method in the component class handle data and functionality, respectively.
-* **An HTML template** that determines the UI. In the previous section, the product list's HTML template displays the name, description, and a "Share" button for each product.
-* **Component-specific styles** that define the look and feel.
-Though product list does not define any styles, this is where component CSS
-resides.
-
-<!--
-### Class definition
-
-Let's take a quick look a the product list component's class definition:
-
-1. In the `product-list` directory, open `product-list.component.ts`.
-
-1. Notice the `@Component` decorator. This provides metadata about the component, including its templates, styles, and a selector.
-
-    * The `selector` is used to identify the component. The selector is the name you give the Angular component when it is rendered as an HTML element on the page. By convention, Angular component selectors begin with the prefix such as `app-`, followed by the component name.
-
-    * The template and style filename also are provided here. By convention each of the component's parts is in a separate file, all in the same directory and with the same prefix.
-
-1. The component definition also includes an exported class, which handles functionality for the component. This is where the product list data and `Share()` method are defined.
-=======
     </div>
 
 1.  Add a button so users can share a product.
@@ -349,27 +163,9 @@
     Clicking the **Share** button triggers an alert that states, "The product has been shared!".
 
     <div class="lightbox">
->>>>>>> 6a88bad0
 
     <img alt="Alert box indicating product has been shared" src="generated/images/guide/start/template-syntax-product-share-alert.png">
 
-<<<<<<< HEAD
-An Angular application comprises a tree of components, in which each Angular component has a specific purpose and responsibility.
-
-Currently, the example app has three components:
-
-<figure class="lightbox">
-  <div class="card">
-  <img src="generated/images/guide/start/app-components.png" alt="Online store with three components">
-  </div>
-</figure>
-
-* `app-root` (orange box) is the application shell. This is the first component to load and the parent of all other components. You can think of it as the base page.
-* `app-top-bar` (blue background) is the store name and checkout button.
-* `app-product-list` (purple box) is the product list that you modified in the previous section.
-
-The next section expands the app's capabilities by adding a new component&mdash;a product alert&mdash;as a child of the product list component.
-=======
     </div>
 
 In editing the template, you have explored some of the most popular features of Angular templates.
@@ -381,18 +177,13 @@
 
 Currently, the product list displays the name and description of each product.
 The `ProductListComponent` also defines a `products` property that contains imported data for each product from the `products` array in `products.ts`.
->>>>>>> 6a88bad0
 
 The next step is to create a new alert feature that uses product data from the `ProductListComponent`.
 The alert checks the product's price, and, if the price is greater than &dollar;700, displays a **Notify Me** button that lets users sign up for notifications when the product goes on sale.
 
 This section walks you through creating a child component, `ProductAlertsComponent` that can receive data from its parent component, `ProductListComponent`.
 
-<<<<<<< HEAD
-For more information about components and how they interact with templates, see [Introduction to Components](guide/architecture-components "Architecture > Introduction to Components").
-=======
 1.  Click on the plus sign above the current terminal to create a new terminal to run the command to generate the component.
->>>>>>> 6a88bad0
 
     <div class="lightbox">
 
@@ -400,14 +191,6 @@
 
     </div>
 
-<<<<<<< HEAD
-Currently, the product list displays the name and description of each product.
-The product list component also defines a `products` property that contains imported data for each product from the `products` array in `products.ts`.
-
-The next step is to create a new alert feature that takes a product as an input. The alert checks the product's price, and, if the price is greater than $700, displays a "Notify Me" button that lets users sign up for notifications when the product goes on sale.
-
-1. Create a new product alerts component.
-=======
 1.  In the new terminal, generate a new component named `product-alerts` by running the following command.
 
     <code-example format="shell" language="shell">
@@ -415,22 +198,9 @@
     ng generate component product-alerts
   
     </code-example>
->>>>>>> 6a88bad0
 
     The generator creates starter files for the three parts of the component:
 
-<<<<<<< HEAD
-        <figure class="lightbox">
-          <div class="card">
-          <img src="generated/images/guide/start/generate-component.png" alt="StackBlitz command to generate component">
-          </div>
-        </figure>
-
-        The generator creates starter files for all three parts of the component:
-        * `product-alerts.component.ts`
-        * `product-alerts.component.html`
-        * `product-alerts.component.css`
-=======
     *   `product-alerts.component.ts`
     *   `product-alerts.component.html`
     *   `product-alerts.component.css`
@@ -438,21 +208,9 @@
 1.  Open `product-alerts.component.ts`.
     The `@Component()` decorator indicates that the following class is a component.
     `@Component()` also provides metadata about the component, including its selector, templates, and styles.
->>>>>>> 6a88bad0
 
     <code-example header="src/app/product-alerts/product-alerts.component.ts" path="getting-started/src/app/product-alerts/product-alerts.component.1.ts" region="as-generated"></code-example>
 
-<<<<<<< HEAD
-    <code-example header="src/app/product-alerts/product-alerts.component.ts" path="getting-started/src/app/product-alerts/product-alerts.component.1.ts" region="as-generated"></code-example>
-
-    1. Notice the `@Component()` decorator. This indicates that the following class is a component. It provides metadata about the component, including its selector, templates, and styles.
-
-        * The `selector` identifies the component. The selector is the name you give the Angular component when it is rendered as an HTML element on the page. By convention, Angular component selectors begin with the prefix `app-`, followed by the component name.
-
-        * The template and style filenames reference the HTML and CSS files that StackBlitz generates.
-
-    1. The component definition also exports the class, `ProductAlertsComponent`, which handles functionality for the component.
-=======
     Key features in the `@Component()` are as follows:
 
     *   The `selector`, `app-product-alerts`, identifies the component.
@@ -464,24 +222,12 @@
 1.  To set up `ProductAlertsComponent` to receive product data, first import `Input` from `@angular/core`.
 
     <code-example header="src/app/product-alerts/product-alerts.component.ts" path="getting-started/src/app/product-alerts/product-alerts.component.1.ts" region="imports"></code-example>
->>>>>>> 6a88bad0
 
 1.  In the `ProductAlertsComponent` class definition, define a property named `product` with an `@Input()` decorator.
     The `@Input()` decorator indicates that the property value passes in from the component's parent, `ProductListComponent`.
 
     <code-example header="src/app/product-alerts/product-alerts.component.ts" path="getting-started/src/app/product-alerts/product-alerts.component.1.ts" region="input-decorator"></code-example>
 
-<<<<<<< HEAD
-        <code-example path="getting-started/src/app/product-alerts/product-alerts.component.1.ts" region="imports" header="src/app/product-list/product-alerts.component.ts"></code-example>
-
-    1. In the `ProductAlertsComponent` class definition, define a property named `product` with an `@Input()` decorator. The `@Input()` decorator indicates that the property value passes in from the component's parent, the product list component.
-
-        <code-example path="getting-started/src/app/product-alerts/product-alerts.component.1.ts" region="input-decorator" header="src/app/product-list/product-alerts.component.ts"></code-example>
-
-1. Define the view for the new product alert component.
-
-    1. Open the `product-alerts.component.html` template and replace the placeholder paragraph with a "Notify Me" button that appears if the product price is over $700.
-=======
 1.  Open `product-alerts.component.html` and replace the placeholder paragraph with a **Notify Me** button that appears if the product price is over &dollar;700.
 
     <code-example header="src/app/product-alerts/product-alerts.component.html" path="getting-started/src/app/product-alerts/product-alerts.component.1.html"></code-example>
@@ -492,7 +238,6 @@
 
 1.  Finally, to display `ProductAlertsComponent` as a child of `ProductListComponent`, add the `<app-product-alerts>` element to `product-list.component.html`.
     Pass the current product as input to the component using property binding.
->>>>>>> 6a88bad0
 
     <code-example header="src/app/product-list/product-list.component.html" path="getting-started/src/app/product-list/product-list.component.5.html" region="app-product-alerts"></code-example>
 
@@ -500,78 +245,12 @@
 With that input, it shows or hides the **Notify Me** button, based on the price of the product.
 The Phone XL price is over &dollar;700, so the **Notify Me** button appears on that product.
 
-<<<<<<< HEAD
-1. Display the new product alert component as a child of the product list.
-
-    1. Open `product-list.component.html`.
-
-    1. To include the new component, use its selector, `app-product-alert`, as you would an HTML element.
-
-    1. Pass the current product as input to the component using property binding.
-=======
 <div class="lightbox">
 
 <img alt="Product alert button added to products over $700" src="generated/images/guide/start/product-alert-button.png">
->>>>>>> 6a88bad0
-
-</div>
-
-<<<<<<< HEAD
-The new product alert component takes a product as input from the product list. With that input, it shows or hides the "Notify Me" button, based on the price of the product. The Phone XL price is over $700, so the "Notify Me" button appears on that product.
-
-<figure class="lightbox">
-  <div class="card">
-  <img src="generated/images/guide/start/product-alert-button.png" alt="Product alert button added to products over $700">
-  </div>
-</figure>
-
-<div class="alert is-helpful">
-
-See [Component Interaction](guide/component-interaction "Components & Templates > Component Interaction") for more information about passing data from a parent to child component, intercepting and acting upon a value from the parent, and detecting and acting on changes to input property values.
-
-</div>
-
-
-{@a output}
-## Output
-
-To make the "Notify Me" button work, you need to configure two things:
-
-  - the product alert component to emit an event when the user clicks "Notify Me"
-  - the product list component to act on that event
-
-1. Open `product-alerts.component.ts`.
-
-1. Import `Output` and `EventEmitter` from `@angular/core`:
-
-    <code-example header="src/app/product-alerts/product-alerts.component.ts" path="getting-started/src/app/product-alerts/product-alerts.component.ts" region="imports"></code-example>
-
-1. In the component class, define a property named `notify` with an `@Output()` decorator and an instance of `EventEmitter()`. This allows the product alert component to emit an event when the value of the notify property changes.
-
-    <code-example path="getting-started/src/app/product-alerts/product-alerts.component.ts" header="src/app/product-alerts/product-alerts.component.ts" region="input-output"></code-example>
-
-1. In the product alert template, `product-alerts.component.html`, update the "Notify Me" button with an event binding to call the `notify.emit()` method.
-
-    <code-example header="src/app/product-alerts/product-alerts.component.html" path="getting-started/src/app/product-alerts/product-alerts.component.html"></code-example>
-
-1. Next, define the behavior that should happen when the user clicks the button. Recall that it's the parent, product list component&mdash;not the product alerts component&mdash;that acts when the child raises the event. In  `product-list.component.ts`, define an `onNotify()` method, similar to the `share()` method:
-
-    <code-example header="src/app/product-list/product-list.component.ts" path="getting-started/src/app/product-list/product-list.component.ts" region="on-notify"></code-example>
-
-1. Finally, update the product list component to receive output from the product alerts component.
-
-    In `product-list.component.html`, bind the `app-product-alerts` component (which is what displays the "Notify Me" button) to the `onNotify()` method of the product list component.
-
-    <code-example header="src/app/product-list/product-list.component.html" path="getting-started/src/app/product-list/product-list.component.6.html" region="on-notify"></code-example>
-
-1. Try the "Notify Me" button:
-
-    <figure class="lightbox">
-      <div class="card">
-      <img src="generated/images/guide/start/product-alert-notification.png" alt="Product alert notification confirmation dialog">
-      </div>
-    </figure>
-=======
+
+</div>
+
 <a id="output"></a>
 
 ## Pass data to a parent component
@@ -615,17 +294,12 @@
 1.  Click the **Notify Me** button to trigger an alert which reads, "You will be notified when the product goes on sale".
 
     <div class="lightbox">
->>>>>>> 6a88bad0
 
     <img alt="Product alert notification confirmation dialog" src="generated/images/guide/start/product-alert-notification.png">
 
     </div>
 
-<<<<<<< HEAD
-See [Component Interaction](guide/component-interaction "Components & Templates > Component Interaction") for more information about listening for events from child components, reading child properties or invoking child methods, and using a service for bi-directional communication between components.
-=======
 For more information on communication between components, see [Component Interaction](guide/component-interaction "Component interaction").
->>>>>>> 6a88bad0
 
 <a id="whats-next"></a>
 
@@ -635,17 +309,7 @@
 
 To continue exploring Angular and developing this application:
 
-<<<<<<< HEAD
-You have a basic online store catalog with a product list, "Share" button, and "Notify Me" button.
-You've learned about the foundation of Angular: components and template syntax.
-You've also learned how the component class and template interact, and how components communicate with each other.
-
-To continue exploring Angular, choose either of the following options:
-* [Continue to the "Routing" section](start/routing "Getting Started: Routing") to create a product details page that can be accessed by clicking a product name and that has its own URL pattern.
-* [Skip ahead to the "Deployment" section](start/deployment "Getting Started: Deployment") to move to local development, or deploy your app to Firebase or your own server.
-=======
 *   Continue to [In-app navigation](start/start-routing "Getting started: In-app navigation") to create a product details page.
 *   Skip ahead to [Deployment](start/start-deployment "Getting started: Deployment") to move to local development, or deploy your application to Firebase or your own server.
 
-@reviewed 2022-02-28
->>>>>>> 6a88bad0
+@reviewed 2022-02-28