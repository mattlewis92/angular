--- conflicted
+++ resolved
@@ -35,19 +35,7 @@
 
 1.  Add logic to the `HighlightDirective` class that sets the background to yellow.
 
-<<<<<<< HEAD
-<code-example path="attribute-directives/src/app/highlight.directive.2.ts" header="src/app/highlight.directive.ts (imports)" region="imports"></code-example>
-
-Then add two event handlers that respond when the mouse enters or leaves,
-each adorned by the `HostListener` decorator.
-
-<code-example path="attribute-directives/src/app/highlight.directive.2.ts" header="src/app/highlight.directive.ts (mouse-methods)" region="mouse-methods"></code-example>
-
-The `@HostListener` decorator lets you subscribe to events of the DOM
-element that hosts an attribute directive, the `<p>` in this case.
-=======
     <code-example header="src/app/highlight.directive.ts" path="attribute-directives/src/app/highlight.directive.1.ts"></code-example>
->>>>>>> 6a88bad0
 
 <div class="alert is-helpful">
 
@@ -61,15 +49,7 @@
 
 ## Applying an attribute directive
 
-<<<<<<< HEAD
-<figure class="lightbox">
-  <div class="card">
-    <img src="generated/images/guide/attribute-directives/highlight-directive-anim.gif" alt="Second Highlight">
-  </div>
-</figure>
-=======
 1.  To use the `HighlightDirective`, add a `<p>` element to the HTML template with the directive as an attribute.
->>>>>>> 6a88bad0
 
     <code-example header="src/app/app.component.html" path="attribute-directives/src/app/app.component.1.html" region="applied"></code-example>
 
@@ -111,12 +91,7 @@
 
 <a id="bindings"></a>
 
-<<<<<<< HEAD
-Now that you're binding via the alias to the `highlightColor`, modify the `onMouseEnter()` method to use that property.
-If someone neglects to bind to `appHighlight`, highlight the host element in red:
-=======
 ## Passing values into an attribute directive
->>>>>>> 6a88bad0
 
 This section walks you through setting the highlight color while applying the `HighlightDirective`.
 
@@ -138,15 +113,7 @@
 
     <code-example header="src/app/app.component.html (color)" path="attribute-directives/src/app/app.component.html" region="color"></code-example>
 
-<<<<<<< HEAD
-<figure class="lightbox">
-  <div class="card">
-    <img src="generated/images/guide/attribute-directives/highlight-directive-v2-anim.gif" alt="Highlight v.2">
-  </div>
-</figure>
-=======
     The `[appHighlight]` attribute binding performs two tasks:
->>>>>>> 6a88bad0
 
     *   Applies the highlighting directive to the `<p>` element
     *   Sets the directive's highlight color with a property binding
@@ -175,15 +142,7 @@
 
     </div>
 
-<<<<<<< HEAD
-<figure class="lightbox">
-  <div class="card">
-    <img src="generated/images/guide/attribute-directives/highlight-directive-final-anim.gif" alt="Final Highlight">
-  </div>
-</figure>
-=======
 <a id="second-property"></a>
->>>>>>> 6a88bad0
 
 ## Binding to a second property
 
