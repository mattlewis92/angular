--- conflicted
+++ resolved
@@ -1,10 +1,6 @@
 # Singleton services
 
-<<<<<<< HEAD
-A singleton service is a service for which only one instance exists in an app.
-=======
 A singleton service is a service for which only one instance exists in an application.
->>>>>>> 6a88bad0
 
 For a sample application using the app-wide singleton service that this page describes, see the <live-example name="ngmodules"></live-example> showcasing all the documented features of NgModules.
 
