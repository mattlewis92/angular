--- conflicted
+++ resolved
@@ -27,41 +27,10 @@
 
 </div>
 
-<<<<<<< HEAD
-The initial `tsconfig.json` for an Angular app typically looks like this example:
-
-
-<code-example lang="json" header="tsconfig.json" linenums="false">
-   {
-    "compileOnSave": false,
-    "compilerOptions": {
-      "baseUrl": "./",
-      "outDir": "./dist/out-tsc",
-      "sourceMap": true,
-      "declaration": false,
-      "module": "es2015",
-      "moduleResolution": "node",
-      "emitDecoratorMetadata": true,
-      "experimentalDecorators": true,
-      "importHelpers": true,
-      "target": "es5",
-      "typeRoots": [
-        "node_modules/@types"
-      ],
-      "lib": [
-        "es2018",
-        "dom"
-      ]
-    }
-   }
-</code-example>
-
-=======
 The TypeScript and Angular have a wide range of options which can be used to configure type-checking features and generated output.
 For more information, see the [Configuration inheritance with extends](https://www.typescriptlang.org/docs/handbook/tsconfig-json.html#configuration-inheritance-with-extends) section of the TypeScript documentation.
 
 <div class="alert is-helpful">
->>>>>>> 6a88bad0
 
 For more information TypeScript configuration files, see the official [TypeScript wiki](https://www.typescriptlang.org/docs/handbook/tsconfig-json.html).
 For details about configuration inheritance, see the [Configuration inheritance with extends](https://www.typescriptlang.org/docs/handbook/tsconfig-json.html#configuration-inheritance-with-extends) section.
