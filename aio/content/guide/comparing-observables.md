--- conflicted
+++ resolved
@@ -35,36 +35,14 @@
     Each subscription has its own computation.
     Resubscription causes recomputation of values.
 
-<<<<<<< HEAD
-<code-example hideCopy>
-// declare a publishing operation
-new Observable((observer) => { subscriber_fn });
-// initiate execution
-observable.subscribe(() => {
-  // observer handles notifications
-});
-</code-example>
-=======
     <code-example header="src/observables.ts (observable)" path="comparing-observables/src/observables.ts" region="observable"></code-example>
->>>>>>> 6a88bad0
 
 *   Promises execute immediately, and just once.
     The computation of the result is initiated when the promise is created.
     There is no way to restart work.
     All `then` clauses \(subscriptions\) share the same computation.
 
-<<<<<<< HEAD
-<code-example hideCopy>
-// initiate execution
-new Promise((resolve, reject) => { executer_fn });
-// handle return value
-promise.then((value) => {
-  // handle result here
-});
-</code-example>
-=======
     <code-example header="src/promises.ts (promise)" path="comparing-observables/src/promises.ts" region="promise"></code-example>
->>>>>>> 6a88bad0
 
 ### Chaining
 
@@ -94,15 +72,7 @@
 
 *   Promises push errors to the child promises.
 
-<<<<<<< HEAD
-<code-example hideCopy>
-promise.then(() => {
-  throw Error('my error');
-});
-</code-example>
-=======
     <code-example header="src/promises.ts (error)" path="comparing-observables/src/promises.ts" region="error"></code-example>
->>>>>>> 6a88bad0
 
 ### Cheat sheet
 
@@ -134,117 +104,6 @@
 
 ## Observables compared to arrays
 
-<<<<<<< HEAD
-An observable produces values over time. An array is created as a static set of values. In a sense, observables are asynchronous where arrays are synchronous. In the following examples, ➞ implies asynchronous value delivery.
-
-<table>
-  <tr>
-    <th></th>
-    <th>Observable</th>
-    <th>Array</th>
-  </tr>
-  <tr>
-    <td>Given</td>
-    <td>
-      <pre>obs: ➞1➞2➞3➞5➞7</pre>
-      <pre>obsB: ➞'a'➞'b'➞'c'</pre>
-    </td>
-    <td>
-      <pre>arr: [1, 2, 3, 5, 7]</pre>
-      <pre>arrB: ['a', 'b', 'c']</pre>
-    </td>
-  </tr>
-  <tr>
-    <td><pre>concat()</pre></td>
-    <td>
-      <pre>concat(obs, obsB)</pre>
-      <pre>➞1➞2➞3➞5➞7➞'a'➞'b'➞'c'</pre>
-    </td>
-    <td>
-      <pre>arr.concat(arrB)</pre>
-      <pre>[1,2,3,5,7,'a','b','c']</pre>
-    </td>
-  </tr>
-  <tr>
-    <td><pre>filter()</pre></td>
-    <td>
-      <pre>obs.pipe(filter((v) => v>3))</pre>
-      <pre>➞5➞7</pre>
-    </td>
-    <td>
-      <pre>arr.filter((v) => v>3)</pre>
-      <pre>[5, 7]</pre>
-    </td>
-  </tr>
-  <tr>
-    <td><pre>find()</pre></td>
-    <td>
-      <pre>obs.pipe(find((v) => v>3))</pre>
-      <pre>➞5</pre>
-    </td>
-    <td>
-      <pre>arr.find((v) => v>3)</pre>
-      <pre>5</pre>
-    </td>
-  </tr>
-  <tr>
-    <td><pre>findIndex()</pre></td>
-    <td>
-      <pre>obs.pipe(findIndex((v) => v>3))</pre>
-      <pre>➞3</pre>
-    </td>
-    <td>
-      <pre>arr.findIndex((v) => v>3)</pre>
-      <pre>3</pre>
-    </td>
-  </tr>
-  <tr>
-    <td><pre>forEach()</pre></td>
-    <td>
-      <pre>obs.pipe(tap((v) => {
-  console.log(v);
-}))
-1
-2
-3
-5
-7</pre>
-    </td>
-    <td>
-      <pre>arr.forEach((v) => {
-  console.log(v);
-})
-1
-2
-3
-5
-7</pre>
-    </td>
-  </tr>
-  <tr>
-    <td><pre>map()</pre></td>
-    <td>
-      <pre>obs.pipe(map((v) => -v))</pre>
-      <pre>➞-1➞-2➞-3➞-5➞-7</pre>
-    </td>
-    <td>
-      <pre>arr.map((v) => -v)</pre>
-      <pre>[-1, -2, -3, -5, -7]</pre>
-    </td>
-  </tr>
-  <tr>
-    <td><pre>reduce()</pre></td>
-    <td>
-      <pre>obs.pipe(reduce((s,v)=> s+v, 0))</pre>
-      <pre>➞18</pre>
-    </td>
-    <td>
-      <pre>arr.reduce((s,v) => s+v, 0)</pre>
-      <pre>18</pre>
-    </td>
-  </tr>
-</table>
-=======
 An observable produces values over time.
 An array is created as a static set of values.
 In a sense, observables are asynchronous where arrays are synchronous.
@@ -267,5 +126,4 @@
 
 <!-- end links -->
 
-@reviewed 2022-02-28
->>>>>>> 6a88bad0
+@reviewed 2022-02-28