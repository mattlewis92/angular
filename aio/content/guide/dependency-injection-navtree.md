--- conflicted
+++ resolved
@@ -113,15 +113,7 @@
 
 Here's *Alex* and family in action.
 
-<<<<<<< HEAD
-<figure class="lightbox">
-  <div class="card">
-    <img src="generated/images/guide/dependency-injection-in-action/alex.png" alt="Alex in action">
-  </div>
-</figure>
-=======
 <div class="lightbox">
->>>>>>> 6a88bad0
 
 <img alt="Alex in action" src="generated/images/guide/dependency-injection-in-action/alex.png">
 
@@ -165,15 +157,7 @@
 
     </code-example>
 
-<<<<<<< HEAD
-<figure class="lightbox">
-  <div class="card">
-    <img src="generated/images/guide/dependency-injection-in-action/alice.png" alt="Alice in action">
-  </div>
-</figure>
-=======
 Here's *Alice*, *Barry*, and family in action.
->>>>>>> 6a88bad0
 
 <div class="lightbox">
 
@@ -199,14 +183,8 @@
 
 <code-example header="parent-finder.component.ts (AliceComponent class signature)" path="dependency-injection-in-action/src/app/parent-finder.component.ts" region="alice-class-signature"></code-example>
 
-<<<<<<< HEAD
-
-
-Doing so adds clarity to the code. But it's not technically necessary.
-=======
 Doing so adds clarity to the code.
 But it's not technically necessary.
->>>>>>> 6a88bad0
 Although `AlexComponent` has a `name` property, as required by its `Base` class,
 its class signature doesn't mention `Parent`.
 
@@ -225,8 +203,4 @@
 
 <!-- end links -->
 
-<<<<<<< HEAD
-<code-example path="dependency-injection-in-action/src/app/parent-finder.component.ts" region="beth-providers" header="dependency-injection-in-action/src/app/parent-finder.component.ts"></code-example>
-=======
-@reviewed 2022-02-28
->>>>>>> 6a88bad0
+@reviewed 2022-02-28