--- conflicted
+++ resolved
@@ -43,7 +43,7 @@
 
     <code-example format="shell" language="shell">
 
-    ng new angular-router-sample --standalone
+    ng new angular-router-sample
 
     </code-example>
 
@@ -58,7 +58,7 @@
 
     <code-example format="shell" language="shell">
 
-    ng generate component crisis-list --standalone
+    ng generate component crisis-list
 
     </code-example>
 
@@ -70,7 +70,7 @@
 
     <code-example format="shell" language="shell">
 
-    ng generate component heroes-list --standalone
+    ng generate component heroes-list
 
     </code-example>
 
@@ -130,11 +130,7 @@
 You import this provider function from `@angular/router`.
 
 1.  From your code editor, open the `app.config.ts` file.
-<<<<<<< HEAD
-1.  Add the following import statements: 
-=======
 1.  Add the following import statements:
->>>>>>> 6070c9dd
 
 ```
 import { provideRouter } from '@angular/router';
@@ -267,7 +263,7 @@
 
     <code-example format="shell" language="shell">
 
-    ng generate component page-not-found --standalone
+    ng generate component page-not-found
 
     </code-example>
 
