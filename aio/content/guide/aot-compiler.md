# Ahead-of-time (AOT) compilation

An Angular application consists mainly of components and their HTML templates.
Because the components and templates provided by Angular cannot be understood by the browser directly, Angular applications require a compilation process before they can run in a browser.

The Angular [ahead-of-time (AOT) compiler](guide/glossary#aot) converts your Angular HTML and TypeScript code into efficient JavaScript code during the build phase *before* the browser downloads and runs that code.
Compiling your application during the build process provides a faster rendering in the browser.

This guide explains how to specify metadata and apply available compiler options to compile your applications efficiently using the AOT compiler.

<<<<<<< HEAD
<div class="alert is-helpful"

  <a href="https://www.youtube.com/watch?v=kW9cJsvcsGo">Watch compiler author Tobias Bosch explain the Angular compiler</a> at AngularConnect 2016.

</div>

{@a why-aot}

Here are some reasons you might want to use AOT.

* *Faster rendering*
   With AOT, the browser downloads a pre-compiled version of the application.
   The browser loads executable code so it can render the application immediately, without waiting to compile the app first.

* *Fewer asynchronous requests*
   The compiler _inlines_ external HTML templates and CSS style sheets within the application JavaScript,
   eliminating separate ajax requests for those source files.

* *Smaller Angular framework download size*
   There's no need to download the Angular compiler if the app is already compiled.
   The compiler is roughly half of Angular itself, so omitting it dramatically reduces the application payload.

* *Detect template errors earlier*
   The AOT compiler detects and reports template binding errors during the build step
   before users can see them.

* *Better security*
   AOT compiles HTML templates and components into JavaScript files long before they are served to the client.
   With no templates to read and no risky client-side HTML or JavaScript evaluation,
   there are fewer opportunities for injection attacks.

{@a overview}

## Choosing a compiler

Angular offers two ways to compile your application:

* **_Just-in-Time_ (JIT)**, which compiles your app in the browser at runtime.
* **_Ahead-of-Time_ (AOT)**, which compiles your app at build time.

JIT compilation is the default when you run the [`ng build`](cli/build) (build only) or [`ng serve`](cli/serve)  (build and serve locally) CLI commands:

<code-example language="sh" class="code-shell">
  ng build
  ng serve
</code-example>

{@a compile}

For AOT compilation, include the `--aot` option with the `ng build` or `ng serve` command:

<code-example language="sh" class="code-shell">
  ng build --aot
  ng serve --aot
</code-example>

=======
>>>>>>> 6a88bad0
<div class="alert is-helpful">

[Watch Alex Rickabaugh explain the Angular compiler](https://www.youtube.com/watch?v=anphffaCZrQ) at AngularConnect 2019.

</div>

<<<<<<< HEAD
## How AOT works

The Angular AOT compiler extracts **metadata** to interpret the parts of the application that Angular is supposed to manage.
You can specify the metadata explicitly in **decorators** such as `@Component()` and `@Input()`, or implicitly in the constructor declarations of the decorated classes.
The metadata tells Angular how to construct instances of your application classes and interact with them at runtime.
=======
<a id="why-aot"></a>

Here are some reasons you might want to use AOT.

| Reasons                                 | Details |
|:---                                     |:---     |
| Faster rendering                        | With AOT, the browser downloads a pre-compiled version of the application. The browser loads executable code so it can render the application immediately, without waiting to compile the application first.                                       |
| Fewer asynchronous requests             | The compiler *inlines* external HTML templates and CSS style sheets within the application JavaScript, eliminating separate ajax requests for those source files.                                                                                  |
| Smaller Angular framework download size | There's no need to download the Angular compiler if the application is already compiled. The compiler is roughly half of Angular itself, so omitting it dramatically reduces the application payload.                                              |
| Detect template errors earlier          | The AOT compiler detects and reports template binding errors during the build step before users can see them.                                                                                                                                      |
| Better security                         | AOT compiles HTML templates and components into JavaScript files long before they are served to the client. With no templates to read and no risky client-side HTML or JavaScript evaluation, there are fewer opportunities for injection attacks. |

<a id="overview"></a>

## Choosing a compiler

Angular offers two ways to compile your application:

| Angular compile       | Details |
|:---                   |:---     |
| Just-in-Time \(JIT\)  | Compiles your application in the browser at runtime. This was the default until Angular 8.        |
| Ahead-of-Time \(AOT\) | Compiles your application and libraries at build time. This is the default starting in Angular 9. |

When you run the [`ng build`](cli/build) \(build only\) or [`ng serve`](cli/serve) \(build and serve locally\) CLI commands, the type of compilation \(JIT or AOT\) depends on the value of the `aot` property in your build configuration specified in `angular.json`.
By default, `aot` is set to `true` for new CLI applications.

See the [CLI command reference](cli) and [Building and serving Angular apps](guide/build) for more information.

## How AOT works

The Angular AOT compiler extracts **metadata** to interpret the parts of the application that Angular is supposed to manage.
You can specify the metadata explicitly in **decorators** such as `@Component()` and `@Input()`, or implicitly in the constructor declarations of the decorated classes.
The metadata tells Angular how to construct instances of your application classes and interact with them at runtime.

In the following example, the `@Component()` metadata object and the class constructor tell Angular how to create and display an instance of `TypicalComponent`.

<code-example format="typescript" language="typescript">

&commat;Component({
  selector: 'app-typical',
  template: '&lt;div&gt;A typical component for {{data.name}}&lt;/div&gt;'
})
export class TypicalComponent {
  &commat;Input() data: TypicalData;
  constructor(private someService: SomeService) { &hellip; }
}

</code-example>

The Angular compiler extracts the metadata *once* and generates a *factory* for `TypicalComponent`.
When it needs to create a `TypicalComponent` instance, Angular calls the factory, which produces a new visual element, bound to a new instance of the component class with its injected dependency.

### Compilation phases

There are three phases of AOT compilation.
>>>>>>> 6a88bad0

|     | Phase                  | Details |
|:--- |:---                    |:---     |
| 1   | code analysis          | In this phase, the TypeScript compiler and *AOT collector* create a representation of the source. The collector does not attempt to interpret the metadata it collects. It represents the metadata as best it can and records errors when it detects a metadata syntax violation.                        |
| 2   | code generation        | In this phase, the compiler's `StaticReflector` interprets the metadata collected in phase 1, performs additional validation of the metadata, and throws an error if it detects a metadata restriction violation.                                                                                        |
| 3   | template type checking | In this optional phase, the Angular *template compiler* uses the TypeScript compiler to validate the binding expressions in templates. You can enable this phase explicitly by setting the `fullTemplateTypeCheck` configuration option; see [Angular compiler options](guide/angular-compiler-options). |

### Metadata restrictions

You write metadata in a *subset* of TypeScript that must conform to the following general constraints:

<<<<<<< HEAD
### Compilation phases

There are three phases of AOT compilation.
* Phase 1 is *code analysis*.
   In this phase, the TypeScript compiler and  *AOT collector* create a representation of the source. The collector does not attempt to interpret the metadata it collects. It represents the metadata as best it can and records errors when it detects a metadata syntax violation.

* Phase 2 is *code generation*.
    In this phase, the compiler's `StaticReflector` interprets the metadata collected in phase 1, performs additional validation of the metadata, and throws an error if it detects a metadata restriction violation.

* Phase 3 is *template type checking*.
   In this optional phase, the Angular *template compiler* uses the TypeScript compiler to validate the binding expressions in templates. You can enable this phase explicitly by setting the `fullTemplateTypeCheck` configuration option; see [Angular compiler options](guide/angular-compiler-options).


### Metadata restrictions
=======
*   Limit [expression syntax](#expression-syntax) to the supported subset of JavaScript
*   Only reference exported symbols after [code folding](#code-folding)
*   Only call [functions supported](#supported-functions) by the compiler
*   Decorated and data-bound class members must be public
>>>>>>> 6a88bad0

For additional guidelines and instructions on preparing an application for AOT compilation, see [Angular: Writing AOT-friendly applications](https://medium.com/sparkles-blog/angular-writing-aot-friendly-applications-7b64c8afbe3f).

<<<<<<< HEAD
* Limit [expression syntax](#expression-syntax) to the supported subset of JavaScript.
* Only reference exported symbols after [code folding](#code-folding).
* Only call [functions supported](#supported-functions) by the compiler.
* Decorated and data-bound class members must be public.

For additional guidelines and instructions on preparing an application for AOT compilation, see [Angular: Writing AOT-friendly applications](https://medium.com/sparkles-blog/angular-writing-aot-friendly-applications-7b64c8afbe3f).

<div class="alert is-helpful">

Errors in AOT compilation commonly occur because of metadata that does not conform to the compiler's requirements (as described more fully below).
For help in understanding and resolving these problems, see [AOT Metadata Errors](guide/aot-metadata-errors).

</div>

### Configuring AOT compilation

You can provide options in the `tsconfig.json` [TypeScript configuration file](guide/typescript-configuration) that control the compilation process. See [Angular compiler options](guide/angular-compiler-options) for a complete list of available options.

## Phase 1: Code analysis

The TypeScript compiler does some of the analytic work of the first phase. It emits the `.d.ts` _type definition files_ with type information that the AOT compiler needs to generate application code.
=======
<div class="alert is-helpful">

Errors in AOT compilation commonly occur because of metadata that does not conform to the compiler's requirements \(as described more fully below\).
For help in understanding and resolving these problems, see [AOT Metadata Errors](guide/aot-metadata-errors).

</div>

### Configuring AOT compilation

You can provide options in the [TypeScript configuration file](guide/typescript-configuration) that controls the compilation process.
See [Angular compiler options](guide/angular-compiler-options) for a complete list of available options.

## Phase 1: Code analysis

The TypeScript compiler does some of the analytic work of the first phase.
It emits the `.d.ts` *type definition files* with type information that the AOT compiler needs to generate application code.
>>>>>>> 6a88bad0
At the same time, the AOT **collector** analyzes the metadata recorded in the Angular decorators and outputs metadata information in **`.metadata.json`** files, one per `.d.ts` file.

You can think of `.metadata.json` as a diagram of the overall structure of a decorator's metadata, represented as an [abstract syntax tree (AST)](https://en.wikipedia.org/wiki/Abstract_syntax_tree).

<div class="alert is-helpful">

Angular's [schema.ts](https://github.com/angular/angular/blob/main/packages/compiler-cli/src/metadata/schema.ts) describes the JSON format as a collection of TypeScript interfaces.

</div>

<<<<<<< HEAD
{@a expression-syntax}
### Expression syntax limitations

The AOT collector only understands a subset of JavaScript.
Define metadata objects with the following limited syntax:

<style>
  td, th {vertical-align: top}
</style>

<table>
  <tr>
    <th>Syntax</th>
    <th>Example</th>
  </tr>
  <tr>
    <td>Literal object </td>
    <td><code>{cherry: true, apple: true, mincemeat: false}</code></td>
  </tr>
  <tr>
    <td>Literal array  </td>
    <td><code>['cherries', 'flour', 'sugar']</code></td>
  </tr>
  <tr>
    <td>Spread in literal array</td>
    <td><code>['apples', 'flour', ...the_rest]</code></td>
  </tr>
   <tr>
    <td>Calls</td>
    <td><code>bake(ingredients)</code></td>
  </tr>
   <tr>
    <td>New</td>
    <td><code>new Oven()</code></td>
  </tr>
   <tr>
    <td>Property access</td>
    <td><code>pie.slice</code></td>
  </tr>
   <tr>
    <td>Array index</td>
    <td><code>ingredients[0]</code></td>
  </tr>
   <tr>
    <td>Identity reference</td>
    <td><code>Component</code></td>
  </tr>
   <tr>
    <td>A template string</td>
    <td><code>`pie is ${multiplier} times better than cake`</code></td>
   <tr>
    <td>Literal string</td>
    <td><code>pi</code></td>
  </tr>
   <tr>
    <td>Literal number</td>
    <td><code>3.14153265</code></td>
  </tr>
   <tr>
    <td>Literal boolean</td>
    <td><code>true</code></td>
  </tr>
   <tr>
    <td>Literal null</td>
    <td><code>null</code></td>
  </tr>
   <tr>
    <td>Supported prefix operator </td>
    <td><code>!cake</code></td>
  </tr>
   <tr>
    <td>Supported binary operator </td>
    <td><code>a+b</code></td>
  </tr>
   <tr>
    <td>Conditional operator</td>
    <td><code>a ? b : c</code></td>
  </tr>
   <tr>
    <td>Parentheses</td>
    <td><code>(a+b)</code></td>
  </tr>
</table>

=======
<a id="expression-syntax"></a>

### Expression syntax limitations

The AOT collector only understands a subset of JavaScript.
Define metadata objects with the following limited syntax:

| Syntax                    | Example |
|:---                       |:---     |
| Literal object            | `{cherry: true, apple: true, mincemeat: false}`                        |
| Literal array             | `['cherries', 'flour', 'sugar']`                                       |
| Spread in literal array   | `['apples', 'flour', ...]`                                             |
| Calls                     | `bake(ingredients)`                                                    |
| New                       | `new Oven()`                                                           |
| Property access           | `pie.slice`                                                            |
| Array index               | `ingredients[0]`                                                       |
| Identity reference        | `Component`                                                            |
| A template string         | <code>&grave;pie is &dollar;{multiplier} times better than cake&grave;</code> |
| Literal string            | `'pi'`                                                                 |
| Literal number            | `3.14153265`                                                           |
| Literal boolean           | `true`                                                                 |
| Literal null              | `null`                                                                 |
| Supported prefix operator | `!cake`                                                                |
| Supported binary operator | `a+b`                                                                  |
| Conditional operator      | `a ? b : c`                                                            |
| Parentheses               | `(a+b)`                                                                |
>>>>>>> 6a88bad0

If an expression uses unsupported syntax, the collector writes an error node to the `.metadata.json` file.
The compiler later reports the error if it needs that piece of metadata to generate the application code.

<div class="alert is-helpful">

<<<<<<< HEAD
 If you want `ngc` to report syntax errors immediately rather than produce a `.metadata.json` file with errors, set the `strictMetadataEmit` option in the TypeScript configuration file, `tsconfig.json`.
=======
If you want `ngc` to report syntax errors immediately rather than produce a `.metadata.json` file with errors, set the `strictMetadataEmit` option in the TypeScript configuration file.
>>>>>>> 6a88bad0

<code-example format="json" language="json">

"angularCompilerOptions": {
  &hellip;
  "strictMetadataEmit" : true
}

</code-example>

Angular libraries have this option to ensure that all Angular `.metadata.json` files are clean and it is a best practice to do the same when building your own libraries.

</div>

<a id="function-expression"></a>
<a id="arrow-functions"></a>

### No arrow functions

The AOT compiler does not support [function expressions](https://developer.mozilla.org/docs/Web/JavaScript/Reference/Operators/function)
and [arrow functions](https://developer.mozilla.org/docs/Web/JavaScript/Reference/Functions/Arrow_functions), also called *lambda* functions.

Consider the following component decorator:

<code-example format="typescript" language="typescript">

&commat;Component({
  &hellip;
  providers: [{provide: server, useFactory: () =&gt; new Server()}]
})

<<<<<<< HEAD
The AOT collector does not support the arrow function, `() => new Server()`, in a metadata expression.
It generates an error node in place of the function.
When the compiler later interprets this node, it reports an error that invites you to turn the arrow function into an _exported function_.
=======
</code-example>

The AOT collector does not support the arrow function, `() => new Server()`, in a metadata expression.
It generates an error node in place of the function.
When the compiler later interprets this node, it reports an error that invites you to turn the arrow function into an *exported function*.
>>>>>>> 6a88bad0

You can fix the error by converting to this:

<code-example format="typescript" language="typescript">

export function serverFactory() {
  return new Server();
}

&commat;Component({
  &hellip;
  providers: [{provide: server, useFactory: serverFactory}]
})

<<<<<<< HEAD
In version 5 and later, the compiler automatically performs this rewriting while emitting the `.js` file.

{@a exported-symbols}
{@a code-folding}
### Code folding

The compiler can only resolve references to **_exported_** symbols.
The collector, however, can evaluate an expression during collection and record the result in the `.metadata.json`, rather than the original expression.
This allows you to make limited use of non-exported symbols within expressions.

For example, the collector can evaluate the expression `1 + 2 + 3 + 4` and replace it with the result, `10`.
This process is called _folding_. An expression that can be reduced in this manner is _foldable_.

{@a var-declaration}
=======
</code-example>

In version 5 and later, the compiler automatically performs this rewriting while emitting the `.js` file.

<a id="exported-symbols"></a>
<a id="code-folding"></a>

### Code folding

The compiler can only resolve references to ***exported*** symbols.
The collector, however, can evaluate an expression during collection and record the result in the `.metadata.json`, rather than the original expression.
This allows you to make limited use of non-exported symbols within expressions.

For example, the collector can evaluate the expression `1 + 2 + 3 + 4` and replace it with the result, `10`.
This process is called *folding*.
An expression that can be reduced in this manner is *foldable*.

<a id="var-declaration"></a>

>>>>>>> 6a88bad0
The collector can evaluate references to module-local `const` declarations and initialized `var` and `let` declarations, effectively removing them from the `.metadata.json` file.

Consider the following component definition:

<code-example format="typescript" language="typescript">

const template = '&lt;div&gt;{{hero.name}}&lt;/div&gt;';

&commat;Component({
  selector: 'app-hero',
  template: template
})
export class HeroComponent {
  &commat;Input() hero: Hero;
}

<<<<<<< HEAD
=======
</code-example>

>>>>>>> 6a88bad0
The compiler could not refer to the `template` constant because it isn't exported.
The collector, however, can fold the `template` constant into the metadata definition by in-lining its contents.
The effect is the same as if you had written:

<code-example format="typescript" language="typescript">

&commat;Component({
  selector: 'app-hero',
  template: '&lt;div&gt;{{hero.name}}&lt;/div&gt;'
})
export class HeroComponent {
  &commat;Input() hero: Hero;
}

</code-example>

There is no longer a reference to `template` and, therefore, nothing to trouble the compiler when it later interprets the *collector's* output in `.metadata.json`.

You can take this example a step further by including the `template` constant in another expression:

<code-example format="typescript" language="typescript">

const template = '&lt;div&gt;{{hero.name}}&lt;/div&gt;';

&commat;Component({
  selector: 'app-hero',
  template: template + '&lt;div&gt;{{hero.title}}&lt;/div&gt;'
})
export class HeroComponent {
  &commat;Input() hero: Hero;
}

<<<<<<< HEAD
The collector reduces this expression to its equivalent _folded_ string:

```
'<div>{{hero.name}}</div><div>{{hero.title}}</div>'
```
=======
</code-example>

The collector reduces this expression to its equivalent *folded* string:
>>>>>>> 6a88bad0

<code-example format="typescript" language="typescript">

<<<<<<< HEAD
The following table describes which expressions the collector can and cannot fold:

<style>
  td, th {vertical-align: top}
</style>

<table>
  <tr>
    <th>Syntax</th>
    <th>Foldable</th>
  </tr>
  <tr>
    <td>Literal object </td>
    <td>yes</td>
  </tr>
  <tr>
    <td>Literal array  </td>
    <td>yes</td>
  </tr>
  <tr>
    <td>Spread in literal array</td>
    <td>no</td>
  </tr>
   <tr>
    <td>Calls</td>
    <td>no</td>
  </tr>
   <tr>
    <td>New</td>
    <td>no</td>
  </tr>
   <tr>
    <td>Property access</td>
    <td>yes, if target is foldable</td>
  </tr>
   <tr>
    <td>Array index</td>
    <td> yes, if target and index are foldable</td>
  </tr>
   <tr>
    <td>Identity reference</td>
    <td>yes, if it is a reference to a local</td>
  </tr>
   <tr>
    <td>A template with no substitutions</td>
    <td>yes</td>
  </tr>
   <tr>
    <td>A template with substitutions</td>
    <td>yes, if the substitutions are foldable</td>
  </tr>
   <tr>
    <td>Literal string</td>
    <td>yes</td>
  </tr>
   <tr>
    <td>Literal number</td>
    <td>yes</td>
  </tr>
   <tr>
    <td>Literal boolean</td>
    <td>yes</td>
  </tr>
   <tr>
    <td>Literal null</td>
    <td>yes</td>
  </tr>
   <tr>
    <td>Supported prefix operator </td>
    <td>yes, if operand is foldable</td>
  </tr>
   <tr>
    <td>Supported binary operator </td>
    <td>yes, if both left and right are foldable</td>
  </tr>
   <tr>
    <td>Conditional operator</td>
    <td>yes, if condition is foldable </td>
  </tr>
   <tr>
    <td>Parentheses</td>
    <td>yes, if the expression is foldable</td>
  </tr>
</table>


If an expression is not foldable, the collector writes it to `.metadata.json` as an [AST](https://en.wikipedia.org/wiki/Abstract_syntax_tree) for the compiler to resolve.
=======
'&lt;div&gt;{{hero.name}}&lt;/div&gt;&lt;div&gt;{{hero.title}}&lt;/div&gt;'
>>>>>>> 6a88bad0

</code-example>

#### Foldable syntax

<<<<<<< HEAD
=======
The following table describes which expressions the collector can and cannot fold:

| Syntax                           | Foldable |
|:---                              |:---      |
| Literal object                   | yes                                      |
| Literal array                    | yes                                      |
| Spread in literal array          | no                                       |
| Calls                            | no                                       |
| New                              | no                                       |
| Property access                  | yes, if target is foldable               |
| Array index                      | yes, if target and index are foldable    |
| Identity reference               | yes, if it is a reference to a local     |
| A template with no substitutions | yes                                      |
| A template with substitutions    | yes, if the substitutions are foldable   |
| Literal string                   | yes                                      |
| Literal number                   | yes                                      |
| Literal boolean                  | yes                                      |
| Literal null                     | yes                                      |
| Supported prefix operator        | yes, if operand is foldable              |
| Supported binary operator        | yes, if both left and right are foldable |
| Conditional operator             | yes, if condition is foldable            |
| Parentheses                      | yes, if the expression is foldable       |

If an expression is not foldable, the collector writes it to `.metadata.json` as an [AST](https://en.wikipedia.org/wiki/Abstract*syntax*tree) for the compiler to resolve.

## Phase 2: code generation

>>>>>>> 6a88bad0
The collector makes no attempt to understand the metadata that it collects and outputs to `.metadata.json`.
It represents the metadata as best it can and records errors when it detects a metadata syntax violation.
It's the compiler's job to interpret the `.metadata.json` in the code generation phase.

<<<<<<< HEAD
The compiler understands all syntax forms that the collector supports, but it may reject _syntactically_ correct metadata if the _semantics_ violate compiler rules.

### Public symbols

The compiler can only reference _exported symbols_.

* Decorated component class members must be public. You cannot make an `@Input()` property private or protected.
* Data bound properties must also be public.
=======
The compiler understands all syntax forms that the collector supports, but it may reject *syntactically* correct metadata if the *semantics* violate compiler rules.

### Public symbols

The compiler can only reference *exported symbols*.

*   Decorated component class members must be public.
    You cannot make an `@Input()` property private or protected.

*   Data bound properties must also be public

<!--<code-example format="typescript" language="typescript">
>>>>>>> 6a88bad0

// BAD CODE - title is private
&commat;Component({
  selector: 'app-root',
  template: '&lt;h1&gt;{{title}}&lt;/h1&gt;'
})
export class AppComponent {
  private title = 'My App'; // Bad
}
<<<<<<< HEAD
```

{@a supported-functions}
=======

</code-example>-->

<a id="supported-functions"></a>
>>>>>>> 6a88bad0

### Supported classes and functions

The collector can represent a function call or object creation with `new` as long as the syntax is valid.
<<<<<<< HEAD
The compiler, however, can later refuse to generate a call to a _particular_ function or creation of a _particular_ object.

The compiler can only create instances of certain classes, supports only core decorators, and only supports calls to macros (functions or static methods) that return expressions.
* New instances

   The compiler only allows metadata that create instances of the class `InjectionToken` from `@angular/core`.

* Supported decorators

   The compiler only supports metadata for the [Angular decorators in the `@angular/core` module](api/core#decorators).

* Function calls

   Factory functions must be exported, named functions.
   The AOT compiler does not support lambda expressions ("arrow functions") for factory functions.

{@a function-calls}
=======
The compiler, however, can later refuse to generate a call to a *particular* function or creation of a *particular* object.

The compiler can only create instances of certain classes, supports only core decorators, and only supports calls to macros \(functions or static methods\) that return expressions.

| Compiler action      | Details |
|:---                  |:---     |
| New instances        | The compiler only allows metadata that create instances of the class `InjectionToken` from `@angular/core`.                                            |
| Supported decorators | The compiler only supports metadata for the [Angular decorators in the `@angular/core` module](api/core#decorators).                                   |
| Function calls       | Factory functions must be exported, named functions. The AOT compiler does not support lambda expressions \("arrow functions"\) for factory functions. |

<a id="function-calls"></a>

>>>>>>> 6a88bad0
### Functions and static method calls

The collector accepts any function or static method that contains a single `return` statement.
The compiler, however, only supports macros in the form of functions or static methods that return an *expression*.

For example, consider the following function:

<code-example format="typescript" language="typescript">

export function wrapInArray&lt;T&gt;(value: T): T[] {
  return [value];
}

</code-example>

You can call the `wrapInArray` in a metadata definition because it returns the value of an expression that conforms to the compiler's restrictive JavaScript subset.

You might use  `wrapInArray()` like this:

<code-example format="typescript" language="typescript">

&commat;NgModule({
  declarations: wrapInArray(TypicalComponent)
})
export class TypicalModule {}

</code-example>

The compiler treats this usage as if you had written:

<code-example format="typescript" language="typescript">

&commat;NgModule({
  declarations: [TypicalComponent]
})
export class TypicalModule {}
<<<<<<< HEAD
```
=======

</code-example>

>>>>>>> 6a88bad0
The Angular [`RouterModule`](api/router/RouterModule) exports two macro static methods, `forRoot` and `forChild`, to help declare root and child routes.
Review the [source code](https://github.com/angular/angular/blob/main/packages/router/src/router_module.ts#L139 "RouterModule.forRoot source code")
for these methods to see how macros can simplify configuration of complex [NgModules](guide/ngmodules).

<a id="metadata-rewriting"></a>

### Metadata rewriting

The compiler treats object literals containing the fields `useClass`, `useValue`, `useFactory`, and `data` specially, converting the expression initializing one of these fields into an exported variable that replaces the expression.
This process of rewriting these expressions removes all the restrictions on what can be in them because
<<<<<<< HEAD
the compiler doesn't need to know the expression's value&mdash;it just needs to be able to generate a reference to the value.
=======
the compiler doesn't need to know the expression's value &mdash;it just needs to be able to generate a reference to the value.
>>>>>>> 6a88bad0

You might write something like:

<code-example format="typescript" language="typescript">

class TypicalServer {

}

&commat;NgModule({
  providers: [{provide: SERVER, useFactory: () =&gt; TypicalServer}]
})
export class TypicalModule {}

<<<<<<< HEAD
=======
</code-example>

>>>>>>> 6a88bad0
Without rewriting, this would be invalid because lambdas are not supported and `TypicalServer` is not exported.
To allow this, the compiler automatically rewrites this to something like:

<code-example format="typescript" language="typescript">

class TypicalServer {

}

export const &theta;0 = () =&gt; new TypicalServer();

&commat;NgModule({
  providers: [{provide: SERVER, useFactory: &theta;0}]
})
export class TypicalModule {}
<<<<<<< HEAD
```

This allows the compiler to generate a reference to `ɵ0` in the factory without having to know what the value of `ɵ0` contains.

The compiler does the rewriting during the emit of the `.js` file.
It does not, however, rewrite the `.d.ts` file, so TypeScript doesn't recognize it as being an export. and it does not interfere with the ES module's exported API.


{@a binding-expression-validation}
## Phase 3: Template type checking

In the template type-checking phase, the Angular template compiler uses the TypeScript compiler to validate the binding expressions in templates.
Enable this phase explicitly by adding the compiler option `"fullTemplateTypeCheck"` in the `"angularCompilerOptions"` of the project's `tsconfig.json`
=======

</code-example>

This allows the compiler to generate a reference to `θ0` in the factory without having to know what the value of `θ0` contains.

The compiler does the rewriting during the emit of the `.js` file.
It does not, however, rewrite the `.d.ts` file, so TypeScript doesn't recognize it as being an export.
And it does not interfere with the ES module's exported API.

<a id="binding-expression-validation"></a>

## Phase 3: Template type checking

One of the Angular compiler's most helpful features is the ability to type-check expressions within templates, and catch any errors before they cause crashes at runtime.
In the template type-checking phase, the Angular template compiler uses the TypeScript compiler to validate the binding expressions in templates.

Enable this phase explicitly by adding the compiler option `"fullTemplateTypeCheck"` in the `"angularCompilerOptions"` of the project's TypeScript configuration file
>>>>>>> 6a88bad0
(see [Angular Compiler Options](guide/angular-compiler-options)).

Template validation produces error messages when a type error is detected in a template binding
expression, similar to how type errors are reported by the TypeScript compiler against code in a `.ts`
file.

For example, consider the following component:

<<<<<<< HEAD
```typescript
  @Component({
    selector: 'my-component',
    template: '{{person.addresss.street}}'
  })
  class MyComponent {
    person?: Person;
  }
```

This produces the following error:

```
  my.component.ts.MyComponent.html(1,1): : Property 'addresss' does not exist on type 'Person'. Did you mean 'address'?
 ```
=======
<code-example format="typescript" language="typescript">

&commat;Component({
  selector: 'my-component',
  template: '{{person.addresss.street}}'
})
class MyComponent {
  person?: Person;
}

</code-example>

This produces the following error:

<code-example format="output" hideCopy language="shell">

my.component.ts.MyComponent.html(1,1): : Property 'addresss' does not exist on type 'Person'. Did you mean 'address'?

</code-example>
>>>>>>> 6a88bad0

The file name reported in the error message, `my.component.ts.MyComponent.html`, is a synthetic file
generated by the template compiler that holds contents of the `MyComponent` class template.
The compiler never writes this file to disk.
The line and column numbers are relative to the template string in the `@Component` annotation of the class, `MyComponent` in this case.
If a component uses `templateUrl` instead of `template`, the errors are reported in the HTML file referenced by the `templateUrl` instead of a synthetic file.

The error location is the beginning of the text node that contains the interpolation expression with the error.
If the error is in an attribute binding such as `[value]="person.address.street"`, the error
location is the location of the attribute that contains the error.

The validation uses the TypeScript type checker and the options supplied to the TypeScript compiler to control how detailed the type validation is.
For example, if the `strictTypeChecks` is specified, the error
<<<<<<< HEAD
```my.component.ts.MyComponent.html(1,1): : Object is possibly 'undefined'```
=======

<code-example format="output" hideCopy language="shell">

my.component.ts.MyComponent.html(1,1): : Object is possibly 'undefined'

</code-example>

>>>>>>> 6a88bad0
is reported as well as the above error message.

### Type narrowing

The expression used in an `ngIf` directive is used to narrow type unions in the Angular
template compiler, the same way the `if` expression does in TypeScript.
For example, to avoid `Object is possibly 'undefined'` error in the template above, modify it to only emit the interpolation if the value of `person` is initialized as shown below:

<<<<<<< HEAD
```typescript
  @Component({
    selector: 'my-component',
    template: '<span *ngIf="person"> {{person.addresss.street}} </span>'
  })
  class MyComponent {
    person?: Person;
  }
```

Using `*ngIf` allows the TypeScript compiler to infer that the `person` used in the binding expression will never be `undefined`.

#### Custom `ngIf` like directives

Directives that behave like `*ngIf` can declare that they want the same treatment by including a static member marker that is a signal to the template compiler to treat them like `*ngIf`. This static member for `*ngIf` is:

```typescript
    public static ngIfUseIfTypeGuard: void;
```

This declares that the input property `ngIf` of the `NgIf` directive should be treated as a guard to the use of its template, implying that the template will only be instantiated if the `ngIf` input property is true.


### Non-null type assertion operator

Use the [non-null type assertion operator](guide/template-syntax#non-null-assertion-operator) to suppress the `Object is possibly 'undefined'` error when it is inconvenient to use `*ngIf` or when some constraint in the component ensures that the expression is always non-null when the binding expression is interpolated.
=======
<code-example format="typescript" language="typescript">

&commat;Component({
  selector: 'my-component',
  template: '<span *ngIf="person"> {{person.address.street}} </span>'
})
class MyComponent {
  person?: Person;
}

</code-example>

Using `*ngIf` allows the TypeScript compiler to infer that the `person` used in the binding expression will never be `undefined`.

For more information about input type narrowing, see [Improving template type checking for custom directives](guide/structural-directives#directive-type-checks).

### Non-null type assertion operator

Use the [non-null type assertion operator](guide/template-expression-operators#non-null-assertion-operator) to suppress the `Object is possibly 'undefined'` error when it is inconvenient to use `*ngIf` or when some constraint in the component ensures that the expression is always non-null when the binding expression is interpolated.
>>>>>>> 6a88bad0

In the following example, the `person` and `address` properties are always set together, implying that `address` is always non-null if `person` is non-null.
There is no convenient way to describe this constraint to TypeScript and the template compiler, but the error is suppressed in the example by using `address!.street`.

<<<<<<< HEAD
```typescript
  @Component({
    selector: 'my-component',
    template: '<span *ngIf="person"> {{person.name}} lives on {{address!.street}} </span>'
  })
  class MyComponent {
    person?: Person;
    address?: Address;

    setData(person: Person, address: Address) {
      this.person = person;
      this.address = address;
    }
  }
```
=======
<code-example format="typescript" language="typescript">

&commat;Component({
  selector: 'my-component',
  template: '&lt;span *ngIf="person"&gt; {{person.name}} lives on {{address!.street}} &lt;/span&gt;'
})
class MyComponent {
  person?: Person;
  address?: Address;

  setData(person: Person, address: Address) {
    this.person = person;
    this.address = address;
  }
}

</code-example>
>>>>>>> 6a88bad0

The non-null assertion operator should be used sparingly as refactoring of the component might break this constraint.

In this example it is recommended to include the checking of `address` in the `*ngIf` as shown below:

<<<<<<< HEAD
```typescript
  @Component({
    selector: 'my-component',
    template: '<span *ngIf="person && address"> {{person.name}} lives on {{address.street}} </span>'
  })
  class MyComponent {
    person?: Person;
    address?: Address;

    setData(person: Person, address: Address) {
      this.person = person;
      this.address = address;
    }
  }
```

### Disabling type checking using `$any()`

Disable checking of a binding expression by surrounding the expression in a call to the [`$any()` cast pseudo-function](guide/template-syntax).
The compiler treats it as a cast to the `any` type just like in TypeScript when a `<any>` or `as any` cast is used.

In the following example, the error `Property addresss does not exist` is suppressed by casting `person` to the `any` type.

```typescript
  @Component({
    selector: 'my-component',
    template: '{{$any(person).addresss.street}}'
  })
  class MyComponent {
    person?: Person;
  }
```
=======
<code-example format="typescript" language="typescript">

&commat;Component({
  selector: 'my-component',
  template: '&lt;span &ast;ngIf="person &amp;&amp; address"&gt; {{person.name}} lives on {{address.street}} &lt;/span&gt;'
})
class MyComponent {
  person?: Person;
  address?: Address;

  setData(person: Person, address: Address) {
    this.person = person;
    this.address = address;
  }
}

</code-example>

<!-- links -->

<!-- external links -->

<!-- end links -->

@reviewed 2022-02-28
>>>>>>> 6a88bad0
<|MERGE_RESOLUTION|>--- conflicted
+++ resolved
@@ -8,78 +8,12 @@
 
 This guide explains how to specify metadata and apply available compiler options to compile your applications efficiently using the AOT compiler.
 
-<<<<<<< HEAD
-<div class="alert is-helpful"
-
-  <a href="https://www.youtube.com/watch?v=kW9cJsvcsGo">Watch compiler author Tobias Bosch explain the Angular compiler</a> at AngularConnect 2016.
+<div class="alert is-helpful">
+
+[Watch Alex Rickabaugh explain the Angular compiler](https://www.youtube.com/watch?v=anphffaCZrQ) at AngularConnect 2019.
 
 </div>
 
-{@a why-aot}
-
-Here are some reasons you might want to use AOT.
-
-* *Faster rendering*
-   With AOT, the browser downloads a pre-compiled version of the application.
-   The browser loads executable code so it can render the application immediately, without waiting to compile the app first.
-
-* *Fewer asynchronous requests*
-   The compiler _inlines_ external HTML templates and CSS style sheets within the application JavaScript,
-   eliminating separate ajax requests for those source files.
-
-* *Smaller Angular framework download size*
-   There's no need to download the Angular compiler if the app is already compiled.
-   The compiler is roughly half of Angular itself, so omitting it dramatically reduces the application payload.
-
-* *Detect template errors earlier*
-   The AOT compiler detects and reports template binding errors during the build step
-   before users can see them.
-
-* *Better security*
-   AOT compiles HTML templates and components into JavaScript files long before they are served to the client.
-   With no templates to read and no risky client-side HTML or JavaScript evaluation,
-   there are fewer opportunities for injection attacks.
-
-{@a overview}
-
-## Choosing a compiler
-
-Angular offers two ways to compile your application:
-
-* **_Just-in-Time_ (JIT)**, which compiles your app in the browser at runtime.
-* **_Ahead-of-Time_ (AOT)**, which compiles your app at build time.
-
-JIT compilation is the default when you run the [`ng build`](cli/build) (build only) or [`ng serve`](cli/serve)  (build and serve locally) CLI commands:
-
-<code-example language="sh" class="code-shell">
-  ng build
-  ng serve
-</code-example>
-
-{@a compile}
-
-For AOT compilation, include the `--aot` option with the `ng build` or `ng serve` command:
-
-<code-example language="sh" class="code-shell">
-  ng build --aot
-  ng serve --aot
-</code-example>
-
-=======
->>>>>>> 6a88bad0
-<div class="alert is-helpful">
-
-[Watch Alex Rickabaugh explain the Angular compiler](https://www.youtube.com/watch?v=anphffaCZrQ) at AngularConnect 2019.
-
-</div>
-
-<<<<<<< HEAD
-## How AOT works
-
-The Angular AOT compiler extracts **metadata** to interpret the parts of the application that Angular is supposed to manage.
-You can specify the metadata explicitly in **decorators** such as `@Component()` and `@Input()`, or implicitly in the constructor declarations of the decorated classes.
-The metadata tells Angular how to construct instances of your application classes and interact with them at runtime.
-=======
 <a id="why-aot"></a>
 
 Here are some reasons you might want to use AOT.
@@ -135,7 +69,6 @@
 ### Compilation phases
 
 There are three phases of AOT compilation.
->>>>>>> 6a88bad0
 
 |     | Phase                  | Details |
 |:--- |:---                    |:---     |
@@ -147,53 +80,13 @@
 
 You write metadata in a *subset* of TypeScript that must conform to the following general constraints:
 
-<<<<<<< HEAD
-### Compilation phases
-
-There are three phases of AOT compilation.
-* Phase 1 is *code analysis*.
-   In this phase, the TypeScript compiler and  *AOT collector* create a representation of the source. The collector does not attempt to interpret the metadata it collects. It represents the metadata as best it can and records errors when it detects a metadata syntax violation.
-
-* Phase 2 is *code generation*.
-    In this phase, the compiler's `StaticReflector` interprets the metadata collected in phase 1, performs additional validation of the metadata, and throws an error if it detects a metadata restriction violation.
-
-* Phase 3 is *template type checking*.
-   In this optional phase, the Angular *template compiler* uses the TypeScript compiler to validate the binding expressions in templates. You can enable this phase explicitly by setting the `fullTemplateTypeCheck` configuration option; see [Angular compiler options](guide/angular-compiler-options).
-
-
-### Metadata restrictions
-=======
 *   Limit [expression syntax](#expression-syntax) to the supported subset of JavaScript
 *   Only reference exported symbols after [code folding](#code-folding)
 *   Only call [functions supported](#supported-functions) by the compiler
 *   Decorated and data-bound class members must be public
->>>>>>> 6a88bad0
 
 For additional guidelines and instructions on preparing an application for AOT compilation, see [Angular: Writing AOT-friendly applications](https://medium.com/sparkles-blog/angular-writing-aot-friendly-applications-7b64c8afbe3f).
 
-<<<<<<< HEAD
-* Limit [expression syntax](#expression-syntax) to the supported subset of JavaScript.
-* Only reference exported symbols after [code folding](#code-folding).
-* Only call [functions supported](#supported-functions) by the compiler.
-* Decorated and data-bound class members must be public.
-
-For additional guidelines and instructions on preparing an application for AOT compilation, see [Angular: Writing AOT-friendly applications](https://medium.com/sparkles-blog/angular-writing-aot-friendly-applications-7b64c8afbe3f).
-
-<div class="alert is-helpful">
-
-Errors in AOT compilation commonly occur because of metadata that does not conform to the compiler's requirements (as described more fully below).
-For help in understanding and resolving these problems, see [AOT Metadata Errors](guide/aot-metadata-errors).
-
-</div>
-
-### Configuring AOT compilation
-
-You can provide options in the `tsconfig.json` [TypeScript configuration file](guide/typescript-configuration) that control the compilation process. See [Angular compiler options](guide/angular-compiler-options) for a complete list of available options.
-
-## Phase 1: Code analysis
-
-The TypeScript compiler does some of the analytic work of the first phase. It emits the `.d.ts` _type definition files_ with type information that the AOT compiler needs to generate application code.
-=======
 <div class="alert is-helpful">
 
 Errors in AOT compilation commonly occur because of metadata that does not conform to the compiler's requirements \(as described more fully below\).
@@ -210,7 +103,6 @@
 
 The TypeScript compiler does some of the analytic work of the first phase.
 It emits the `.d.ts` *type definition files* with type information that the AOT compiler needs to generate application code.
->>>>>>> 6a88bad0
 At the same time, the AOT **collector** analyzes the metadata recorded in the Angular decorators and outputs metadata information in **`.metadata.json`** files, one per `.d.ts` file.
 
 You can think of `.metadata.json` as a diagram of the overall structure of a decorator's metadata, represented as an [abstract syntax tree (AST)](https://en.wikipedia.org/wiki/Abstract_syntax_tree).
@@ -221,92 +113,6 @@
 
 </div>
 
-<<<<<<< HEAD
-{@a expression-syntax}
-### Expression syntax limitations
-
-The AOT collector only understands a subset of JavaScript.
-Define metadata objects with the following limited syntax:
-
-<style>
-  td, th {vertical-align: top}
-</style>
-
-<table>
-  <tr>
-    <th>Syntax</th>
-    <th>Example</th>
-  </tr>
-  <tr>
-    <td>Literal object </td>
-    <td><code>{cherry: true, apple: true, mincemeat: false}</code></td>
-  </tr>
-  <tr>
-    <td>Literal array  </td>
-    <td><code>['cherries', 'flour', 'sugar']</code></td>
-  </tr>
-  <tr>
-    <td>Spread in literal array</td>
-    <td><code>['apples', 'flour', ...the_rest]</code></td>
-  </tr>
-   <tr>
-    <td>Calls</td>
-    <td><code>bake(ingredients)</code></td>
-  </tr>
-   <tr>
-    <td>New</td>
-    <td><code>new Oven()</code></td>
-  </tr>
-   <tr>
-    <td>Property access</td>
-    <td><code>pie.slice</code></td>
-  </tr>
-   <tr>
-    <td>Array index</td>
-    <td><code>ingredients[0]</code></td>
-  </tr>
-   <tr>
-    <td>Identity reference</td>
-    <td><code>Component</code></td>
-  </tr>
-   <tr>
-    <td>A template string</td>
-    <td><code>`pie is ${multiplier} times better than cake`</code></td>
-   <tr>
-    <td>Literal string</td>
-    <td><code>pi</code></td>
-  </tr>
-   <tr>
-    <td>Literal number</td>
-    <td><code>3.14153265</code></td>
-  </tr>
-   <tr>
-    <td>Literal boolean</td>
-    <td><code>true</code></td>
-  </tr>
-   <tr>
-    <td>Literal null</td>
-    <td><code>null</code></td>
-  </tr>
-   <tr>
-    <td>Supported prefix operator </td>
-    <td><code>!cake</code></td>
-  </tr>
-   <tr>
-    <td>Supported binary operator </td>
-    <td><code>a+b</code></td>
-  </tr>
-   <tr>
-    <td>Conditional operator</td>
-    <td><code>a ? b : c</code></td>
-  </tr>
-   <tr>
-    <td>Parentheses</td>
-    <td><code>(a+b)</code></td>
-  </tr>
-</table>
-
-=======
 <a id="expression-syntax"></a>
 
 ### Expression syntax limitations
@@ -333,18 +139,13 @@
 | Supported binary operator | `a+b`                                                                  |
 | Conditional operator      | `a ? b : c`                                                            |
 | Parentheses               | `(a+b)`                                                                |
->>>>>>> 6a88bad0
 
 If an expression uses unsupported syntax, the collector writes an error node to the `.metadata.json` file.
 The compiler later reports the error if it needs that piece of metadata to generate the application code.
 
 <div class="alert is-helpful">
 
-<<<<<<< HEAD
- If you want `ngc` to report syntax errors immediately rather than produce a `.metadata.json` file with errors, set the `strictMetadataEmit` option in the TypeScript configuration file, `tsconfig.json`.
-=======
 If you want `ngc` to report syntax errors immediately rather than produce a `.metadata.json` file with errors, set the `strictMetadataEmit` option in the TypeScript configuration file.
->>>>>>> 6a88bad0
 
 <code-example format="json" language="json">
 
@@ -376,17 +177,11 @@
   providers: [{provide: server, useFactory: () =&gt; new Server()}]
 })
 
-<<<<<<< HEAD
-The AOT collector does not support the arrow function, `() => new Server()`, in a metadata expression.
-It generates an error node in place of the function.
-When the compiler later interprets this node, it reports an error that invites you to turn the arrow function into an _exported function_.
-=======
 </code-example>
 
 The AOT collector does not support the arrow function, `() => new Server()`, in a metadata expression.
 It generates an error node in place of the function.
 When the compiler later interprets this node, it reports an error that invites you to turn the arrow function into an *exported function*.
->>>>>>> 6a88bad0
 
 You can fix the error by converting to this:
 
@@ -401,22 +196,6 @@
   providers: [{provide: server, useFactory: serverFactory}]
 })
 
-<<<<<<< HEAD
-In version 5 and later, the compiler automatically performs this rewriting while emitting the `.js` file.
-
-{@a exported-symbols}
-{@a code-folding}
-### Code folding
-
-The compiler can only resolve references to **_exported_** symbols.
-The collector, however, can evaluate an expression during collection and record the result in the `.metadata.json`, rather than the original expression.
-This allows you to make limited use of non-exported symbols within expressions.
-
-For example, the collector can evaluate the expression `1 + 2 + 3 + 4` and replace it with the result, `10`.
-This process is called _folding_. An expression that can be reduced in this manner is _foldable_.
-
-{@a var-declaration}
-=======
 </code-example>
 
 In version 5 and later, the compiler automatically performs this rewriting while emitting the `.js` file.
@@ -436,7 +215,6 @@
 
 <a id="var-declaration"></a>
 
->>>>>>> 6a88bad0
 The collector can evaluate references to module-local `const` declarations and initialized `var` and `let` declarations, effectively removing them from the `.metadata.json` file.
 
 Consider the following component definition:
@@ -453,11 +231,8 @@
   &commat;Input() hero: Hero;
 }
 
-<<<<<<< HEAD
-=======
-</code-example>
-
->>>>>>> 6a88bad0
+</code-example>
+
 The compiler could not refer to the `template` constant because it isn't exported.
 The collector, however, can fold the `template` constant into the metadata definition by in-lining its contents.
 The effect is the same as if you had written:
@@ -490,118 +265,18 @@
   &commat;Input() hero: Hero;
 }
 
-<<<<<<< HEAD
-The collector reduces this expression to its equivalent _folded_ string:
-
-```
-'<div>{{hero.name}}</div><div>{{hero.title}}</div>'
-```
-=======
 </code-example>
 
 The collector reduces this expression to its equivalent *folded* string:
->>>>>>> 6a88bad0
-
-<code-example format="typescript" language="typescript">
-
-<<<<<<< HEAD
-The following table describes which expressions the collector can and cannot fold:
-
-<style>
-  td, th {vertical-align: top}
-</style>
-
-<table>
-  <tr>
-    <th>Syntax</th>
-    <th>Foldable</th>
-  </tr>
-  <tr>
-    <td>Literal object </td>
-    <td>yes</td>
-  </tr>
-  <tr>
-    <td>Literal array  </td>
-    <td>yes</td>
-  </tr>
-  <tr>
-    <td>Spread in literal array</td>
-    <td>no</td>
-  </tr>
-   <tr>
-    <td>Calls</td>
-    <td>no</td>
-  </tr>
-   <tr>
-    <td>New</td>
-    <td>no</td>
-  </tr>
-   <tr>
-    <td>Property access</td>
-    <td>yes, if target is foldable</td>
-  </tr>
-   <tr>
-    <td>Array index</td>
-    <td> yes, if target and index are foldable</td>
-  </tr>
-   <tr>
-    <td>Identity reference</td>
-    <td>yes, if it is a reference to a local</td>
-  </tr>
-   <tr>
-    <td>A template with no substitutions</td>
-    <td>yes</td>
-  </tr>
-   <tr>
-    <td>A template with substitutions</td>
-    <td>yes, if the substitutions are foldable</td>
-  </tr>
-   <tr>
-    <td>Literal string</td>
-    <td>yes</td>
-  </tr>
-   <tr>
-    <td>Literal number</td>
-    <td>yes</td>
-  </tr>
-   <tr>
-    <td>Literal boolean</td>
-    <td>yes</td>
-  </tr>
-   <tr>
-    <td>Literal null</td>
-    <td>yes</td>
-  </tr>
-   <tr>
-    <td>Supported prefix operator </td>
-    <td>yes, if operand is foldable</td>
-  </tr>
-   <tr>
-    <td>Supported binary operator </td>
-    <td>yes, if both left and right are foldable</td>
-  </tr>
-   <tr>
-    <td>Conditional operator</td>
-    <td>yes, if condition is foldable </td>
-  </tr>
-   <tr>
-    <td>Parentheses</td>
-    <td>yes, if the expression is foldable</td>
-  </tr>
-</table>
-
-
-If an expression is not foldable, the collector writes it to `.metadata.json` as an [AST](https://en.wikipedia.org/wiki/Abstract_syntax_tree) for the compiler to resolve.
-=======
+
+<code-example format="typescript" language="typescript">
+
 '&lt;div&gt;{{hero.name}}&lt;/div&gt;&lt;div&gt;{{hero.title}}&lt;/div&gt;'
->>>>>>> 6a88bad0
 
 </code-example>
 
 #### Foldable syntax
 
-<<<<<<< HEAD
-=======
 The following table describes which expressions the collector can and cannot fold:
 
 | Syntax                           | Foldable |
@@ -629,21 +304,10 @@
 
 ## Phase 2: code generation
 
->>>>>>> 6a88bad0
 The collector makes no attempt to understand the metadata that it collects and outputs to `.metadata.json`.
 It represents the metadata as best it can and records errors when it detects a metadata syntax violation.
 It's the compiler's job to interpret the `.metadata.json` in the code generation phase.
 
-<<<<<<< HEAD
-The compiler understands all syntax forms that the collector supports, but it may reject _syntactically_ correct metadata if the _semantics_ violate compiler rules.
-
-### Public symbols
-
-The compiler can only reference _exported symbols_.
-
-* Decorated component class members must be public. You cannot make an `@Input()` property private or protected.
-* Data bound properties must also be public.
-=======
 The compiler understands all syntax forms that the collector supports, but it may reject *syntactically* correct metadata if the *semantics* violate compiler rules.
 
 ### Public symbols
@@ -656,7 +320,6 @@
 *   Data bound properties must also be public
 
 <!--<code-example format="typescript" language="typescript">
->>>>>>> 6a88bad0
 
 // BAD CODE - title is private
 &commat;Component({
@@ -666,39 +329,14 @@
 export class AppComponent {
   private title = 'My App'; // Bad
 }
-<<<<<<< HEAD
-```
-
-{@a supported-functions}
-=======
 
 </code-example>-->
 
 <a id="supported-functions"></a>
->>>>>>> 6a88bad0
 
 ### Supported classes and functions
 
 The collector can represent a function call or object creation with `new` as long as the syntax is valid.
-<<<<<<< HEAD
-The compiler, however, can later refuse to generate a call to a _particular_ function or creation of a _particular_ object.
-
-The compiler can only create instances of certain classes, supports only core decorators, and only supports calls to macros (functions or static methods) that return expressions.
-* New instances
-
-   The compiler only allows metadata that create instances of the class `InjectionToken` from `@angular/core`.
-
-* Supported decorators
-
-   The compiler only supports metadata for the [Angular decorators in the `@angular/core` module](api/core#decorators).
-
-* Function calls
-
-   Factory functions must be exported, named functions.
-   The AOT compiler does not support lambda expressions ("arrow functions") for factory functions.
-
-{@a function-calls}
-=======
 The compiler, however, can later refuse to generate a call to a *particular* function or creation of a *particular* object.
 
 The compiler can only create instances of certain classes, supports only core decorators, and only supports calls to macros \(functions or static methods\) that return expressions.
@@ -711,7 +349,6 @@
 
 <a id="function-calls"></a>
 
->>>>>>> 6a88bad0
 ### Functions and static method calls
 
 The collector accepts any function or static method that contains a single `return` statement.
@@ -748,13 +385,9 @@
   declarations: [TypicalComponent]
 })
 export class TypicalModule {}
-<<<<<<< HEAD
-```
-=======
-
-</code-example>
-
->>>>>>> 6a88bad0
+
+</code-example>
+
 The Angular [`RouterModule`](api/router/RouterModule) exports two macro static methods, `forRoot` and `forChild`, to help declare root and child routes.
 Review the [source code](https://github.com/angular/angular/blob/main/packages/router/src/router_module.ts#L139 "RouterModule.forRoot source code")
 for these methods to see how macros can simplify configuration of complex [NgModules](guide/ngmodules).
@@ -765,11 +398,7 @@
 
 The compiler treats object literals containing the fields `useClass`, `useValue`, `useFactory`, and `data` specially, converting the expression initializing one of these fields into an exported variable that replaces the expression.
 This process of rewriting these expressions removes all the restrictions on what can be in them because
-<<<<<<< HEAD
-the compiler doesn't need to know the expression's value&mdash;it just needs to be able to generate a reference to the value.
-=======
 the compiler doesn't need to know the expression's value &mdash;it just needs to be able to generate a reference to the value.
->>>>>>> 6a88bad0
 
 You might write something like:
 
@@ -784,11 +413,8 @@
 })
 export class TypicalModule {}
 
-<<<<<<< HEAD
-=======
-</code-example>
-
->>>>>>> 6a88bad0
+</code-example>
+
 Without rewriting, this would be invalid because lambdas are not supported and `TypicalServer` is not exported.
 To allow this, the compiler automatically rewrites this to something like:
 
@@ -804,21 +430,6 @@
   providers: [{provide: SERVER, useFactory: &theta;0}]
 })
 export class TypicalModule {}
-<<<<<<< HEAD
-```
-
-This allows the compiler to generate a reference to `ɵ0` in the factory without having to know what the value of `ɵ0` contains.
-
-The compiler does the rewriting during the emit of the `.js` file.
-It does not, however, rewrite the `.d.ts` file, so TypeScript doesn't recognize it as being an export. and it does not interfere with the ES module's exported API.
-
-
-{@a binding-expression-validation}
-## Phase 3: Template type checking
-
-In the template type-checking phase, the Angular template compiler uses the TypeScript compiler to validate the binding expressions in templates.
-Enable this phase explicitly by adding the compiler option `"fullTemplateTypeCheck"` in the `"angularCompilerOptions"` of the project's `tsconfig.json`
-=======
 
 </code-example>
 
@@ -836,7 +447,6 @@
 In the template type-checking phase, the Angular template compiler uses the TypeScript compiler to validate the binding expressions in templates.
 
 Enable this phase explicitly by adding the compiler option `"fullTemplateTypeCheck"` in the `"angularCompilerOptions"` of the project's TypeScript configuration file
->>>>>>> 6a88bad0
 (see [Angular Compiler Options](guide/angular-compiler-options)).
 
 Template validation produces error messages when a type error is detected in a template binding
@@ -845,23 +455,6 @@
 
 For example, consider the following component:
 
-<<<<<<< HEAD
-```typescript
-  @Component({
-    selector: 'my-component',
-    template: '{{person.addresss.street}}'
-  })
-  class MyComponent {
-    person?: Person;
-  }
-```
-
-This produces the following error:
-
-```
-  my.component.ts.MyComponent.html(1,1): : Property 'addresss' does not exist on type 'Person'. Did you mean 'address'?
- ```
-=======
 <code-example format="typescript" language="typescript">
 
 &commat;Component({
@@ -881,7 +474,6 @@
 my.component.ts.MyComponent.html(1,1): : Property 'addresss' does not exist on type 'Person'. Did you mean 'address'?
 
 </code-example>
->>>>>>> 6a88bad0
 
 The file name reported in the error message, `my.component.ts.MyComponent.html`, is a synthetic file
 generated by the template compiler that holds contents of the `MyComponent` class template.
@@ -895,9 +487,6 @@
 
 The validation uses the TypeScript type checker and the options supplied to the TypeScript compiler to control how detailed the type validation is.
 For example, if the `strictTypeChecks` is specified, the error
-<<<<<<< HEAD
-```my.component.ts.MyComponent.html(1,1): : Object is possibly 'undefined'```
-=======
 
 <code-example format="output" hideCopy language="shell">
 
@@ -905,7 +494,6 @@
 
 </code-example>
 
->>>>>>> 6a88bad0
 is reported as well as the above error message.
 
 ### Type narrowing
@@ -914,34 +502,6 @@
 template compiler, the same way the `if` expression does in TypeScript.
 For example, to avoid `Object is possibly 'undefined'` error in the template above, modify it to only emit the interpolation if the value of `person` is initialized as shown below:
 
-<<<<<<< HEAD
-```typescript
-  @Component({
-    selector: 'my-component',
-    template: '<span *ngIf="person"> {{person.addresss.street}} </span>'
-  })
-  class MyComponent {
-    person?: Person;
-  }
-```
-
-Using `*ngIf` allows the TypeScript compiler to infer that the `person` used in the binding expression will never be `undefined`.
-
-#### Custom `ngIf` like directives
-
-Directives that behave like `*ngIf` can declare that they want the same treatment by including a static member marker that is a signal to the template compiler to treat them like `*ngIf`. This static member for `*ngIf` is:
-
-```typescript
-    public static ngIfUseIfTypeGuard: void;
-```
-
-This declares that the input property `ngIf` of the `NgIf` directive should be treated as a guard to the use of its template, implying that the template will only be instantiated if the `ngIf` input property is true.
-
-
-### Non-null type assertion operator
-
-Use the [non-null type assertion operator](guide/template-syntax#non-null-assertion-operator) to suppress the `Object is possibly 'undefined'` error when it is inconvenient to use `*ngIf` or when some constraint in the component ensures that the expression is always non-null when the binding expression is interpolated.
-=======
 <code-example format="typescript" language="typescript">
 
 &commat;Component({
@@ -961,28 +521,10 @@
 ### Non-null type assertion operator
 
 Use the [non-null type assertion operator](guide/template-expression-operators#non-null-assertion-operator) to suppress the `Object is possibly 'undefined'` error when it is inconvenient to use `*ngIf` or when some constraint in the component ensures that the expression is always non-null when the binding expression is interpolated.
->>>>>>> 6a88bad0
 
 In the following example, the `person` and `address` properties are always set together, implying that `address` is always non-null if `person` is non-null.
 There is no convenient way to describe this constraint to TypeScript and the template compiler, but the error is suppressed in the example by using `address!.street`.
 
-<<<<<<< HEAD
-```typescript
-  @Component({
-    selector: 'my-component',
-    template: '<span *ngIf="person"> {{person.name}} lives on {{address!.street}} </span>'
-  })
-  class MyComponent {
-    person?: Person;
-    address?: Address;
-
-    setData(person: Person, address: Address) {
-      this.person = person;
-      this.address = address;
-    }
-  }
-```
-=======
 <code-example format="typescript" language="typescript">
 
 &commat;Component({
@@ -1000,46 +542,11 @@
 }
 
 </code-example>
->>>>>>> 6a88bad0
 
 The non-null assertion operator should be used sparingly as refactoring of the component might break this constraint.
 
 In this example it is recommended to include the checking of `address` in the `*ngIf` as shown below:
 
-<<<<<<< HEAD
-```typescript
-  @Component({
-    selector: 'my-component',
-    template: '<span *ngIf="person && address"> {{person.name}} lives on {{address.street}} </span>'
-  })
-  class MyComponent {
-    person?: Person;
-    address?: Address;
-
-    setData(person: Person, address: Address) {
-      this.person = person;
-      this.address = address;
-    }
-  }
-```
-
-### Disabling type checking using `$any()`
-
-Disable checking of a binding expression by surrounding the expression in a call to the [`$any()` cast pseudo-function](guide/template-syntax).
-The compiler treats it as a cast to the `any` type just like in TypeScript when a `<any>` or `as any` cast is used.
-
-In the following example, the error `Property addresss does not exist` is suppressed by casting `person` to the `any` type.
-
-```typescript
-  @Component({
-    selector: 'my-component',
-    template: '{{$any(person).addresss.street}}'
-  })
-  class MyComponent {
-    person?: Person;
-  }
-```
-=======
 <code-example format="typescript" language="typescript">
 
 &commat;Component({
@@ -1064,5 +571,4 @@
 
 <!-- end links -->
 
-@reviewed 2022-02-28
->>>>>>> 6a88bad0
+@reviewed 2022-02-28