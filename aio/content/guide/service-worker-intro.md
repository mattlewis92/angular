# Angular service worker introduction

Service workers augment the traditional web deployment model and empower applications to deliver a user experience with the reliability and performance on par with code that is written to run on your operating system and hardware.
Adding a service worker to an Angular application is one of the steps for turning an application into a [Progressive Web App](https://web.dev/progressive-web-apps/) \(also known as a PWA\).

At its simplest, a service worker is a script that runs in the web browser and manages caching for an application.

Service workers function as a network proxy.
They intercept all outgoing HTTP requests made by the application and can choose how to respond to them.
For example, they can query a local cache and deliver a cached response if one is available.
Proxying isn't limited to requests made through programmatic APIs, such as `fetch`; it also includes resources referenced in HTML and even the initial request to `index.html`.
Service worker-based caching is thus completely programmable and doesn't rely on server-specified caching headers.

Unlike the other scripts that make up an application, such as the Angular application bundle, the service worker is preserved after the user closes the tab.
The next time that browser loads the application, the service worker loads first, and can intercept every request for resources to load the application.
If the service worker is designed to do so, it can *completely satisfy the loading of the application, without the need for the network*.

Even across a fast reliable network, round-trip delays can introduce significant latency when loading the application.
Using a service worker to reduce dependency on the network can significantly improve the user experience.

## Service workers in Angular

Angular applications, as single-page applications, are in a prime position to benefit from the advantages of service workers.
Starting with version 5.0.0, Angular ships with a service worker implementation.
Angular developers can take advantage of this service worker and benefit from the increased reliability and performance it provides, without needing to code against low-level APIs.

Angular's service worker is designed to optimize the end user experience of using an application over a slow or unreliable network connection, while also minimizing the risks of serving outdated content.

To achieve this, the Angular service worker follows these guidelines:

*   Caching an application is like installing a native application.
    The application is cached as one unit, and all files update together.

*   A running application continues to run with the same version of all files.
    It does not suddenly start receiving cached files from a newer version, which are likely incompatible.

*   When users refresh the application, they see the latest fully cached version.
    New tabs load the latest cached code.

*   Updates happen in the background, relatively quickly after changes are published.
    The previous version of the application is served until an update is installed and ready.

*   The service worker conserves bandwidth when possible.
    Resources are only downloaded if they've changed.

To support these behaviors, the Angular service worker loads a *manifest* file from the server.
The file, called `ngsw.json` \(not to be confused with the [web app manifest](https://developer.mozilla.org/docs/Web/Manifest)\), describes the resources to cache and includes hashes of every file's contents.
When an update to the application is deployed, the contents of the manifest change, informing the service worker that a new version of the application should be downloaded and cached.
This manifest is generated from a CLI-generated configuration file called `ngsw-config.json`.

Installing the Angular service worker is as straightforward as including an `NgModule`.
In addition to registering the Angular service worker with the browser, this also makes a few services available for injection which interact with the service worker and can be used to control it.
For example, an application can ask to be notified when a new update becomes available, or an application can ask the service worker to check the server for available updates.

## Prerequisites

<<<<<<< HEAD
To make use of all the features of Angular service worker, use the latest versions of Angular and the Angular CLI.

In order for service workers to be registered, the app must be accessed over HTTPS, not HTTP.
Browsers ignore service workers on pages that are served over an insecure connection.
The reason is that service workers are quite powerful, so extra care needs to be taken to ensure the service worker script has not been tampered with.

There is one exception to this rule: to make local development easier, browsers do _not_ require a secure connection when accessing an app on `localhost`.

### Browser support

To benefit from the Angular service worker, your app must run in a web browser that supports service workers in general.
Currently, service workers are supported in the latest versions of Chrome, Firefox, Edge, Safari, Opera, UC Browser (Android version) and Samsung Internet.
Browsers like IE and Opera Mini do not support service workers.

If the user is accessing your app via a browser that does not support service workers, the service worker is not registered and related behavior such as offline cache management and push notifications does not happen.
More specifically:

* The browser does not download the service worker script and `ngsw.json` manifest file.
* Active attempts to interact with the service worker, such as calling `SwUpdate.checkForUpdate()`, return rejected promises.
* The observable events of related services, such as `SwUpdate.available`, are not triggered.

It is highly recommended that you ensure that your app works even without service worker support in the browser.
Although an unsupported browser ignores service worker caching, it will still report errors if the app attempts to interact with the service worker.
For example, calling `SwUpdate.checkForUpdate()` will return rejected promises.
To avoid such an error, you can check whether the Angular service worker is enabled using `SwUpdate.isEnabled()`.

To learn more about other browsers that are service worker ready, see the [Can I Use](https://caniuse.com/#feat=serviceworkers) page and [MDN docs](https://developer.mozilla.org/en-US/docs/Web/API/Service_Worker_API).

=======
To make use of all the features of Angular service workers, use the latest versions of Angular and the Angular CLI.

For service workers to be registered, the application must be accessed over HTTPS, not HTTP.
Browsers ignore service workers on pages that are served over an insecure connection.
The reason is that service workers are quite powerful, so extra care is needed to ensure the service worker script has not been tampered with.

There is one exception to this rule: to make local development more straightforward, browsers do *not* require a secure connection when accessing an application on `localhost`.

### Browser support

To benefit from the Angular service worker, your application must run in a web browser that supports service workers in general.
Currently, service workers are supported in the latest versions of Chrome, Firefox, Edge, Safari, Opera, UC Browser \(Android version\) and Samsung Internet.
Browsers like IE and Opera Mini do not support service workers.

If the user is accessing your application with a browser that does not support service workers, the service worker is not registered and related behavior such as offline cache management and push notifications does not happen.
More specifically:

*   The browser does not download the service worker script and the `ngsw.json` manifest file
*   Active attempts to interact with the service worker, such as calling `SwUpdate.checkForUpdate()`, return rejected promises
*   The observable events of related services, such as `SwUpdate.available`, are not triggered

It is highly recommended that you ensure that your application works even without service worker support in the browser.
Although an unsupported browser ignores service worker caching, it still reports errors if the application attempts to interact with the service worker.
For example, calling `SwUpdate.checkForUpdate()` returns rejected promises.
To avoid such an error, check whether the Angular service worker is enabled using `SwUpdate.isEnabled`.

To learn more about other browsers that are service worker ready, see the [Can I Use](https://caniuse.com/#feat=serviceworkers) page and [MDN docs](https://developer.mozilla.org/docs/Web/API/Service_Worker_API).
>>>>>>> 6a88bad0

## Related resources

The rest of the articles in this section specifically address the Angular implementation of service workers.

<<<<<<< HEAD
* [App Shell](guide/app-shell)
* [Service Worker Communication](guide/service-worker-communications)
* [Service Worker in Production](guide/service-worker-devops)
* [Service Worker Configuration](guide/service-worker-config)

For more information about service workers in general, see [Service Workers: an Introduction](https://developers.google.com/web/fundamentals/primers/service-workers/).
=======
*   [App Shell](guide/app-shell)
*   [Service Worker Communication](guide/service-worker-communications)
*   [Service Worker Notifications](guide/service-worker-notifications)
*   [Service Worker in Production](guide/service-worker-devops)
*   [Service Worker Configuration](guide/service-worker-config)

For more information about service workers in general, see [Service Workers: an Introduction](https://developers.google.com/web/fundamentals/primers/service-workers).

For more information about browser support, see the [browser support](https://developers.google.com/web/fundamentals/primers/service-workers/#browser_support) section of [Service Workers: an Introduction](https://developers.google.com/web/fundamentals/primers/service-workers), Jake Archibald's [Is Serviceworker ready?](https://jakearchibald.github.io/isserviceworkerready), and [Can I Use](https://caniuse.com/serviceworkers).

For additional recommendations and examples, see:

*   [Precaching with Angular Service Worker](https://web.dev/precaching-with-the-angular-service-worker)
*   [Creating a PWA with Angular CLI](https://web.dev/creating-pwa-with-angular-cli)

## Next steps

To begin using Angular service workers, see [Getting Started with service workers](guide/service-worker-getting-started).
>>>>>>> 6a88bad0

<!-- links -->

<<<<<<< HEAD
For additional recommendations and examples, see:

* [Precaching with Angular Service Worker](https://web.dev/precaching-with-the-angular-service-worker/)
* [Creating a PWA with Angular CLI](https://web.dev/creating-pwa-with-angular-cli/)

## Next steps

To begin using Angular service workers, see [Getting Started with service workers](guide/service-worker-getting-started).
=======
<!-- external links -->

<!-- end links -->

@reviewed 2022-02-28
>>>>>>> 6a88bad0
<|MERGE_RESOLUTION|>--- conflicted
+++ resolved
@@ -54,36 +54,6 @@
 
 ## Prerequisites
 
-<<<<<<< HEAD
-To make use of all the features of Angular service worker, use the latest versions of Angular and the Angular CLI.
-
-In order for service workers to be registered, the app must be accessed over HTTPS, not HTTP.
-Browsers ignore service workers on pages that are served over an insecure connection.
-The reason is that service workers are quite powerful, so extra care needs to be taken to ensure the service worker script has not been tampered with.
-
-There is one exception to this rule: to make local development easier, browsers do _not_ require a secure connection when accessing an app on `localhost`.
-
-### Browser support
-
-To benefit from the Angular service worker, your app must run in a web browser that supports service workers in general.
-Currently, service workers are supported in the latest versions of Chrome, Firefox, Edge, Safari, Opera, UC Browser (Android version) and Samsung Internet.
-Browsers like IE and Opera Mini do not support service workers.
-
-If the user is accessing your app via a browser that does not support service workers, the service worker is not registered and related behavior such as offline cache management and push notifications does not happen.
-More specifically:
-
-* The browser does not download the service worker script and `ngsw.json` manifest file.
-* Active attempts to interact with the service worker, such as calling `SwUpdate.checkForUpdate()`, return rejected promises.
-* The observable events of related services, such as `SwUpdate.available`, are not triggered.
-
-It is highly recommended that you ensure that your app works even without service worker support in the browser.
-Although an unsupported browser ignores service worker caching, it will still report errors if the app attempts to interact with the service worker.
-For example, calling `SwUpdate.checkForUpdate()` will return rejected promises.
-To avoid such an error, you can check whether the Angular service worker is enabled using `SwUpdate.isEnabled()`.
-
-To learn more about other browsers that are service worker ready, see the [Can I Use](https://caniuse.com/#feat=serviceworkers) page and [MDN docs](https://developer.mozilla.org/en-US/docs/Web/API/Service_Worker_API).
-
-=======
 To make use of all the features of Angular service workers, use the latest versions of Angular and the Angular CLI.
 
 For service workers to be registered, the application must be accessed over HTTPS, not HTTP.
@@ -111,20 +81,11 @@
 To avoid such an error, check whether the Angular service worker is enabled using `SwUpdate.isEnabled`.
 
 To learn more about other browsers that are service worker ready, see the [Can I Use](https://caniuse.com/#feat=serviceworkers) page and [MDN docs](https://developer.mozilla.org/docs/Web/API/Service_Worker_API).
->>>>>>> 6a88bad0
 
 ## Related resources
 
 The rest of the articles in this section specifically address the Angular implementation of service workers.
 
-<<<<<<< HEAD
-* [App Shell](guide/app-shell)
-* [Service Worker Communication](guide/service-worker-communications)
-* [Service Worker in Production](guide/service-worker-devops)
-* [Service Worker Configuration](guide/service-worker-config)
-
-For more information about service workers in general, see [Service Workers: an Introduction](https://developers.google.com/web/fundamentals/primers/service-workers/).
-=======
 *   [App Shell](guide/app-shell)
 *   [Service Worker Communication](guide/service-worker-communications)
 *   [Service Worker Notifications](guide/service-worker-notifications)
@@ -143,23 +104,11 @@
 ## Next steps
 
 To begin using Angular service workers, see [Getting Started with service workers](guide/service-worker-getting-started).
->>>>>>> 6a88bad0
 
 <!-- links -->
 
-<<<<<<< HEAD
-For additional recommendations and examples, see:
-
-* [Precaching with Angular Service Worker](https://web.dev/precaching-with-the-angular-service-worker/)
-* [Creating a PWA with Angular CLI](https://web.dev/creating-pwa-with-angular-cli/)
-
-## Next steps
-
-To begin using Angular service workers, see [Getting Started with service workers](guide/service-worker-getting-started).
-=======
 <!-- external links -->
 
 <!-- end links -->
 
-@reviewed 2022-02-28
->>>>>>> 6a88bad0
+@reviewed 2022-02-28