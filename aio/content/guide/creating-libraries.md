--- conflicted
+++ resolved
@@ -1,8 +1,4 @@
-<<<<<<< HEAD
-﻿# Creating Libraries
-=======
 ﻿# Creating libraries
->>>>>>> 6a88bad0
 
 This page provides a conceptual overview of how to create and publish new libraries to extend Angular functionality.
 
@@ -19,20 +15,6 @@
 cd my-workspace
 ng generate library my-lib
 
-<<<<<<< HEAD
-<code-example language="bash">
- ng new my-workspace --create-application=false
- cd my-workspace
- ng generate library my-lib
-</code-example>
-
-<div class="alert is-helpful">
-     <p>You can use the monorepo model to use the same workspace for multiple projects. See <a href="guide/file-structure#multiple-projects">Setting up for a multi-project workspace</a>.</p>
-</div>
-
-This creates the `projects/my-lib` folder in your workspace, which contains a component and a service inside an NgModule.
-The workspace configuration file, `angular.json`, is updated with a project of type 'library'.
-=======
 </code-example>
 
 <div class="callout is-important">
@@ -61,7 +43,6 @@
 </div>
 
 When you generate a new library, the workspace configuration file, `angular.json`, is updated with a project of type `library`.
->>>>>>> 6a88bad0
 
 <code-example format="json">
 
@@ -89,13 +70,8 @@
 
 </code-example>
 
-<<<<<<< HEAD
-Notice that the configured builder for the project is different from the default builder for app projects.
-This builder, among other things, ensures that the library is always built with the [AoT compiler](guide/aot-compiler), without the need to specify the `--prod` flag.
-=======
 Notice that the configured builder for the project is different from the default builder for application projects.
 This builder, among other things, ensures that the library is always built with the [AOT compiler](guide/aot-compiler).
->>>>>>> 6a88bad0
 
 To make library code reusable you must define a public API for it.
 This "user layer" defines what is available to consumers of your library.
@@ -249,14 +225,9 @@
 
 <div class="alert is-helpful">
 
-<<<<<<< HEAD
-When you import something from a library in an Angular app, Angular looks for a mapping between the library name and a location on disk.
-When you install a library package, the mapping is in the `node_modules` folder. When you build your own library, it has to find the mapping in your `tsconfig` paths.
-=======
 When you import something from a library in an Angular application, Angular looks for a mapping between the library name and a location on disk.
 When you install a library package, the mapping is in the `node_modules` folder.
 When you build your own library, it has to find the mapping in your `tsconfig` paths.
->>>>>>> 6a88bad0
 
 Generating a library with the Angular CLI automatically adds its path to the `tsconfig` file.
 The Angular CLI uses the `tsconfig` paths to tell the build system where to find the library.
@@ -271,44 +242,26 @@
 *Incremental builds* functionality improves the library-development experience.
 Every time a file is changed a partial build is performed that emits the amended files.
 
-<<<<<<< HEAD
-Incremental builds can be run as a background process in your dev environment. To take advantage of this feature add the `--watch` flag to the build command:
-=======
 Incremental builds can be run as a background process in your development environment.
 To take advantage of this feature add the `--watch` flag to the build command:
 
 <code-example format="shell" language="shell">
->>>>>>> 6a88bad0
 
 ng build my-lib --watch
-<<<<<<< HEAD
-=======
-
->>>>>>> 6a88bad0
+
 </code-example>
 
 <div class="alert is-important">
 
 The CLI `build` command uses a different builder and invokes a different build tool for libraries than it does for applications.
 
-<<<<<<< HEAD
-* The build system for apps, `@angular-devkit/build-angular`, is based on `webpack`, and is included in all new Angular CLI projects.
-* The build system for libraries is based on `ng-packagr`. It is only added to your dependencies when you add a library using `ng generate library my-lib`.
-=======
 *   The build system for applications, `@angular-devkit/build-angular`, is based on `webpack`, and is included in all new Angular CLI projects
 *   The build system for libraries is based on `ng-packagr`.
     It is only added to your dependencies when you add a library using `ng generate library my-lib`.
->>>>>>> 6a88bad0
 
 The two build systems support different things, and even where they support the same things, they do those things differently.
 This means that the TypeScript source can result in different JavaScript code in a built library than it would in a built application.
 
-<<<<<<< HEAD
-For this reason, an app that depends on a library should only use TypeScript path mappings that point to the *built library*.
-TypeScript path mappings should *not* point to the library source `.ts` files.
-
-</div>
-=======
 For this reason, an application that depends on a library should only use TypeScript path mappings that point to the *built library*.
 TypeScript path mappings should *not* point to the library source `.ts` files.
 
@@ -371,5 +324,4 @@
 
 <!-- end links -->
 
-@reviewed 2022-02-28
->>>>>>> 6a88bad0
+@reviewed 2022-02-28