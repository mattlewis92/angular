--- conflicted
+++ resolved
@@ -1,11 +1,7 @@
 # Providing dependencies in modules
 
-<<<<<<< HEAD
-A provider is an instruction to the [Dependency Injection](/guide/dependency-injection) system on how to obtain a value for a dependency. Most of the time, these dependencies are services that you create and provide.
-=======
 A provider is an instruction to the [Dependency Injection](guide/dependency-injection) system on how to obtain a value for a dependency.
 Most of the time, these dependencies are services that you create and provide.
->>>>>>> 6a88bad0
 
 For the final sample application using the provider that this page describes, see the <live-example></live-example>.
 
