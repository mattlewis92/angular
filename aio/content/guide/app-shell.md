--- conflicted
+++ resolved
@@ -67,13 +67,10 @@
     "route": "shell"
   },
   "configurations": {
-<<<<<<< HEAD
-=======
     "development": {
       "browserTarget": "my-app:build:development",
       "serverTarget": "my-app:server:development",
     },
->>>>>>> 6a88bad0
     "production": {
       "browserTarget": "my-app:build:production",
       "serverTarget": "my-app:server:production"
@@ -101,16 +98,6 @@
 
 </code-example>
 
-<<<<<<< HEAD
-Or to use the production configuration.
-
-<code-example language="bash">
-ng run my-app:app-shell:production
-</code-example>
-
-To verify the build output, open `dist/my-app/index.html`. Look for default text `app-shell works!` to show that the app shell route was rendered as part of the output.
-
-=======
 To verify the build output, open <code class="no-auto-link">dist/my-app/browser/index.html</code>.
 Look for default text `app-shell works!` to show that the application shell route was rendered as part of the output.
 
@@ -120,5 +107,4 @@
 
 <!-- end links -->
 
-@reviewed 2022-02-28
->>>>>>> 6a88bad0
+@reviewed 2022-02-28