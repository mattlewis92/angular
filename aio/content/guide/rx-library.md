--- conflicted
+++ resolved
@@ -1,12 +1,8 @@
 # The RxJS library
 
-<<<<<<< HEAD
-Reactive programming is an asynchronous programming paradigm concerned with data streams and the propagation of change ([Wikipedia](https://en.wikipedia.org/wiki/Reactive_programming)). RxJS (Reactive Extensions for JavaScript) is a library for reactive programming using observables that makes it easier to compose asynchronous or callback-based code. See ([RxJS Docs](https://rxjs.dev/guide/overview)).
-=======
 Reactive programming is an asynchronous programming paradigm concerned with data streams and the propagation of change \([Wikipedia](https://en.wikipedia.org/wiki/Reactive_programming)\).
 RxJS \(Reactive Extensions for JavaScript\) is a library for reactive programming using observables that makes it easier to compose asynchronous or callback-based code.
 See \([RxJS Docs](https://rxjs.dev/guide/overview)\).
->>>>>>> 6a88bad0
 
 RxJS provides an implementation of the `Observable` type, which is needed until the type becomes part of the language and until browsers support it.
 The library also provides utility functions for creating and working with observables.
@@ -61,12 +57,8 @@
 
 ### Common operators
 
-<<<<<<< HEAD
-RxJS provides many operators, but only a handful are used frequently. For a list of operators and usage samples, visit the [RxJS API Documentation](https://rxjs.dev/api).
-=======
 RxJS provides many operators, but only a handful are used frequently.
 For a list of operators and usage samples, visit the [RxJS API Documentation](https://rxjs.dev/api).
->>>>>>> 6a88bad0
 
 <div class="alert is-helpful">
 
