# Dynamic component loader

Component templates are not always fixed.
An application might need to load new components at runtime.
This cookbook shows you how to add components dynamically.

See the <live-example name="dynamic-component-loader"></live-example> of the code in this cookbook.

<a id="dynamic-loading"></a>

## Dynamic component loading

The following example shows how to build a dynamic ad banner.

The hero agency is planning an ad campaign with several different ads cycling through the banner.
New ad components are added frequently by several different teams.
This makes it impractical to use a template with a static component structure.

Instead, you need a way to load a new component without a fixed reference to the component in the ad banner's template.

Angular comes with its own API for loading components dynamically.

<a id="directive"></a>

## The anchor directive

Before adding components, you have to define an anchor point to tell Angular where to insert components.

The ad banner uses a helper directive called `AdDirective` to mark valid insertion points in the template.

<code-example header="src/app/ad.directive.ts" path="dynamic-component-loader/src/app/ad.directive.ts"></code-example>

`AdDirective` injects `ViewContainerRef` to gain access to the view container of the element that will host the dynamically added component.

In the `@Directive` decorator, notice the selector name, `adHost`; that's what you use to apply the directive to the element.
The next section shows you how.

<a id="loading-components"></a>

## Loading components

Most of the ad banner implementation is in `ad-banner.component.ts`.
To keep things simple in this example, the HTML is in the `@Component` decorator's `template` property as a template string.

The `<ng-template>` element is where you apply the directive you just made.
To apply the `AdDirective`, recall the selector from `ad.directive.ts`, `[adHost]`.
Apply that to `<ng-template>` without the square brackets.
Now Angular knows where to dynamically load components.

<code-example header="src/app/ad-banner.component.ts (template)" path="dynamic-component-loader/src/app/ad-banner.component.ts" region="ad-host"></code-example>

The `<ng-template>` element is a good choice for dynamic components because it doesn't render any additional output.

<a id="resolving-components"></a>

## Resolving components

Take a closer look at the methods in `ad-banner.component.ts`.

`AdBannerComponent` takes an array of `AdItem` objects as input, which ultimately comes from `AdService`.
`AdItem` objects specify the type of component to load and any data to bind to the component.`AdService` returns the actual ads making up the ad campaign.

Passing an array of components to `AdBannerComponent` allows for a dynamic list of ads without static elements in the template.

With its `getAds()` method, `AdBannerComponent` cycles through the array of `AdItems` and loads a new component every 3 seconds by calling `loadComponent()`.

<code-example header="src/app/ad-banner.component.ts (excerpt)" path="dynamic-component-loader/src/app/ad-banner.component.ts" region="class"></code-example>

The `loadComponent()` method is doing a lot of the heavy lifting here.
Take it step by step.
First, it picks an ad.

<div class="alert is-helpful">

**How `loadComponent()` chooses an ad**

The `loadComponent()` method chooses an ad using some math.

First, it sets the `currentAdIndex` by taking whatever it currently is plus one, dividing that by the length of the `AdItem` array, and using the *remainder* as the new `currentAdIndex` value.
Then, it uses that value to select an `adItem` from the array.

</div>

Next, you're targeting the `viewContainerRef` that exists on this specific instance of the component.
How do you know it's this specific instance?
Because it's referring to `adHost`, and `adHost` is the directive you set up earlier to tell Angular where to insert dynamic components.

As you may recall, `AdDirective` injects `ViewContainerRef` into its constructor.
This is how the directive accesses the element that you want to use to host the dynamic component.

To add the component to the template, you call `createComponent()` on `ViewContainerRef`.

The `createComponent()` method returns a reference to the loaded component.
Use that reference to interact with the component by assigning to its properties or calling its methods.

<a id="common-interface"></a>

## The `AdComponent` interface

In the ad banner, all components implement a common `AdComponent` interface to standardize the API for passing data to the components.

Here are two sample components and the `AdComponent` interface for reference:

<code-tabs>
    <code-pane header="hero-job-ad.component.ts" path="dynamic-component-loader/src/app/hero-job-ad.component.ts"></code-pane>
    <code-pane header="hero-profile.component.ts" path="dynamic-component-loader/src/app/hero-profile.component.ts"></code-pane>
    <code-pane header="ad.component.ts" path="dynamic-component-loader/src/app/ad.component.ts"></code-pane>
</code-tabs>

<a id="final-ad-baner"></a>

## Final ad banner

The final ad banner looks like this:

<div class="lightbox">

<img alt="Ads" src="generated/images/guide/dynamic-component-loader/ads-example.gif">

</div>

See the <live-example name="dynamic-component-loader"></live-example>.

<<<<<<< HEAD
<figure class="lightbox">
  <div class="card">
    <img src="generated/images/guide/dynamic-component-loader/ads-example.gif" alt="Ads">
  </div>
</figure>
=======
<!-- links -->
>>>>>>> 6a88bad0

<!-- external links -->

<!-- end links -->

@reviewed 2022-02-28<|MERGE_RESOLUTION|>--- conflicted
+++ resolved
@@ -121,15 +121,7 @@
 
 See the <live-example name="dynamic-component-loader"></live-example>.
 
-<<<<<<< HEAD
-<figure class="lightbox">
-  <div class="card">
-    <img src="generated/images/guide/dynamic-component-loader/ads-example.gif" alt="Ads">
-  </div>
-</figure>
-=======
 <!-- links -->
->>>>>>> 6a88bad0
 
 <!-- external links -->
 
