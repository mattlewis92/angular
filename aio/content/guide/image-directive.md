--- conflicted
+++ resolved
@@ -332,20 +332,12 @@
 You can adjust how the background image fills the container as described in the [Using fill mode](#using-fill-mode) section.
 
 ### Why can't I use `src` with `NgOptimizedImage`?
-<<<<<<< HEAD
-The `ngSrc` attribute was chosen as the trigger for NgOptimizedImage due to technical considerations around how images are loaded by the browser. NgOptimizedImage makes programmatic changes to the `loading` attribute--if the browser sees the `src` attribute before those changes are made, it will begin eagerly downloading the image file, and the loading changes will be ignored. 
+The `ngSrc` attribute was chosen as the trigger for NgOptimizedImage due to technical considerations around how images are loaded by the browser. NgOptimizedImage makes programmatic changes to the `loading` attribute--if the browser sees the `src` attribute before those changes are made, it will begin eagerly downloading the image file, and the loading changes will be ignored.
 
 ### Can I use two different image domains in the same page?
 The [image loaders](#configuring-an-image-loader-for-ngoptimizedimage) provider pattern is designed to be as simple as possible for the common use case of having only a single image CDN used within a component. However, it's still very possible to manage multiple image CDNs using a single provider.
 
 To do this, we recommend writing a [custom image loader](#custom-loaders) which uses the [`loaderParams` property](#the-loaderparams-property) to pass a flag that specifies which image CDN should be used, and then invokes the appropriate loader based on that flag.
-=======
-The `ngSrc` attribute was chosen as the trigger for NgOptimizedImage due to technical considerations around how images are loaded by the browser. NgOptimizedImage makes programmatic changes to the `loading` attribute--if the browser sees the `src` attribute before those changes are made, it will begin eagerly downloading the image file, and the loading changes will be ignored.
-
-### Can I use two different image domains in the same page?
-The [image loaders](#configuring-an-image-loader-for-ngoptimizedimage) provider pattern is designed to be as simple as possible for the common use case of having only a single image CDN used within a component. However, it's still very possible to manage multiple image CDNs using a single provider.
-
-To do this, we recommend writing a [custom image loader](#custom-loaders) which uses the [`loaderParams` property](#the-loaderparams-property) to pass a flag that specifies which image CDN should be used, and then invokes the appropriate loader based on that flag.
 
 ### Why is a preconnect element not being generated for my image domain?
 Preconnect generation is performed based on static analysis of your application. That means that the image domain must be directly included in the loader parameter, as in the following example:
@@ -357,7 +349,6 @@
 </code-example>
 
 If you use a variable to pass the domain string to the loader, or you're not using a loader, the static analysis will not be able to identify the domain, and no preconnect link will be generated. In this case you should manually add a preconnect link to the document head, as [described above.](#resource-hints).
->>>>>>> 6070c9dd
 
 <!-- links -->
 
