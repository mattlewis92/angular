# Building and serving Angular apps

This page discusses build-specific configuration options for Angular projects.

<a id="app-environments"></a>

## Configuring application environments

You can define different named build configurations for your project, such as *staging* and *production*, with different defaults.

<<<<<<< HEAD
Each named configuration can have defaults for any of the options that apply to the various [builder targets](guide/glossary#target), such as `build`, `serve`, and `test`. The [Angular CLI](cli) `build`, `serve`, and `test` commands can then replace files with appropriate versions for your intended target environment.
=======
Each named configuration can have defaults for any of the options that apply to the various [builder targets](guide/glossary#target), such as `build`, `serve`, and `test`.
The [Angular CLI](cli) `build`, `serve`, and `test` commands can then replace files with appropriate versions for your intended target environment.
>>>>>>> 6a88bad0

### Configure environment-specific defaults

A project's `src/environments/` folder contains the base configuration file, `environment.ts`, which provides a default environment.
You can add override defaults for additional environments, such as production and staging, in target-specific configuration files.

For example:

<div class="filetree">
    <div class="file">
        myProject/src/environments
    </div>
    <div class="children">
        <div class="file">
          environment.ts
        </div>
        <div class="file">
          environment.prod.ts
        </div>
        <div class="file">
          environment.staging.ts
        </div>
    </div>
</div>

The base file `environment.ts`, contains the default environment settings.
For example:

<code-example format="typescript" language="typescript">

export const environment = {
  production: false
};

</code-example>

The `build` command uses this as the build target when no environment is specified.
You can add further variables, either as additional properties on the environment object, or as separate objects.
For example, the following adds a default for a variable to the default environment:

<code-example format="typescript" language="typescript">

export const environment = {
  production: false,
  apiUrl: 'http://my-api-url'
};

</code-example>

You can add target-specific configuration files, such as `environment.prod.ts`.
The following content sets default values for the production build target:

<code-example format="typescript" language="typescript">

export const environment = {
  production: true,
  apiUrl: 'http://my-prod-url'
};

</code-example>

### Using environment-specific variables in your app

The following application structure configures build targets for production and staging environments:

<div class="filetree">
    <div class="file">
        src
    </div>
    <div class="children">
        <div class="file">
          app
        </div>
        <div class="children">
            <div class="file">
              app.component.html
            </div>
            <div class="file">
              app.component.ts
            </div>
        </div>
        <div class="file">
          environments
        </div>
        <div class="children">
            <div class="file">
              environment.ts
            </div>
            <div class="file">
              environment.prod.ts
            </div>
            <div class="file">
              environment.staging.ts
            </div>
        </div>
    </div>
</div>

To use the environment configurations you have defined, your components must import the original environments file:

<code-example format="typescript" language="typescript">

import { environment } from './../environments/environment';

</code-example>

This ensures that the build and serve commands can find the configurations for specific build targets.

The following code in the component file \(`app.component.ts`\) uses an environment variable defined in the configuration files.

<code-example format="typescript" language="typescript">

import { Component } from '&commat;angular/core';
import { environment } from './../environments/environment';

&commat;Component({
  selector: 'app-root',
  templateUrl: './app.component.html',
  styleUrls: ['./app.component.css']
})
export class AppComponent {
  constructor() {
    console.log(environment.production); // Logs false for default environment
  }
  title = 'app works!';
}

</code-example>

<a id="file-replacement"></a>

## Configure target-specific file replacements

The main CLI configuration file, `angular.json`, contains a `fileReplacements` section in the configuration for each build target, which lets you replace any file in the TypeScript program with a target-specific version of that file.
This is useful for including target-specific code or variables in a build that targets a specific environment, such as production or staging.

By default no files are replaced.
You can add file replacements for specific build targets.
For example:

<code-example format="json" language="json">

"configurations": {
  "production": {
    "fileReplacements": [
      {
        "replace": "src/environments/environment.ts",
        "with": "src/environments/environment.prod.ts"
      }
    ],
    &hellip;

</code-example>

This means that when you build your production configuration with `ng build --configuration production`, the `src/environments/environment.ts` file is replaced with the target-specific version of the file, `src/environments/environment.prod.ts`.

You can add additional configurations as required.
To add a staging environment, create a copy of `src/environments/environment.ts` called `src/environments/environment.staging.ts`, then add a `staging` configuration to `angular.json`:

<code-example format="json" language="json">

"configurations": {
  "production": { &hellip; },
  "staging": {
    "fileReplacements": [
      {
        "replace": "src/environments/environment.ts",
        "with": "src/environments/environment.staging.ts"
      }
    ]
  }
}

</code-example>

You can add more configuration options to this target environment as well.
Any option that your build supports can be overridden in a build target configuration.

To build using the staging configuration, run the following command:

<code-example format="shell" language="shell">

ng build --configuration=staging

</code-example>

You can also configure the `serve` command to use the targeted build configuration if you add it to the "serve:configurations" section of `angular.json`:

<code-example format="json" language="json">

"serve": {
  "builder": "&commat;angular-devkit/build-angular:dev-server",
  "options": {
    "browserTarget": "your-project-name:build"
  },
  "configurations": {
    "production": {
      "browserTarget": "your-project-name:build:production"
    },
    "staging": {
      "browserTarget": "your-project-name:build:staging"
    }
  }
},

<<<<<<< HEAD
{@a size-budgets}
{@a configure-size-budgets}
=======
</code-example>

<a id="size-budgets"></a>
<a id="configure-size-budgets"></a>
>>>>>>> 6a88bad0

## Configuring size budgets

As applications grow in functionality, they also grow in size.
The CLI lets you set size thresholds in your configuration to ensure that parts of your application stay within size boundaries that you define.

Define your size boundaries in the CLI configuration file, `angular.json`, in a `budgets` section for each [configured environment](#app-environments).

<code-example format="json" language="json">

{
  &hellip;
  "configurations": {
    "production": {
      &hellip;
      budgets: []
    }
  }
}

</code-example>

You can specify size budgets for the entire app, and for particular parts.
Each budget entry configures a budget of a given type.
Specify size values in the following formats:

| Size value      | Details |
|:---             |:---     |
| `123` or `123b` | Size in bytes.                                                              |
| `123kb`         | Size in kilobytes.                                                          |
| `123mb`         | Size in megabytes.                                                          |
| `12%`           | Percentage of size relative to baseline. \(Not valid for baseline values.\) |

When you configure a budget, the build system warns or reports an error when a given part of the application reaches or exceeds a boundary size that you set.

Each budget entry is a JSON object with the following properties:

| Property       | Value                                                                                                                                                                                                                                                                                                                                                                                                                                                                                                                                                                                                                                                                                                                                                                                                                                                                                    |
|:---            |:---                                                                                                                                                                                                                                                                                                                                                                                                                                                                                                                                                                                                                                                                                                                                                                                                                                                                                      |
| type           | The type of budget. One of: <table> <thead> <tr> <th> Value </th> <th> Details </th> </tr> </thead> <tbody> <tr> <td> <code>bundle</code> </td> <td> The size of a specific bundle. </td> </tr> <tr> <td> <code>initial</code> </td> <td> The size of JavaScript needed for bootstrapping the application. Defaults to warning at 500kb and erroring at 1mb. </td> </tr> <tr> <td> <code>allScript</code> </td> <td> The size of all scripts. </td> </tr> <tr> <td> <code>all</code> </td> <td> The size of the entire application. </td> </tr> <tr> <td> <code>anyComponentStyle</code> </td> <td> This size of any one component stylesheet. Defaults to warning at 2kb and erroring at 4kb. </td> </tr> <tr> <td> <code>anyScript</code> </td> <td> The size of any one script. </td> </tr> <tr> <td> <code>any</code> </td> <td> The size of any file. </td> </tr> </tbody> </table> |
| name           | The name of the bundle \(for `type=bundle`\).                                                                                                                                                                                                                                                                                                                                                                                                                                                                                                                                                                                                                                                                                                                                                                                                                                            |
| baseline       | The baseline size for comparison.                                                                                                                                                                                                                                                                                                                                                                                                                                                                                                                                                                                                                                                                                                                                                                                                                                                        |
| maximumWarning | The maximum threshold for warning relative to the baseline.                                                                                                                                                                                                                                                                                                                                                                                                                                                                                                                                                                                                                                                                                                                                                                                                                              |
| maximumError   | The maximum threshold for error relative to the baseline.                                                                                                                                                                                                                                                                                                                                                                                                                                                                                                                                                                                                                                                                                                                                                                                                                                |
| minimumWarning | The minimum threshold for warning relative to the baseline.                                                                                                                                                                                                                                                                                                                                                                                                                                                                                                                                                                                                                                                                                                                                                                                                                              |
| minimumError   | The minimum threshold for error relative to the baseline.                                                                                                                                                                                                                                                                                                                                                                                                                                                                                                                                                                                                                                                                                                                                                                                                                                |
| warning        | The threshold for warning relative to the baseline \(min &amp max\).                                                                                                                                                                                                                                                                                                                                                                                                                                                                                                                                                                                                                                                                                                                                                                                                                     |
| error          | The threshold for error relative to the baseline \(min &amp max\).                                                                                                                                                                                                                                                                                                                                                                                                                                                                                                                                                                                                                                                                                                                                                                                                                       |

<a id="commonjs "></a>

## Configuring CommonJS dependencies

<div class="alert is-important">

<<<<<<< HEAD
<table>
  <tr>
    <th>Property</th>
    <th>Value</th>
  </tr>

  <tr>
    <td>type</td>
    <td>

    The type of budget. One of:

* `bundle` - The size of a specific bundle.
* `initial` - The initial size of the app.
* `allScript` - The size of all scripts.
* `all` - The size of the entire app.
* `anyComponentStyle` - This size of any one component stylesheet.
* `anyScript` - The size of any one script.
* `any` - The size of any file.

    </td>
  </tr>
   <tr>
    <td>name</td>
    <td>

    The name of the bundle (for `type=bundle`).

    </td>
  </tr>
  <tr>
    <td>baseline</td>
    <td>The baseline size for comparison.</td>
  </tr>
  <tr>
    <td>maximumWarning</td>
    <td>The maximum threshold for warning relative to the baseline.</td>
  </tr>
  <tr>
    <td>maximumError</td>
    <td>The maximum threshold for error relative to the baseline.</td>
  </tr>
  <tr>
    <td>minimumWarning</td>
    <td>The minimum threshold for warning relative to the baseline.</td>
  </tr>
  <tr>
    <td>minimumError</td>
    <td>The minimum threshold for error relative to the baseline.</td>
  </tr>
  <tr>
    <td>warning</td>
    <td>The threshold for warning relative to the baseline (min & max).</td>
  </tr>
  <tr>
    <td>error</td>
    <td>The threshold for error relative to the baseline (min & max).</td>
  </tr>

 </table>


{@a browser-compat}
=======
It is recommended that you avoid depending on CommonJS modules in your Angular applications.
Depending on CommonJS modules can prevent bundlers and minifiers from optimizing your application, which results in larger bundle sizes.
Instead, it is recommended that you use [ECMAScript modules](https://developer.mozilla.org/docs/Web/JavaScript/Reference/Statements/import) in your entire application.
For more information, see [How CommonJS is making your bundles larger](https://web.dev/commonjs-larger-bundles).

</div>

The Angular CLI outputs warnings if it detects that your browser application depends on CommonJS modules.
To disable these warnings, add the CommonJS module name to `allowedCommonJsDependencies` option in the `build` options located in `angular.json` file.

<code-example language="json">

"build": {
  "builder": "&commat;angular-devkit/build-angular:browser",
  "options": {
     "allowedCommonJsDependencies": [
        "lodash"
     ]
     &hellip;
   }
   &hellip;
},

</code-example>

<a id="browser-compat"></a>
>>>>>>> 6a88bad0

## Configuring browser compatibility

The CLI uses [Autoprefixer](https://github.com/postcss/autoprefixer) to ensure compatibility with different browser and browser versions.
You might find it necessary to target specific browsers or exclude certain browser versions from your build.

Internally, Autoprefixer relies on a library called [Browserslist](https://github.com/browserslist/browserslist) to figure out which browsers to support with prefixing.
Browserslist looks for configuration options in a `browserslist` property of the package configuration file, or in a configuration file named `.browserslistrc`.
Autoprefixer looks for the `browserslist` configuration when it prefixes your CSS.

*   Tell Autoprefixer what browsers to target by adding a browserslist property to the package configuration file, `package.json`:

    <code-example format="json" language="json">

<<<<<<< HEAD
### Backward compatibility with Lighthouse

If you want to produce a progressive web app and are using [Lighthouse](https://developers.google.com/web/tools/lighthouse/) to grade the project, add the following `browserslist` entry to your `package.json` file, in order to eliminate the [old flexbox](https://developers.google.com/web/tools/lighthouse/audits/old-flexbox) prefixes:
=======
    "browserslist": [
      "&gt; 1%",
      "last 2 versions"
    ]

    </code-example>
>>>>>>> 6a88bad0

*   Alternatively, you can add a new file, `.browserslistrc`, to the project directory, that specifies browsers you want to support:

<<<<<<< HEAD
### Backward compatibility with CSS grid

CSS grid layout support in Autoprefixer, which was previously on by default, is off by default in Angular 8 and higher.

To use CSS grid with IE10/11, you must explicitly enable it using the `autoplace` option.
To do this, add the following to the top of the global styles file (or within a specific css selector scope):

```
/* autoprefixer grid: autoplace /
```
or
```
/ autoprefixer grid: no-autoplace */
```

For more information, see [Autoprefixer documentation](https://autoprefixer.github.io/).

=======
    <code-example format="none" language="text">

    &num;&num;&num; Supported Browsers
    &gt; 1%
    last 2 versions

    </code-example>

See the [browserslist repo](https://github.com/browserslist/browserslist) for more examples of how to target specific browsers and versions.
>>>>>>> 6a88bad0

<a id="proxy"></a>

## Proxying to a backend server

Use the [proxying support](https://webpack.js.org/configuration/dev-server/#devserverproxy) in the `webpack` development server to divert certain URLs to a backend server, by passing a file to the `--proxy-config` build option.
For example, to divert all calls for `http://localhost:4200/api` to a server running on `http://localhost:3000/api`, take the following steps.

<<<<<<< HEAD
1. Create a file `proxy.conf.json` in your project's `src/` folder.
=======
1.  Create a file `proxy.conf.json` in your project's `src/` folder.
1.  Add the following content to the new proxy file:

    <code-example format="json" language="json">
>>>>>>> 6a88bad0

    {
      "/api": {
        "target": "http://localhost:3000",
        "secure": false
      }
    }

    </code-example>

1.  In the CLI configuration file, `angular.json`, add the `proxyConfig` option to the `serve` target:

    <code-example format="json" language="json">

    &hellip;
    "architect": {
      "serve": {
        "builder": "&commat;angular-devkit/build-angular:dev-server",
        "options": {
          "browserTarget": "your-application-name:build",
          "proxyConfig": "src/proxy.conf.json"
        },
    &hellip;

    </code-example>

1.  To run the development server with this proxy configuration, call `ng serve`.

Edit the proxy configuration file to add configuration options; following are some examples.
For a description of all options, see [webpack DevServer documentation](https://webpack.js.org/configuration/dev-server/#devserverproxy).

<div class="alert is-helpful">

**NOTE**: <br />
If you edit the proxy configuration file, you must relaunch the `ng serve` process to make your changes effective.

</div>

### Rewrite the URL path

The `pathRewrite` proxy configuration option lets you rewrite the URL path at run time.
For example, specify the following `pathRewrite` value to the proxy configuration to remove "api" from the end of a path.

<code-example format="json" language="json">

{
  "/api": {
    "target": "http://localhost:3000",
    "secure": false,
    "pathRewrite": {
      "^/api": ""
    }
  }
}

</code-example>

If you need to access a backend that is not on `localhost`, set the `changeOrigin` option as well.
For example:

<code-example format="json" language="json">

{
  "/api": {
    "target": "http://npmjs.org",
    "secure": false,
    "pathRewrite": {
      "^/api": ""
    },
    "changeOrigin": true
  }
}

</code-example>

To help determine whether your proxy is working as intended, set the `logLevel` option.
For example:

<code-example format="json" language="json">

{
  "/api": {
    "target": "http://localhost:3000",
    "secure": false,
    "pathRewrite": {
      "^/api": ""
    },
    "logLevel": "debug"
  }
}

</code-example>

Proxy log levels are `info` \(the default\), `debug`, `warn`, `error`, and `silent`.

### Proxy multiple entries

You can proxy multiple entries to the same target by defining the configuration in JavaScript.
<<<<<<< HEAD
=======

Set the proxy configuration file to `proxy.conf.js` \(instead of `proxy.conf.json`\), and specify configuration files as in the following example.
>>>>>>> 6a88bad0

<code-example format="javascript" language="javascript">

const PROXY_CONFIG = [
    {
        context: [
            "/my",
            "/many",
            "/endpoints",
            "/i",
            "/need",
            "/to",
            "/proxy"
        ],
        target: "http://localhost:3000",
        secure: false
    }
]

module.exports = PROXY_CONFIG;

</code-example>

In the CLI configuration file, `angular.json`, point to the JavaScript proxy configuration file:

<code-example format="json" language="json">

&hellip;
"architect": {
  "serve": {
    "builder": "&commat;angular-devkit/build-angular:dev-server",
    "options": {
      "browserTarget": "your-application-name:build",
      "proxyConfig": "src/proxy.conf.js"
    },
&hellip;

</code-example>

### Bypass the proxy

If you need to optionally bypass the proxy, or dynamically change the request before it's sent, add the bypass option, as shown in this JavaScript example.

<code-example format="javascript" language="javascript">

const PROXY_CONFIG = {
    "/api/proxy": {
        "target": "http://localhost:3000",
        "secure": false,
        "bypass": function (req, res, proxyOptions) {
            if (req.headers.accept.indexOf("html") !== -1) {
                console.log("Skipping proxy for browser request.");
                return "/index.html";
            }
            req.headers["X-Custom-Header"] = "yes";
        }
    }
}

module.exports = PROXY_CONFIG;

</code-example>

### Using corporate proxy

If you work behind a corporate proxy, the backend cannot directly proxy calls to any URL outside your local network.
In this case, you can configure the backend proxy to redirect calls through your corporate proxy using an agent:

<code-example format="shell" language="shell">

npm install --save-dev https-proxy-agent

</code-example>

When you define an environment variable `http_proxy` or `HTTP_PROXY`, an agent is automatically added to pass calls through your corporate proxy when running `npm start`.

Use the following content in the JavaScript configuration file.

<code-example format="javascript" language="javascript">

var HttpsProxyAgent = require('https-proxy-agent');
var proxyConfig = [{
  context: '/api',
  target: 'http://your-remote-server.com:3000',
  secure: false
}];

function setupForCorporateProxy(proxyConfig) {
  var proxyServer = process.env.http_proxy &verbar;&verbar; process.env.HTTP_PROXY;
  if (proxyServer) {
    var agent = new HttpsProxyAgent(proxyServer);
    console.log('Using corporate proxy server: ' + proxyServer);
    proxyConfig.forEach(function(entry) {
      entry.agent = agent;
    });
  }
  return proxyConfig;
}

module.exports = setupForCorporateProxy(proxyConfig);

</code-example>

<a id="browser-compat"></a>

## Configuring browser compatibility

See [browser support guide](guide/browser-support).

<!-- links -->

<!-- external links -->

<!-- end links -->

@reviewed 2022-02-28<|MERGE_RESOLUTION|>--- conflicted
+++ resolved
@@ -8,12 +8,8 @@
 
 You can define different named build configurations for your project, such as *staging* and *production*, with different defaults.
 
-<<<<<<< HEAD
-Each named configuration can have defaults for any of the options that apply to the various [builder targets](guide/glossary#target), such as `build`, `serve`, and `test`. The [Angular CLI](cli) `build`, `serve`, and `test` commands can then replace files with appropriate versions for your intended target environment.
-=======
 Each named configuration can have defaults for any of the options that apply to the various [builder targets](guide/glossary#target), such as `build`, `serve`, and `test`.
 The [Angular CLI](cli) `build`, `serve`, and `test` commands can then replace files with appropriate versions for your intended target environment.
->>>>>>> 6a88bad0
 
 ### Configure environment-specific defaults
 
@@ -219,15 +215,10 @@
   }
 },
 
-<<<<<<< HEAD
-{@a size-budgets}
-{@a configure-size-budgets}
-=======
 </code-example>
 
 <a id="size-budgets"></a>
 <a id="configure-size-budgets"></a>
->>>>>>> 6a88bad0
 
 ## Configuring size budgets
 
@@ -283,71 +274,6 @@
 
 <div class="alert is-important">
 
-<<<<<<< HEAD
-<table>
-  <tr>
-    <th>Property</th>
-    <th>Value</th>
-  </tr>
-
-  <tr>
-    <td>type</td>
-    <td>
-
-    The type of budget. One of:
-
-* `bundle` - The size of a specific bundle.
-* `initial` - The initial size of the app.
-* `allScript` - The size of all scripts.
-* `all` - The size of the entire app.
-* `anyComponentStyle` - This size of any one component stylesheet.
-* `anyScript` - The size of any one script.
-* `any` - The size of any file.
-
-    </td>
-  </tr>
-   <tr>
-    <td>name</td>
-    <td>
-
-    The name of the bundle (for `type=bundle`).
-
-    </td>
-  </tr>
-  <tr>
-    <td>baseline</td>
-    <td>The baseline size for comparison.</td>
-  </tr>
-  <tr>
-    <td>maximumWarning</td>
-    <td>The maximum threshold for warning relative to the baseline.</td>
-  </tr>
-  <tr>
-    <td>maximumError</td>
-    <td>The maximum threshold for error relative to the baseline.</td>
-  </tr>
-  <tr>
-    <td>minimumWarning</td>
-    <td>The minimum threshold for warning relative to the baseline.</td>
-  </tr>
-  <tr>
-    <td>minimumError</td>
-    <td>The minimum threshold for error relative to the baseline.</td>
-  </tr>
-  <tr>
-    <td>warning</td>
-    <td>The threshold for warning relative to the baseline (min & max).</td>
-  </tr>
-  <tr>
-    <td>error</td>
-    <td>The threshold for error relative to the baseline (min & max).</td>
-  </tr>
-
- </table>
-
-
-{@a browser-compat}
-=======
 It is recommended that you avoid depending on CommonJS modules in your Angular applications.
 Depending on CommonJS modules can prevent bundlers and minifiers from optimizing your application, which results in larger bundle sizes.
 Instead, it is recommended that you use [ECMAScript modules](https://developer.mozilla.org/docs/Web/JavaScript/Reference/Statements/import) in your entire application.
@@ -374,7 +300,6 @@
 </code-example>
 
 <a id="browser-compat"></a>
->>>>>>> 6a88bad0
 
 ## Configuring browser compatibility
 
@@ -389,40 +314,15 @@
 
     <code-example format="json" language="json">
 
-<<<<<<< HEAD
-### Backward compatibility with Lighthouse
-
-If you want to produce a progressive web app and are using [Lighthouse](https://developers.google.com/web/tools/lighthouse/) to grade the project, add the following `browserslist` entry to your `package.json` file, in order to eliminate the [old flexbox](https://developers.google.com/web/tools/lighthouse/audits/old-flexbox) prefixes:
-=======
     "browserslist": [
       "&gt; 1%",
       "last 2 versions"
     ]
 
     </code-example>
->>>>>>> 6a88bad0
 
 *   Alternatively, you can add a new file, `.browserslistrc`, to the project directory, that specifies browsers you want to support:
 
-<<<<<<< HEAD
-### Backward compatibility with CSS grid
-
-CSS grid layout support in Autoprefixer, which was previously on by default, is off by default in Angular 8 and higher.
-
-To use CSS grid with IE10/11, you must explicitly enable it using the `autoplace` option.
-To do this, add the following to the top of the global styles file (or within a specific css selector scope):
-
-```
-/* autoprefixer grid: autoplace /
-```
-or
-```
-/ autoprefixer grid: no-autoplace */
-```
-
-For more information, see [Autoprefixer documentation](https://autoprefixer.github.io/).
-
-=======
     <code-example format="none" language="text">
 
     &num;&num;&num; Supported Browsers
@@ -432,7 +332,6 @@
     </code-example>
 
 See the [browserslist repo](https://github.com/browserslist/browserslist) for more examples of how to target specific browsers and versions.
->>>>>>> 6a88bad0
 
 <a id="proxy"></a>
 
@@ -441,14 +340,10 @@
 Use the [proxying support](https://webpack.js.org/configuration/dev-server/#devserverproxy) in the `webpack` development server to divert certain URLs to a backend server, by passing a file to the `--proxy-config` build option.
 For example, to divert all calls for `http://localhost:4200/api` to a server running on `http://localhost:3000/api`, take the following steps.
 
-<<<<<<< HEAD
-1. Create a file `proxy.conf.json` in your project's `src/` folder.
-=======
 1.  Create a file `proxy.conf.json` in your project's `src/` folder.
 1.  Add the following content to the new proxy file:
 
     <code-example format="json" language="json">
->>>>>>> 6a88bad0
 
     {
       "/api": {
@@ -547,11 +442,8 @@
 ### Proxy multiple entries
 
 You can proxy multiple entries to the same target by defining the configuration in JavaScript.
-<<<<<<< HEAD
-=======
 
 Set the proxy configuration file to `proxy.conf.js` \(instead of `proxy.conf.json`\), and specify configuration files as in the following example.
->>>>>>> 6a88bad0
 
 <code-example format="javascript" language="javascript">
 
