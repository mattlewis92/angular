# Angular coding style guide

Looking for an opinionated guide to Angular syntax, conventions, and application structure?
Step right in.
This style guide presents preferred conventions and, as importantly, explains why.

<a id="toc"></a>

## Style vocabulary

Each guideline describes either a good or bad practice, and all have a consistent presentation.

The wording of each guideline indicates how strong the recommendation is.

<div class="s-rule do">

**Do** is one that should always be followed.
*Always* might be a bit too strong of a word.
Guidelines that literally should always be followed are extremely rare.
On the other hand, you need a really unusual case for breaking a *Do* guideline.

</div>

<div class="s-rule consider">

**Consider** guidelines should generally be followed.
If you fully understand the meaning behind the guideline and have a good reason to deviate, then do so.
Aim to be consistent.

</div>

<div class="s-rule avoid">

**Avoid** indicates something you should almost never do.
Code examples to *avoid* have an unmistakable red header.

</div>

<div class="s-why">

**Why**? <br />
Gives reasons for following the previous recommendations.

</div>

## File structure conventions

Some code examples display a file that has one or more similarly named companion files.
For example, `hero.component.ts` and `hero.component.html`.

The guideline uses the shortcut `hero.component.ts|html|css|spec` to represent those various files.
Using this shortcut makes this guide's file structures easier to read and more terse.

<a id="single-responsibility"></a>

## Single responsibility

Apply the [*single responsibility principle (SRP)*](https://wikipedia.org/wiki/Single_responsibility_principle) to all components, services, and other symbols.
This helps make the application cleaner, easier to read and maintain, and more testable.

<a id="01-01"></a>

### Rule of One

#### Style 01-01

<div class="s-rule do">

**Do** define one thing, such as a service or component, per file.

</div>

<div class="s-rule consider">

**Consider** limiting files to 400 lines of code.

</div>

<div class="s-why">

**Why**? <br />
One component per file makes it far easier to read, maintain, and avoid collisions with teams in source control.

</div>

<div class="s-why">

**Why**? <br />
One component per file avoids hidden bugs that often arise when combining components in a file where they may share variables, create unwanted closures, or unwanted coupling with dependencies.

</div>

<div class="s-why-last">

**Why**? <br />
A single component can be the default export for its file which facilitates lazy loading with the router.

</div>

The key is to make the code more reusable, easier to read, and less mistake-prone.

The following *negative* example defines the `AppComponent`, bootstraps the app,
defines the `Hero` model object, and loads heroes from the server all in the same file.
*Don't do this*.

<code-example format="typescript" path="styleguide/src/01-01/app/heroes/hero.component.avoid.ts" language="typescript" header="app/heroes/hero.component.ts"></code-example>

It is a better practice to redistribute the component and its
supporting classes into their own, dedicated files.

<code-tabs>
    <code-pane header="main.ts" path="styleguide/src/01-01/main.ts"></code-pane>
    <code-pane header="app/app.module.ts" path="styleguide/src/01-01/app/app.module.ts"></code-pane>
    <code-pane header="app/app.component.ts" path="styleguide/src/01-01/app/app.component.ts"></code-pane>
    <code-pane header="app/heroes/heroes.component.ts" path="styleguide/src/01-01/app/heroes/heroes.component.ts"></code-pane>
    <code-pane header="app/heroes/shared/hero.service.ts" path="styleguide/src/01-01/app/heroes/shared/hero.service.ts"></code-pane>
    <code-pane header="app/heroes/shared/hero.model.ts" path="styleguide/src/01-01/app/heroes/shared/hero.model.ts"></code-pane>
    <code-pane header="app/heroes/shared/mock-heroes.ts" path="styleguide/src/01-01/app/heroes/shared/mock-heroes.ts"></code-pane>
</code-tabs>

As the application grows, this rule becomes even more important.

[Back to top](#toc)

<a id="01-02"></a>

### Small functions

#### Style 01-02

<div class="s-rule do">

**Do** define small functions

</div>

<div class="s-rule consider">

**Consider** limiting to no more than 75 lines.

</div>

<div class="s-why">

**Why**? <br />
Small functions are easier to test, especially when they do one thing and serve one purpose.

</div>

<div class="s-why">

**Why**? <br />
Small functions promote reuse.

</div>

<div class="s-why">

**Why**? <br />
Small functions are easier to read.

</div>

<div class="s-why">

**Why**? <br />
Small functions are easier to maintain.

</div>

<div class="s-why-last">

**Why**? <br />
Small functions help avoid hidden bugs that come with large functions that share variables with external scope, create unwanted closures, or unwanted coupling with dependencies.

</div>

[Back to top](#toc)

## Naming

Naming conventions are hugely important to maintainability and readability.
This guide recommends naming conventions for the file name and the symbol name.

<a id="02-01"></a>

### General Naming Guidelines

#### Style 02-01

<div class="s-rule do">

**Do** use consistent names for all symbols.

</div>

<div class="s-rule do">

**Do** follow a pattern that describes the symbol's feature then its type.
The recommended pattern is `feature.type.ts`.

</div>

<div class="s-why">

**Why**? <br />
Naming conventions help provide a consistent way to find content at a glance.
Consistency within the project is vital.
Consistency with a team is important.
Consistency across a company provides tremendous efficiency.

</div>

<div class="s-why">

**Why**? <br />
The naming conventions should help find desired code faster and make it easier to understand.

</div>

<div class="s-why-last">

**Why**? <br />
Names of folders and files should clearly convey their intent.
For example, `app/heroes/hero-list.component.ts` may contain a component that manages a list of heroes.

</div>

[Back to top](#toc)

<a id="02-02"></a>

### Separate file names with dots and dashes

#### Style 02-02

<div class="s-rule do">

**Do** use dashes to separate words in the descriptive name.

</div>

<div class="s-rule do">

**Do** use dots to separate the descriptive name from the type.

</div>

<div class="s-rule do">

**Do** use consistent type names for all components following a pattern that describes the component's feature then its type.
A recommended pattern is `feature.type.ts`.

</div>

<div class="s-rule do">

**Do** use conventional type names including `.service`, `.component`, `.pipe`, `.module`, and `.directive`.
Invent additional type names if you must but take care not to create too many.

</div>

<div class="s-why">

**Why**? <br />
Type names provide a consistent way to quickly identify what is in the file.

</div>

<div class="s-why">

**Why**? <br />
Type names make it easy to find a specific file type using an editor or IDE's fuzzy search techniques.

</div>

<div class="s-why">

**Why**? <br />
Unabbreviated type names such as `.service` are descriptive and unambiguous.
Abbreviations such as `.srv`, `.svc`, and `.serv` can be confusing.

</div>

<div class="s-why-last">

**Why**? <br />
Type names provide pattern matching for any automated tasks.

</div>

[Back to top](#toc)

<a id="02-03"></a>

### Symbols and file names

#### Style 02-03

<div class="s-rule do">

**Do** use consistent names for all assets named after what they represent.

</div>

<div class="s-rule do">

**Do** use upper camel case for class names.

</div>

<div class="s-rule do">

**Do** match the name of the symbol to the name of the file.

</div>

<div class="s-rule do">

**Do** append the symbol name with the conventional suffix \(such as `Component`, `Directive`, `Module`, `Pipe`, or `Service`\) for a thing of that type.

</div>

<div class="s-rule do">

**Do** give the filename the conventional suffix \(such as `.component.ts`, `.directive.ts`, `.module.ts`, `.pipe.ts`, or `.service.ts`\) for a file of that type.

</div>

<div class="s-why">

**Why**? <br />
Consistent conventions make it easy to quickly identify and reference assets of different types.

</div>

| Symbol name                                                                                                                                                                          | File name |
|:---                                                                                                                                                                                  |:---       |
| <code-example format="typescript" hideCopy language="typescript"> &commat;Component({ &hellip; }) &NewLine;export class AppComponent { } </code-example>                             | app.component.ts |
| <code-example format="typescript" hideCopy language="typescript"> &commat;Component({ &hellip; }) &NewLine;export class HeroesComponent { } </code-example>                          | heroes.component.ts |
| <code-example format="typescript" hideCopy language="typescript"> &commat;Component({ &hellip; }) &NewLine;export class HeroListComponent { } </code-example>                        | hero-list.component.ts |
| <code-example format="typescript" hideCopy language="typescript"> &commat;Component({ &hellip; }) &NewLine;export class HeroDetailComponent { } </code-example>                      | hero-detail.component.ts |
| <code-example format="typescript" hideCopy language="typescript"> &commat;Directive({ &hellip; }) &NewLine;export class ValidationDirective { } </code-example>                      | validation.directive.ts |
| <code-example format="typescript" hideCopy language="typescript"> &commat;NgModule({ &hellip; }) &NewLine;export class AppModule </code-example>                                     | app.module.ts |
| <code-example format="typescript" hideCopy language="typescript"> &commat;Pipe({ name: 'initCaps' }) &NewLine;export class InitCapsPipe implements PipeTransform { } </code-example> | init-caps.pipe.ts |
| <code-example format="typescript" hideCopy language="typescript"> &commat;Injectable() &NewLine;export class UserProfileService { } </code-example>                                  | user-profile.service.ts |

[Back to top](#toc)

<a id="02-04"></a>

### Service names

#### Style 02-04

<div class="s-rule do">

**Do** use consistent names for all services named after their feature.

</div>

<div class="s-rule do">

**Do** suffix a service class name with `Service`.
For example, something that gets data or heroes should be called a `DataService` or a `HeroService`.

A few terms are unambiguously services.
They typically indicate agency by ending in "-er".
You may prefer to name a service that logs messages `Logger` rather than `LoggerService`.
Decide if this exception is agreeable in your project.
As always, strive for consistency.

</div>

<div class="s-why">

**Why**? <br />
Provides a consistent way to quickly identify and reference services.

</div>

<div class="s-why">

**Why**? <br />
Clear service names such as `Logger` do not require a suffix.

</div>

<div class="s-why-last">

**Why**? <br />
Service names such as `Credit` are nouns and require a suffix and should be named with a suffix when it is not obvious if it is a service or something else.

</div>

| Symbol name                                                                                                                                      | File name |
|:---                                                                                                                                              |:---       |
| <code-example format="typescript" hideCopy language="typescript"> &commat;Injectable() &NewLine;export class HeroDataService { } </code-example> | hero-data.service.ts |
| <code-example format="typescript" hideCopy language="typescript"> &commat;Injectable() &NewLine;export class CreditService { } </code-example>   | credit.service.ts    |
| <code-example format="typescript" hideCopy language="typescript"> &commat;Injectable() &NewLine;export class Logger { } </code-example>          | logger.service.ts    |

[Back to top](#toc)

<a id="02-05"></a>

### Bootstrapping

#### Style 02-05

<div class="s-rule do">

**Do** put bootstrapping and platform logic for the application in a file named `main.ts`.

</div>

<div class="s-rule do">

**Do** include error handling in the bootstrapping logic.

</div>

<div class="s-rule avoid">

**Avoid** putting application logic in `main.ts`.
Instead, consider placing it in a component or service.

</div>

<div class="s-why">

**Why**? <br />
Follows a consistent convention for the startup logic of an app.

</div>

<div class="s-why-last">

**Why**? <br />
Follows a familiar convention from other technology platforms.

</div>

<code-example header="main.ts" path="styleguide/src/02-05/main.ts"></code-example>

[Back to top](#toc)

<a id="05-02"></a>

### Component selectors

#### Style 05-02

<div class="s-rule do">

**Do** use *dashed-case* or *kebab-case* for naming the element selectors of components.

</div>

<div class="s-why-last">

**Why**? <br />
Keeps the element names consistent with the specification for [Custom Elements](https://www.w3.org/TR/custom-elements).

</div>

<code-example header="app/heroes/shared/hero-button/hero-button.component.ts" path="styleguide/src/05-02/app/heroes/shared/hero-button/hero-button.component.avoid.ts" region="example"></code-example>

<code-tabs>
    <code-pane header="app/heroes/shared/hero-button/hero-button.component.ts" path="styleguide/src/05-02/app/heroes/shared/hero-button/hero-button.component.ts" region="example"></code-pane>
    <code-pane header="app/app.component.html" path="styleguide/src/05-02/app/app.component.html"></code-pane>
</code-tabs>

[Back to top](#toc)

<a id="02-07"></a>

### Component custom prefix

#### Style 02-07

<div class="s-rule do">

**Do** use a hyphenated, lowercase element selector value; for example, `admin-users`.

</div>

<div class="s-rule do">

**Do** use a custom prefix for a component selector.
For example, the prefix `toh` represents **T**our **o**f **H**eroes and the prefix `admin` represents an admin feature area.

</div>

<div class="s-rule do">

**Do** use a prefix that identifies the feature area or the application itself.

</div>

<div class="s-why">

**Why**? <br />
Prevents element name collisions with components in other applications and with native HTML elements.

</div>

<div class="s-why">

**Why**? <br />
Makes it easier to promote and share the component in other applications.

</div>

<div class="s-why-last">

**Why**? <br />
Components are easy to identify in the DOM.

</div>

<code-example header="app/heroes/hero.component.ts" path="styleguide/src/02-07/app/heroes/hero.component.avoid.ts" region="example"></code-example>

<code-example header="app/users/users.component.ts" path="styleguide/src/02-07/app/users/users.component.avoid.ts" region="example"></code-example>

<code-example header="app/heroes/hero.component.ts" path="styleguide/src/02-07/app/heroes/hero.component.ts" region="example"></code-example>

<code-example header="app/users/users.component.ts" path="styleguide/src/02-07/app/users/users.component.ts" region="example"></code-example>

[Back to top](#toc)

<a id="02-06"></a>

### Directive selectors

#### Style 02-06

<div class="s-rule do">

**Do** Use lower camel case for naming the selectors of directives.

</div>

<div class="s-why">

**Why**? <br />
Keeps the names of the properties defined in the directives that are bound to the view consistent with the attribute names.

</div>

<div class="s-why-last">

**Why**? <br />
The Angular HTML parser is case-sensitive and recognizes lower camel case.

</div>

[Back to top](#toc)

<a id="02-08"></a>

### Directive custom prefix

#### Style 02-08

<div class="s-rule do">

**Do** use a custom prefix for the selector of directives \(for example, the prefix `toh` from **T**our **o**f **H**eroes\).

</div>

<div class="s-rule do">

**Do** spell non-element selectors in lower camel case unless the selector is meant to match a native HTML attribute.

</div>

<div class="s-rule avoid">

**Don't** prefix a directive name with `ng` because that prefix is reserved for Angular and using it could cause bugs that are difficult to diagnose.

</div>

<div class="s-why">

**Why**? <br />
Prevents name collisions.

</div>

<div class="s-why-last">

**Why**? <br />
Directives are easily identified.

</div>

<code-example header="app/shared/validate.directive.ts" path="styleguide/src/02-08/app/shared/validate.directive.avoid.ts" region="example"></code-example>

<code-example header="app/shared/validate.directive.ts" path="styleguide/src/02-08/app/shared/validate.directive.ts" region="example"></code-example>

[Back to top](#toc)

<a id="02-09"></a>

### Pipe names

#### Style 02-09

<div class="s-rule do">

**Do** use consistent names for all pipes, named after their feature.
The pipe class name should use [UpperCamelCase](guide/glossary#case-types) \(the general convention for class names\), and the corresponding `name` string should use *lowerCamelCase*.
The `name` string cannot use hyphens \("dash-case" or "kebab-case"\).

</div>

<div class="s-why-last">

**Why**? <br />
Provides a consistent way to quickly identify and reference pipes.

</div>

| Symbol name                                                                                                                                                                          | File name |
|:---                                                                                                                                                                                  |:---       |
| <code-example format="typescript" hideCopy language="typescript"> &commat;Pipe({ name: 'ellipsis' }) &NewLine;export class EllipsisPipe implements PipeTransform { } </code-example> | ellipsis.pipe.ts  |
| <code-example format="typescript" hideCopy language="typescript"> &commat;Pipe({ name: 'initCaps' }) &NewLine;export class InitCapsPipe implements PipeTransform { } </code-example> | init-caps.pipe.ts |

[Back to top](#toc)

<a id="02-10"></a>

### Unit test file names

#### Style 02-10

<div class="s-rule do">

**Do** name test specification files the same as the component they test.

</div>

<div class="s-rule do">

**Do** name test specification files with a suffix of `.spec`.

</div>

<div class="s-why">

**Why**? <br />
Provides a consistent way to quickly identify tests.

</div>

<div class="s-why-last">

**Why**? <br />
Provides pattern matching for [karma](https://karma-runner.github.io) or other test runners.

</div>

| Test type  | File names |
|:---        |:---        |
| Components | heroes.component.spec.ts <br /> hero-list.component.spec.ts <br /> hero-detail.component.spec.ts |
| Services   | logger.service.spec.ts <br /> hero.service.spec.ts <br /> filter-text.service.spec.ts            |
| Pipes      | ellipsis.pipe.spec.ts <br /> init-caps.pipe.spec.ts                                              |

[Back to top](#toc)

<a id="02-11"></a>

### *End-to-End* (E2E) test file names

#### Style 02-11

<div class="s-rule do">

**Do** name end-to-end test specification files after the feature they test with a suffix of `.e2e-spec`.

</div>

<div class="s-why">

**Why**? <br />
Provides a consistent way to quickly identify end-to-end tests.

</div>

<div class="s-why-last">

**Why**? <br />
Provides pattern matching for test runners and build automation.

</div>

| Test type        | File names |
|:---              |:---        |
| End-to-End Tests | app.e2e-spec.ts <br /> heroes.e2e-spec.ts |

[Back to top](#toc)

<a id="02-12"></a>

### Angular `NgModule` names

#### Style 02-12

<div class="s-rule do">

**Do** append the symbol name with the suffix `Module`.

</div>

<div class="s-rule do">

**Do** give the file name the `.module.ts` extension.

</div>

<div class="s-rule do">

**Do** name the module after the feature and folder it resides in.

</div>

<div class="s-why">

**Why**? <br />
Provides a consistent way to quickly identify and reference modules.

</div>

<div class="s-why">

**Why**? <br />
Upper camel case is conventional for identifying objects that can be instantiated using a constructor.

</div>

<div class="s-why-last">

**Why**? <br />
Easily identifies the module as the root of the same named feature.

</div>

<div class="s-rule do">

**Do** suffix a `RoutingModule` class name with `RoutingModule`.

</div>

<div class="s-rule do">

**Do** end the filename of a `RoutingModule` with `-routing.module.ts`.

</div>

<div class="s-why-last">

**Why**? <br />
A `RoutingModule` is a module dedicated exclusively to configuring the Angular router.
A consistent class and file name convention make these modules easy to spot and verify.

</div>

| Symbol name                                                                                                                                                    | File name |
|:---                                                                                                                                                            |:---       |
| <code-example format="typescript" hideCopy language="typescript"> &commat;NgModule({ &hellip; }) &NewLine;export class AppModule { } </code-example>           | app.module.ts            |
| <code-example format="typescript" hideCopy language="typescript"> &commat;NgModule({ &hellip; }) &NewLine;export class HeroesModule { } </code-example>        | heroes.module.ts         |
| <code-example format="typescript" hideCopy language="typescript"> &commat;NgModule({ &hellip; }) &NewLine;export class VillainsModule { } </code-example>      | villains.module.ts       |
| <code-example format="typescript" hideCopy language="typescript"> &commat;NgModule({ &hellip; }) &NewLine;export class AppRoutingModule { } </code-example>    | app-routing.module.ts    |
| <code-example format="typescript" hideCopy language="typescript"> &commat;NgModule({ &hellip; }) &NewLine;export class HeroesRoutingModule { } </code-example> | heroes-routing.module.ts |

[Back to top](#toc)

## Application structure and NgModules

Have a near-term view of implementation and a long-term vision.
Start small but keep in mind where the application is heading.

All of the application's code goes in a folder named `src`.
All feature areas are in their own folder, with their own NgModule.

All content is one asset per file.
Each component, service, and pipe is in its own file.
All third party vendor scripts are stored in another folder and not in the `src` folder.
You didn't write them and you don't want them cluttering `src`.
Use the naming conventions for files in this guide.

[Back to top](#toc)

<a id="04-01"></a>

### `LIFT`

#### Style 04-01

<div class="s-rule do">

**Do** structure the application such that you can **L**ocate code quickly, **I**dentify the code at a glance, keep the **F**lattest structure you can, and **T**ry to be DRY.

</div>

<div class="s-rule do">

**Do** define the structure to follow these four basic guidelines, listed in order of importance.

</div>

<div class="s-why-last">

**Why**? <br />
LIFT provides a consistent structure that scales well, is modular, and makes it easier to increase developer efficiency by finding code quickly.
To confirm your intuition about a particular structure, ask:
*Can I quickly open and start work in all of the related files for this feature*?

</div>

[Back to top](#toc)

<a id="04-02"></a>

### Locate

#### Style 04-02

<div class="s-rule do">

**Do** make locating code intuitive and fast.

</div>

<div class="s-why-last">

**Why**? <br />
To work efficiently you must be able to find files quickly, especially when you do not know \(or do not remember\) the file *names*.
Keeping related files near each other in an intuitive location saves time.
A descriptive folder structure makes a world of difference to you and the people who come after you.

</div>

[Back to top](#toc)

<a id="04-03"></a>

### Identify

#### Style 04-03

<div class="s-rule do">

**Do** name the file such that you instantly know what it contains and represents.

</div>

<div class="s-rule do">

**Do** be descriptive with file names and keep the contents of the file to exactly one component.

</div>

<div class="s-rule avoid">

**Avoid** files with multiple components, multiple services, or a mixture.

</div>

<div class="s-why-last">

**Why**? <br />
Spend less time hunting and pecking for code, and become more efficient.
Longer file names are far better than *short-but-obscure* abbreviated names.

</div>

<div class="alert is-helpful">

It may be advantageous to deviate from the *one-thing-per-file* rule when you have a set of small, closely-related features that are better discovered and understood in a single file than as multiple files.
Be wary of this loophole.

</div>

[Back to top](#toc)

<a id="04-04"></a>

### Flat

#### Style 04-04

<div class="s-rule do">

**Do** keep a flat folder structure as long as possible.

</div>

<div class="s-rule consider">

**Consider** creating sub-folders when a folder reaches seven or more files.

</div>

<div class="s-rule consider">

**Consider** configuring the IDE to hide distracting, irrelevant files such as generated `.js` and `.js.map` files.

</div>

<div class="s-why-last">

**Why**? <br />
No one wants to search for a file through seven levels of folders.
A flat structure is easy to scan.

On the other hand, [psychologists believe](https://en.wikipedia.org/wiki/The_Magical_Number_Seven,_Plus_or_Minus_Two) that humans start to struggle when the number of adjacent interesting things exceeds nine.
So when a folder has ten or more files, it may be time to create subfolders.

Base your decision on your comfort level.
Use a flatter structure until there is an obvious value to creating a new folder.

</div>

[Back to top](#toc)

<a id="04-05"></a>

### *T-DRY* \(Try to be *DRY*\)

#### Style 04-05

<div class="s-rule do">

**Do** be DRY \(Don't Repeat Yourself\).

</div>

<div class="s-rule avoid">

**Avoid** being so DRY that you sacrifice readability.

</div>

<div class="s-why-last">

**Why**? <br />
Being DRY is important, but not crucial if it sacrifices the other elements of LIFT.
That's why it's called *T-DRY*.
For example, it's redundant to name a template `hero-view.component.html` because with the `.html` extension, it is obviously a view.
But if something is not obvious or departs from a convention, then spell it out.

</div>

[Back to top](#toc)

<a id="04-06"></a>

### Overall structural guidelines

#### Style 04-06

<div class="s-rule do">

**Do** start small but keep in mind where the application is heading down the road.

</div>

<div class="s-rule do">

**Do** have a near term view of implementation and a long term vision.

</div>

<div class="s-rule do">

**Do** put all of the application's code in a folder named `src`.

</div>

<div class="s-rule consider">

**Consider** creating a folder for a component when it has multiple accompanying files \(`.ts`, `.html`, `.css`, and `.spec`\).

</div>

<div class="s-why">

**Why**? <br />
Helps keep the application structure small and easy to maintain in the early stages, while being easy to evolve as the application grows.

</div>

<div class="s-why-last">

**Why**? <br />
Components often have four files \(for example, `*.html`, `*.css`, `*.ts`, and `*.spec.ts`\) and can clutter a folder quickly.

</div>

<a id="file-tree"></a>

Here is a compliant folder and file structure:

<div class="filetree">
  <div class="file">
    &lt;project root&gt;
  </div>
  <div class="children">
    <div class="file">
      src
    </div>
    <div class="children">
      <div class="file">
        app
      </div>
      <div class="children">
        <div class="file">
          core
        </div>
        <div class="children">
          <div class="file">
            exception.service.ts&verbar;spec.ts
          </div>
          <div class="file">
            user-profile.service.ts&verbar;spec.ts
          </div>
        </div>
        <div class="file">
          heroes
        </div>
        <div class="children">
          <div class="file">
            hero
          </div>
          <div class="children">
            <div class="file">
              hero.component.ts&verbar;html&verbar;css&verbar;spec.ts
            </div>
          </div>
          <div class="file">
            hero-list
          </div>
          <div class="children">
            <div class="file">
              hero-list.component.ts&verbar;html&verbar;css&verbar;spec.ts
            </div>
          </div>
          <div class="file">
            shared
          </div>
          <div class="children">
            <div class="file">
              hero-button.component.ts&verbar;html&verbar;css&verbar;spec.ts
            </div>
            <div class="file">
              hero.model.ts
            </div>
            <div class="file">
              hero.service.ts&verbar;spec.ts
            </div>
          </div>
          <div class="file">
            heroes.component.ts&verbar;html&verbar;css&verbar;spec.ts
          </div>
          <div class="file">
            heroes.module.ts
          </div>
          <div class="file">
            heroes-routing.module.ts
          </div>
        </div>
        <div class="file">
          shared
        </div>
        <div class="children">
          <div class="file">
            shared.module.ts
          </div>
          <div class="file">
            init-caps.pipe.ts&verbar;spec.ts
          </div>
          <div class="file">
            filter-text.component.ts&verbar;spec.ts
          </div>
          <div class="file">
            filter-text.service.ts&verbar;spec.ts
          </div>
        </div>
        <div class="file">
          villains
        </div>
        <div class="children">
          <div class="file">
            villain
          </div>
          <div class="children">
            <div class="file">
              &hellip;
            </div>
          </div>
          <div class="file">
            villain-list
          </div>
          <div class="children">
            <div class="file">
              &hellip;
            </div>
          </div>
          <div class="file">
            shared
          </div>
          <div class="children">
            <div class="file">
              &hellip;
            </div>
          </div>
          <div class="file">
            villains.component.ts&verbar;html&verbar;css&verbar;spec.ts
          </div>
          <div class="file">
            villains.module.ts
          </div>
          <div class="file">
            villains-routing.module.ts
          </div>
        </div>
        <div class="file">
          app.component.ts&verbar;html&verbar;css&verbar;spec.ts
        </div>
        <div class="file">
          app.module.ts
        </div>
        <div class="file">
          app-routing.module.ts
        </div>
      </div>
      <div class="file">
        main.ts
      </div>
      <div class="file">
        index.html
      </div>
      <div class="file">
        &hellip;
      </div>
    </div>
    <div class="file">
      node_modules/&hellip;
    </div>
    <div class="file">
      &hellip;
    </div>
  </div>
</div>

<div class="alert is-helpful">

While components in dedicated folders are widely preferred, another option for small applications is to keep components flat \(not in a dedicated folder\).
This adds up to four files to the existing folder, but also reduces the folder nesting.
Whatever you choose, be consistent.

</div>

[Back to top](#toc)

<a id="04-07"></a>

### *Folders-by-feature* structure

#### Style 04-07

<div class="s-rule do">

**Do** create folders named for the feature area they represent.

</div>

<div class="s-why">

<<<<<<< HEAD
**Do** use a custom prefix for a component selector.
For example, the prefix `toh` represents **T**our **o**f **H**eroes and the prefix `admin` represents an admin feature area.
=======
**Why**? <br />
A developer can locate the code and identify what each file represents at a glance.
The structure is as flat as it can be and there are no repetitive or redundant names.
>>>>>>> 6a88bad0

</div>

<div class="s-why">

**Why**? <br />
The LIFT guidelines are all covered.

</div>

<div class="s-why">

**Why**? <br />
Helps reduce the application from becoming cluttered through organizing the content and keeping them aligned with the LIFT guidelines.

</div>

<div class="s-why">

**Why**? <br />
When there are a lot of files, for example 10+, locating them is easier with a consistent folder structure and more difficult in a flat structure.

</div>

<div class="s-rule do">

**Do** create an NgModule for each feature area.

</div>

<div class="s-why">

**Why**? <br />
NgModules make it easy to lazy load routable features.

</div>

<div class="s-why-last">

**Why**? <br />
NgModules make it easier to isolate, test, and reuse features.

</div>

<div>

For more information, refer to [this folder and file structure example](#file-tree).

</div>

[Back to top](#toc)

<a id="04-08"></a>

### App *root module*

#### Style 04-08

<div class="s-rule do">

**Do** create an NgModule in the application's root folder, for example, in `/src/app`.

</div>

<div class="s-why">

**Why**? <br />
Every application requires at least one root NgModule.

</div>

<div class="s-rule consider">

**Consider** naming the root module `app.module.ts`.

</div>

<div class="s-why-last">

**Why**? <br />
Makes it easier to locate and identify the root module.

</div>

<code-example format="typescript" path="styleguide/src/04-08/app/app.module.ts" language="typescript" region="example" header="app/app.module.ts"></code-example>

[Back to top](#toc)

<a id="04-09"></a>

### Feature modules

#### Style 04-09

<div class="s-rule do">

**Do** create an NgModule for all distinct features in an application; for example, a `Heroes` feature.

</div>

<div class="s-rule do">

**Do** place the feature module in the same named folder as the feature area; for example, in `app/heroes`.

</div>

<div class="s-rule do">

**Do** name the feature module file reflecting the name of the feature area and folder; for example, `app/heroes/heroes.module.ts`.

</div>

<div class="s-rule do">

**Do** name the feature module symbol reflecting the name of the feature area, folder, and file; for example, `app/heroes/heroes.module.ts` defines `HeroesModule`.

</div>

<div class="s-why">

**Why**? <br />
A feature module can expose or hide its implementation from other modules.

</div>

<div class="s-why">

**Why**? <br />
A feature module identifies distinct sets of related components that comprise the feature area.

</div>

<div class="s-why">

**Why**? <br />
A feature module can easily be routed to both eagerly and lazily.

</div>

<div class="s-why">

**Why**? <br />
A feature module defines clear boundaries between specific functionality and other application features.

</div>

<div class="s-why">

**Why**? <br />
A feature module helps clarify and make it easier to assign development responsibilities to different teams.

</div>

<div class="s-why-last">

**Why**? <br />
A feature module can easily be isolated for testing.

</div>

[Back to top](#toc)

<a id="04-10"></a>

### Shared feature module

#### Style 04-10

<div class="s-rule do">

**Do** create a feature module named `SharedModule` in a `shared` folder; for example, `app/shared/shared.module.ts` defines `SharedModule`.

</div>

<div class="s-rule do">

<<<<<<< HEAD
{@a 02-09}

### Pipe names

#### Style 02-09

<div class="s-rule do">



**Do** use consistent names for all pipes, named after their feature.
The pipe class name should use [UpperCamelCase](guide/glossary#case-types)
(the general convention for class names),
and the corresponding `name` string should use *lowerCamelCase*.
The `name` string cannot use hyphens ("dash-case" or "kebab-case").


</div>



<div class="s-why-last">



**Why?** Provides a consistent way to quickly identify and reference pipes.


</div>



<table width="100%">

  <col width="50%">

  </col>

  <col width="50%">

  </col>

  <tr>

    <th>
      Symbol Name
    </th>

    <th>
      File Name
    </th>

  </tr>

  <tr style=top>

    <td>

      <code-example hideCopy class="no-box">
        @Pipe({ name: 'ellipsis' })
        export class EllipsisPipe implements PipeTransform { }
      </code-example>

    </td>

    <td>


      ellipsis.pipe.ts
    </td>

  </tr>

  <tr style=top>

    <td>

      <code-example hideCopy class="no-box">
        @Pipe({ name: 'initCaps' })
        export class InitCapsPipe implements PipeTransform { }
      </code-example>

    </td>

    <td>


      init-caps.pipe.ts
    </td>

  </tr>

</table>



<a href="#toc">Back to top</a>


{@a 02-10}

### Unit test file names

#### Style 02-10

<div class="s-rule do">



**Do** name test specification files the same as the component they test.


</div>



<div class="s-rule do">



**Do** name test specification files with a suffix of `.spec`.


</div>



<div class="s-why">



**Why?** Provides a consistent way to quickly identify tests.


</div>



<div class="s-why-last">



**Why?** Provides pattern matching for [karma](http://karma-runner.github.io/) or other test runners.


</div>





<table width="100%">

  <col width="50%">

  </col>

  <col width="50%">

  </col>

  <tr>

    <th>
      Test Type
    </th>

    <th>
      File Names
    </th>

  </tr>

  <tr style=top>

    <td>


      Components
    </td>

    <td>


      heroes.component.spec.ts

      hero-list.component.spec.ts

      hero-detail.component.spec.ts
    </td>

  </tr>

  <tr style=top>

    <td>


      Services
    </td>

    <td>


      logger.service.spec.ts

      hero.service.spec.ts

      filter-text.service.spec.ts
    </td>

  </tr>

  <tr style=top>

    <td>


      Pipes
    </td>

    <td>


      ellipsis.pipe.spec.ts

      init-caps.pipe.spec.ts
    </td>

  </tr>

</table>



<a href="#toc">Back to top</a>


{@a 02-11}

### _End-to-End_ (E2E) test file names

#### Style 02-11

<div class="s-rule do">



**Do** name end-to-end test specification files after the feature they test with a suffix of `.e2e-spec`.


</div>



<div class="s-why">



**Why?** Provides a consistent way to quickly identify end-to-end tests.


</div>



<div class="s-why-last">



**Why?** Provides pattern matching for test runners and build automation.


</div>







<table width="100%">

  <col width="50%">

  </col>

  <col width="50%">

  </col>

  <tr>

    <th>
      Test Type
    </th>

    <th>
      File Names
    </th>

  </tr>

  <tr style=top>

    <td>


      End-to-End Tests
    </td>

    <td>


      app.e2e-spec.ts

      heroes.e2e-spec.ts
    </td>

  </tr>

</table>



<a href="#toc">Back to top</a>

{@a 02-12}

### Angular _NgModule_ names

#### Style 02-12


<div class="s-rule do">



**Do** append the symbol name with the suffix `Module`.


</div>



<div class="s-rule do">



**Do** give the file name the `.module.ts` extension.


</div>



<div class="s-rule do">



**Do** name the module after the feature and folder it resides in.


</div>



<div class="s-why">



**Why?** Provides a consistent way to quickly identify and reference modules.


</div>



<div class="s-why">



**Why?** Upper camel case is conventional for identifying objects that can be instantiated using a constructor.


</div>



<div class="s-why-last">



**Why?** Easily identifies the module as the root of the same named feature.


</div>



<div class="s-rule do">



**Do** suffix a _RoutingModule_ class name with `RoutingModule`.


</div>



<div class="s-rule do">



**Do** end the filename of a _RoutingModule_ with `-routing.module.ts`.


</div>



<div class="s-why-last">



**Why?** A `RoutingModule` is a module dedicated exclusively to configuring the Angular router.
A consistent class and file name convention make these modules easy to spot and verify.

</div>



<table width="100%">

  <col width="50%">

  </col>

  <col width="50%">

  </col>

  <tr>

    <th>
      Symbol Name
    </th>

    <th>
      File Name
    </th>

  </tr>

  <tr style=top>

    <td>

      <code-example hideCopy class="no-box">
        @NgModule({ ... })
        export class AppModule { }
      </code-example>

    </td>

    <td>


      app.module.ts
    </td>

  </tr>

  <tr style=top>

    <td>

      <code-example hideCopy class="no-box">
        @NgModule({ ... })
        export class HeroesModule { }
      </code-example>

    </td>

    <td>


      heroes.module.ts
    </td>

  </tr>

  <tr style=top>

    <td>

      <code-example hideCopy class="no-box">
        @NgModule({ ... })
        export class VillainsModule { }
      </code-example>

    </td>

    <td>


      villains.module.ts
    </td>

  </tr>

  <tr style=top>

    <td>

      <code-example hideCopy class="no-box">
        @NgModule({ ... })
        export class AppRoutingModule { }
      </code-example>

    </td>

    <td>


      app-routing.module.ts
    </td>

  </tr>

  <tr style=top>

    <td>

      <code-example hideCopy class="no-box">
        @NgModule({ ... })
        export class HeroesRoutingModule { }
      </code-example>

    </td>

    <td>


      heroes-routing.module.ts
    </td>

  </tr>

</table>


<a href="#toc">Back to top</a>


## Application structure and NgModules

Have a near-term view of implementation and a long-term vision. Start small but keep in mind where the app is heading down the road.

All of the app's code goes in a folder named `src`.
All feature areas are in their own folder, with their own NgModule.

All content is one asset per file. Each component, service, and pipe is in its own file.
All third party vendor scripts are stored in another folder and not in the `src` folder.
You didn't write them and you don't want them cluttering `src`.
Use the naming conventions for files in this guide.
<a href="#toc">Back to top</a>

{@a 04-01}

### _LIFT_

#### Style 04-01


<div class="s-rule do">



**Do** structure the app such that you can **L**ocate code quickly,
**I**dentify the code at a glance,
keep the **F**lattest structure you can, and
**T**ry to be DRY.


</div>



<div class="s-rule do">



**Do** define the structure to follow these four basic guidelines, listed in order of importance.


</div>



<div class="s-why-last">



**Why?** LIFT provides a consistent structure that scales well, is modular, and makes it easier to increase developer efficiency by finding code quickly.
To confirm your intuition about a particular structure, ask:
_can I quickly open and start work in all of the related files for this feature_?


</div>

<a href="#toc">Back to top</a>

{@a 04-02}

### Locate

#### Style 04-02


<div class="s-rule do">



**Do** make locating code intuitive, simple, and fast.


</div>



<div class="s-why-last">



**Why?** To work efficiently you must be able to find files quickly,
especially when you do not know (or do not remember) the file _names_.
Keeping related files near each other in an intuitive location saves time.
A descriptive folder structure makes a world of difference to you and the people who come after you.


</div>

<a href="#toc">Back to top</a>

{@a 04-03}

### Identify

#### Style 04-03


<div class="s-rule do">



**Do** name the file such that you instantly know what it contains and represents.


</div>



<div class="s-rule do">



**Do** be descriptive with file names and keep the contents of the file to exactly one component.


</div>



<div class="s-rule avoid">



**Avoid** files with multiple components, multiple services, or a mixture.


</div>



<div class="s-why-last">



**Why?** Spend less time hunting and pecking for code, and become more efficient.
Longer file names are far better than _short-but-obscure_ abbreviated names.


</div>



<div class="alert is-helpful">



It may be advantageous to deviate from the _one-thing-per-file_ rule when
you have a set of small, closely-related features that are better discovered and understood
in a single file than as multiple files. Be wary of this loophole.


</div>

<a href="#toc">Back to top</a>


{@a 04-04}

### Flat

#### Style 04-04

<div class="s-rule do">



**Do** keep a flat folder structure as long as possible.


</div>



<div class="s-rule consider">



**Consider** creating sub-folders when a folder reaches seven or more files.


</div>



<div class="s-rule consider">



**Consider** configuring the IDE to hide distracting, irrelevant files such as generated `.js` and `.js.map` files.


</div>



<div class="s-why-last">



**Why?** No one wants to search for a file through seven levels of folders.
A flat structure is easy to scan.

On the other hand,
<a href="https://en.wikipedia.org/wiki/The_Magical_Number_Seven,_Plus_or_Minus_Two">psychologists believe</a>
that humans start to struggle when the number of adjacent interesting things exceeds nine.
So when a folder has ten or more files, it may be time to create subfolders.

Base your decision on your comfort level.
Use a flatter structure until there is an obvious value to creating a new folder.


</div>

<a href="#toc">Back to top</a>


{@a 04-05}

### _T-DRY_ (Try to be _DRY_)

#### Style 04-05

<div class="s-rule do">



**Do** be DRY (Don't Repeat Yourself).


</div>



<div class="s-rule avoid">



**Avoid** being so DRY that you sacrifice readability.


</div>



<div class="s-why-last">



**Why?** Being DRY is important, but not crucial if it sacrifices the other elements of LIFT.
That's why it's called _T-DRY_.
For example, it's redundant to name a template `hero-view.component.html` because
with the `.html` extension, it is obviously a view.
But if something is not obvious or departs from a convention, then spell it out.


</div>

<a href="#toc">Back to top</a>


{@a 04-06}

### Overall structural guidelines

#### Style 04-06

<div class="s-rule do">



**Do** start small but keep in mind where the app is heading down the road.


</div>



<div class="s-rule do">



**Do** have a near term view of implementation and a long term vision.


</div>



<div class="s-rule do">



**Do** put all of the app's code in a folder named `src`.


</div>



<div class="s-rule consider">



**Consider** creating a folder for a component when it has multiple accompanying files (`.ts`, `.html`, `.css` and `.spec`).


</div>



<div class="s-why">



**Why?** Helps keep the app structure small and easy to maintain in the early stages, while being easy to evolve as the app grows.


</div>



<div class="s-why-last">



**Why?** Components often have four files (e.g. `*.html`, `*.css`, `*.ts`, and `*.spec.ts`) and can clutter a folder quickly.


</div>



{@a file-tree}


Here is a compliant folder and file structure:


<div class='filetree'>

  <div class='file'>
    &lt;project root&gt;
  </div>

  <div class='children'>

    <div class='file'>
      src
    </div>

    <div class='children'>

      <div class='file'>
        app
      </div>

      <div class='children'>

        <div class='file'>
          core
        </div>

        <div class='children'>

          <div class='file'>
            exception.service.ts|spec.ts
          </div>

          <div class='file'>
            user-profile.service.ts|spec.ts
          </div>

        </div>

        <div class='file'>
          heroes
        </div>

        <div class='children'>

          <div class='file'>
            hero
          </div>

          <div class='children'>

            <div class='file'>
              hero.component.ts|html|css|spec.ts
            </div>

          </div>

          <div class='file'>
            hero-list
          </div>

          <div class='children'>

            <div class='file'>
              hero-list.component.ts|html|css|spec.ts
            </div>

          </div>

          <div class='file'>
            shared
          </div>

          <div class='children'>

            <div class='file'>
              hero-button.component.ts|html|css|spec.ts
            </div>

            <div class='file'>
              hero.model.ts
            </div>

            <div class='file'>
              hero.service.ts|spec.ts
            </div>

          </div>

          <div class='file'>
            heroes.component.ts|html|css|spec.ts
          </div>

          <div class='file'>
            heroes.module.ts
          </div>

          <div class='file'>
            heroes-routing.module.ts
          </div>

        </div>

        <div class='file'>
          shared
        </div>

        <div class='children'>

          <div class='file'>
            shared.module.ts
          </div>

          <div class='file'>
            init-caps.pipe.ts|spec.ts
          </div>

          <div class='file'>
            filter-text.component.ts|spec.ts
          </div>

          <div class='file'>
            filter-text.service.ts|spec.ts
          </div>

        </div>

        <div class='file'>
          villains
        </div>

        <div class='children'>

          <div class='file'>
            villain
          </div>

          <div class='children'>

            <div class='file'>
              ...
            </div>

          </div>

          <div class='file'>
            villain-list
          </div>

          <div class='children'>

            <div class='file'>
              ...
            </div>

          </div>

          <div class='file'>
            shared
          </div>

          <div class='children'>

            <div class='file'>
              ...
            </div>

          </div>

          <div class='file'>
            villains.component.ts|html|css|spec.ts
          </div>

          <div class='file'>
            villains.module.ts
          </div>

          <div class='file'>
            villains-routing.module.ts
          </div>

        </div>

        <div class='file'>
          app.component.ts|html|css|spec.ts
        </div>

        <div class='file'>
          app.module.ts
        </div>

        <div class='file'>
          app-routing.module.ts
        </div>

      </div>

      <div class='file'>
        main.ts
      </div>

      <div class='file'>
        index.html
      </div>

      <div class='file'>
        ...
      </div>

    </div>

    <div class='file'>
      node_modules/...
    </div>

    <div class='file'>
      ...
    </div>

  </div>

</div>





<div class="alert is-helpful">



While components in dedicated folders are widely preferred,
another option for small apps is to keep components flat (not in a dedicated folder).
This adds up to four files to the existing folder, but also reduces the folder nesting.
Whatever you choose, be consistent.


</div>

<a href="#toc">Back to top</a>

{@a 04-07}

### _Folders-by-feature_ structure

#### Style 04-07


<div class="s-rule do">

**Do** create folders named for the feature area they represent.

</div>

<div class="s-why">

**Why?** A developer can locate the code and identify what each file represents
at a glance. The structure is as flat as it can be and there are no repetitive or redundant names.

</div>

<div class="s-why">

**Why?** The LIFT guidelines are all covered.

</div>

<div class="s-why">

**Why?** Helps reduce the app from becoming cluttered through organizing the
content and keeping them aligned with the LIFT guidelines.

</div>

<div class="s-why">

**Why?** When there are a lot of files, for example 10+,
locating them is easier with a consistent folder structure
and more difficult in a flat structure.

</div>

<div class="s-rule do">

**Do** create an NgModule for each feature area.

</div>

<div class="s-why">

**Why?** NgModules make it easy to lazy load routable features.

</div>

<div class="s-why-last">

**Why?** NgModules make it easier to isolate, test, and reuse features.

</div>

<div>

  For more information, refer to <a href="#file-tree">this folder and file structure example.</a>

</div>

<a href="#toc">Back to top

</a>


{@a 04-08}

### App _root module_

#### Style 04-08

<div class="s-rule do">



**Do** create an NgModule in the app's root folder,
for example, in `/src/app`.


</div>



<div class="s-why">



**Why?** Every app requires at least one root NgModule.


</div>



<div class="s-rule consider">



**Consider** naming the root module `app.module.ts`.


</div>



<div class="s-why-last">



**Why?** Makes it easier to locate and identify the root module.


</div>



<code-example path="styleguide/src/04-08/app/app.module.ts" region="example" header="app/app.module.ts">

</code-example>



<a href="#toc">Back to top</a>


{@a 04-09}

### Feature modules

#### Style 04-09


<div class="s-rule do">



**Do** create an NgModule for all distinct features in an application;
for example, a `Heroes` feature.


</div>



<div class="s-rule do">



**Do** place the feature module in the same named folder as the feature area;
for example, in `app/heroes`.


</div>



<div class="s-rule do">



**Do** name the feature module file reflecting the name of the feature area
and folder; for example, `app/heroes/heroes.module.ts`.


</div>



<div class="s-rule do">



**Do** name the feature module symbol reflecting the name of the feature
area, folder, and file; for example, `app/heroes/heroes.module.ts` defines `HeroesModule`.


</div>



<div class="s-why">



**Why?** A feature module can expose or hide its implementation from other modules.


</div>



<div class="s-why">



**Why?** A feature module identifies distinct sets of related components that comprise the feature area.


</div>



<div class="s-why">



**Why?** A feature module can easily be routed to both eagerly and lazily.


</div>



<div class="s-why">



**Why?** A feature module defines clear boundaries between specific functionality and other application features.


</div>



<div class="s-why">



**Why?** A feature module helps clarify and make it easier to assign development responsibilities to different teams.


</div>



<div class="s-why-last">



**Why?** A feature module can easily be isolated for testing.


</div>

<a href="#toc">Back to top</a>

{@a 04-10}

### Shared feature module

#### Style 04-10


<div class="s-rule do">



**Do** create a feature module named `SharedModule` in a `shared` folder;
for example, `app/shared/shared.module.ts` defines `SharedModule`.


</div>



<div class="s-rule do">



**Do** declare components, directives, and pipes in a shared module when those
items will be re-used and referenced by the components declared in other feature modules.


</div>



<div class="s-rule consider">



**Consider** using the name SharedModule when the contents of a shared
module are referenced across the entire application.


</div>



<div class="s-rule avoid">



**Consider** _not_ providing services in shared modules. Services are usually
singletons that are provided once for the entire application or
in a particular feature module. There are exceptions, however. For example, in the sample code that follows, notice that the `SharedModule` provides `FilterTextService`. This is acceptable here because the service is stateless;that is, the consumers of the service aren't impacted by new instances.


</div>



<div class="s-rule do">



**Do** import all modules required by the assets in the `SharedModule`;
for example, `CommonModule` and `FormsModule`.


</div>



<div class="s-why">



**Why?** `SharedModule` will contain components, directives and pipes
that may need features from another common module; for example,
`ngFor` in `CommonModule`.


</div>



<div class="s-rule do">



**Do** declare all components, directives, and pipes in the `SharedModule`.


</div>



<div class="s-rule do">



**Do** export all symbols from the `SharedModule` that other feature modules need to use.


</div>



<div class="s-why">



**Why?** `SharedModule` exists to make commonly used components, directives and pipes available for use in the templates of components in many other modules.


</div>



<div class="s-rule avoid">



**Avoid** specifying app-wide singleton providers in a `SharedModule`. Intentional singletons are OK. Take care.


</div>



<div class="s-why">



**Why?** A lazy loaded feature module that imports that shared module will make its own copy of the service and likely have undesirable results.


</div>



<div class="s-why-last">



**Why?** You don't want each module to have its own separate instance of singleton services.
Yet there is a real danger of that happening if the `SharedModule` provides a service.


</div>



<div class='filetree'>

  <div class='file'>
    src
  </div>

  <div class='children'>

    <div class='file'>
      app
    </div>

    <div class='children'>

      <div class='file'>
        shared
      </div>

      <div class='children'>

        <div class='file'>
          shared.module.ts
        </div>

        <div class='file'>
          init-caps.pipe.ts|spec.ts
        </div>

        <div class='file'>
          filter-text.component.ts|spec.ts
        </div>

        <div class='file'>
          filter-text.service.ts|spec.ts
        </div>

      </div>

      <div class='file'>
        app.component.ts|html|css|spec.ts
      </div>

      <div class='file'>
        app.module.ts
      </div>

      <div class='file'>
        app-routing.module.ts
      </div>

    </div>

    <div class='file'>
      main.ts
    </div>

    <div class='file'>
      index.html
    </div>

  </div>

  <div class='file'>
    ...
  </div>

</div>





<code-tabs>

  <code-pane header="app/shared/shared.module.ts" path="styleguide/src/04-10/app/shared/shared.module.ts">

  </code-pane>

  <code-pane header="app/shared/init-caps.pipe.ts" path="styleguide/src/04-10/app/shared/init-caps.pipe.ts">

  </code-pane>

  <code-pane header="app/shared/filter-text/filter-text.component.ts" path="styleguide/src/04-10/app/shared/filter-text/filter-text.component.ts">

  </code-pane>

  <code-pane header="app/shared/filter-text/filter-text.service.ts" path="styleguide/src/04-10/app/shared/filter-text/filter-text.service.ts">

  </code-pane>

  <code-pane header="app/heroes/heroes.component.ts" path="styleguide/src/04-10/app/heroes/heroes.component.ts">

  </code-pane>

  <code-pane header="app/heroes/heroes.component.html" path="styleguide/src/04-10/app/heroes/heroes.component.html">

  </code-pane>

</code-tabs>




<a href="#toc">Back to top</a>

{@a 04-11}

### Lazy Loaded folders

#### Style 04-11

A distinct application feature or workflow may be *lazy loaded* or *loaded on demand* rather than when the application starts.


<div class="s-rule do">

**Do** put the contents of lazy loaded features in a *lazy loaded folder*.
A typical *lazy loaded folder* contains a *routing component*, its child components, and their related assets and modules.

</div>

<div class="s-why-last">

**Why?** The folder makes it easy to identify and isolate the feature content.

</div>

<a href="#toc">Back to top</a>

{@a 04-12}

### Never directly import lazy loaded folders

#### Style 04-12


<div class="s-rule avoid">

**Avoid** allowing modules in sibling and parent folders to directly import a module in a *lazy loaded feature*.

</div>

<div class="s-why-last">

**Why?** Directly importing and using a module will load it immediately when the intention is to load it on demand.

</div>

<a href="#toc">Back to top</a>

## Components

{@a 05-03}

### Components as elements

#### Style 05-03

<div class="s-rule do">

**Consider** giving components an _element_ selector, as opposed to _attribute_ or _class_ selectors.

</div>

<div class="s-why">

**Why?** Components have templates containing HTML and optional Angular template syntax.
They display content.
Developers place components on the page as they would native HTML elements and web components.

</div>

<div class="s-why-last">

**Why?** It is easier to recognize that a symbol is a component by looking at the template's html.

</div>

<div class="alert is-helpful">

There are a few cases where you give a component an attribute, such as when you want to augment a built-in element. For example, [Material Design](https://material.angular.io/components/button/overview) uses this technique with `<button mat-button>`. However, you wouldn't use this technique on a custom element.

</div>

<code-example path="styleguide/src/05-03/app/heroes/shared/hero-button/hero-button.component.avoid.ts" region="example" header="app/heroes/hero-button/hero-button.component.ts">

</code-example>

<code-example path="styleguide/src/05-03/app/app.component.avoid.html" header="app/app.component.html">

</code-example>

<code-tabs>

  <code-pane header="app/heroes/shared/hero-button/hero-button.component.ts" path="styleguide/src/05-03/app/heroes/shared/hero-button/hero-button.component.ts" region="example">

  </code-pane>

  <code-pane header="app/app.component.html" path="styleguide/src/05-03/app/app.component.html">

  </code-pane>

</code-tabs>



<a href="#toc">Back to top</a>

{@a 05-04}

### Extract templates and styles to their own files

#### Style 05-04


<div class="s-rule do">

**Do** extract templates and styles into a separate file, when more than 3 lines.

</div>



<div class="s-rule do">

**Do** name the template file `[component-name].component.html`, where [component-name] is the component name.

</div>

<div class="s-rule do">



**Do** name the style file `[component-name].component.css`, where [component-name] is the component name.


</div>



<div class="s-rule do">



**Do** specify _component-relative_ URLs, prefixed with `./`.


</div>



<div class="s-why">



**Why?** Large, inline templates and styles obscure the component's purpose and implementation, reducing readability and maintainability.


</div>



<div class="s-why">



**Why?** In most editors, syntax hints and code snippets aren't available when developing inline templates and styles.
The Angular TypeScript Language Service (forthcoming) promises to overcome this deficiency for HTML templates
in those editors that support it; it won't help with CSS styles.


</div>



<div class="s-why">



**Why?** A _component relative_ URL requires no change when you move the component files, as long as the files stay together.


</div>



<div class="s-why-last">



**Why?** The `./` prefix is standard syntax for relative URLs; don't depend on Angular's current ability to do without that prefix.



</div>



<code-example path="styleguide/src/05-04/app/heroes/heroes.component.avoid.ts" region="example" header="app/heroes/heroes.component.ts">

</code-example>





<code-tabs>

  <code-pane header="app/heroes/heroes.component.ts" path="styleguide/src/05-04/app/heroes/heroes.component.ts" region="example">

  </code-pane>

  <code-pane header="app/heroes/heroes.component.html" path="styleguide/src/05-04/app/heroes/heroes.component.html">

  </code-pane>

  <code-pane header="app/heroes/heroes.component.css" path="styleguide/src/05-04/app/heroes/heroes.component.css">

  </code-pane>

</code-tabs>



<a href="#toc">Back to top</a>

{@a 05-12}

### Decorate _input_ and _output_ properties

#### Style 05-12


<div class="s-rule do">



**Do** use the `@Input()` and `@Output()` class decorators instead of the `inputs` and `outputs` properties of the
`@Directive` and `@Component` metadata:


</div>



<div class="s-rule consider">



**Consider** placing `@Input()` or `@Output()` on the same line as the property it decorates.


</div>



<div class="s-why">



**Why?** It is easier and more readable to identify which properties in a class are inputs or outputs.


</div>



<div class="s-why">



**Why?** If you ever need to rename the property or event name associated with
`@Input` or `@Output`, you can modify it in a single place.


</div>



<div class="s-why">



**Why?** The metadata declaration attached to the directive is shorter and thus more readable.


</div>



<div class="s-why-last">



**Why?** Placing the decorator on the same line _usually_ makes for shorter code and still easily identifies the property as an input or output.
Put it on the line above when doing so is clearly more readable.


</div>



<code-example path="styleguide/src/05-12/app/heroes/shared/hero-button/hero-button.component.avoid.ts" region="example" header="app/heroes/shared/hero-button/hero-button.component.ts">

</code-example>





<code-example path="styleguide/src/05-12/app/heroes/shared/hero-button/hero-button.component.ts" region="example" header="app/heroes/shared/hero-button/hero-button.component.ts">

</code-example>



<a href="#toc">Back to top</a>


{@a 05-13}

### Avoid aliasing _inputs_ and _outputs_

#### Style 05-13


<div class="s-rule avoid">



**Avoid** _input_ and _output_ aliases except when it serves an important purpose.


</div>



<div class="s-why">



**Why?** Two names for the same property (one private, one public) is inherently confusing.


</div>



<div class="s-why-last">



**Why?** You should use an alias when the directive name is also an _input_ property,
and the directive name doesn't describe the property.


</div>



<code-example path="styleguide/src/05-13/app/heroes/shared/hero-button/hero-button.component.avoid.ts" region="example" header="app/heroes/shared/hero-button/hero-button.component.ts">

</code-example>





<code-example path="styleguide/src/05-13/app/app.component.avoid.html" header="app/app.component.html">

</code-example>





<code-tabs>

  <code-pane header="app/heroes/shared/hero-button/hero-button.component.ts" path="styleguide/src/05-13/app/heroes/shared/hero-button/hero-button.component.ts" region="example">

  </code-pane>

  <code-pane header="app/heroes/shared/hero-button/hero-highlight.directive.ts" path="styleguide/src/05-13/app/heroes/shared/hero-highlight.directive.ts">

  </code-pane>

  <code-pane header="app/app.component.html" path="styleguide/src/05-13/app/app.component.html">

  </code-pane>

</code-tabs>



<a href="#toc">Back to top</a>

{@a 05-14}

### Member sequence

#### Style 05-14
=======
**Do** declare components, directives, and pipes in a shared module when those items will be re-used and referenced by the components declared in other feature modules.
>>>>>>> 6a88bad0

</div>

<div class="s-rule consider">

**Consider** using the name SharedModule when the contents of a shared
module are referenced across the entire application.

</div>

<div class="s-rule avoid">

**Consider** *not* providing services in shared modules.
Services are usually singletons that are provided once for the entire application or in a particular feature module.
There are exceptions, however.
For example, in the sample code that follows, notice that the `SharedModule` provides `FilterTextService`.
This is acceptable here because the service is stateless;that is, the consumers of the service aren't impacted by new instances.

</div>

<div class="s-rule do">

**Do** import all modules required by the assets in the `SharedModule`; for example, `CommonModule` and `FormsModule`.

</div>

<div class="s-why">

**Why**? <br />
`SharedModule` will contain components, directives and pipes that may need features from another common module; for example, `ngFor` in `CommonModule`.

</div>

<div class="s-rule do">

**Do** declare all components, directives, and pipes in the `SharedModule`.

</div>

<div class="s-rule do">

**Do** export all symbols from the `SharedModule` that other feature modules need to use.

</div>

<div class="s-why">

**Why**? <br />
`SharedModule` exists to make commonly used components, directives and pipes available for use in the templates of components in many other modules.

</div>

<div class="s-rule avoid">

**Avoid** specifying app-wide singleton providers in a `SharedModule`.
Intentional singletons are OK.
Take care.

</div>

<div class="s-why">

**Why**? <br />
A lazy loaded feature module that imports that shared module will make its own copy of the service and likely have undesirable results.

</div>

<div class="s-why-last">

**Why**? <br />
You don't want each module to have its own separate instance of singleton services.
Yet there is a real danger of that happening if the `SharedModule` provides a service.

</div>

<div class="filetree">
  <div class="file">
    src
  </div>
  <div class="children">
    <div class="file">
      app
    </div>
    <div class="children">
      <div class="file">
        shared
      </div>
      <div class="children">
        <div class="file">
          shared.module.ts
        </div>
        <div class="file">
          init-caps.pipe.ts&verbar;spec.ts
        </div>
        <div class="file">
          filter-text.component.ts&verbar;spec.ts
        </div>
        <div class="file">
          filter-text.service.ts&verbar;spec.ts
        </div>
      </div>
      <div class="file">
        app.component.ts&verbar;html&verbar;css&verbar;spec.ts
      </div>
      <div class="file">
        app.module.ts
      </div>
      <div class="file">
        app-routing.module.ts
      </div>
    </div>
    <div class="file">
      main.ts
    </div>
    <div class="file">
      index.html
    </div>
  </div>
  <div class="file">
    &hellip;
  </div>
</div>

<code-tabs>
    <code-pane header="app/shared/shared.module.ts" path="styleguide/src/04-10/app/shared/shared.module.ts"></code-pane>
    <code-pane header="app/shared/init-caps.pipe.ts" path="styleguide/src/04-10/app/shared/init-caps.pipe.ts"></code-pane>
    <code-pane header="app/shared/filter-text/filter-text.component.ts" path="styleguide/src/04-10/app/shared/filter-text/filter-text.component.ts"></code-pane>
    <code-pane header="app/shared/filter-text/filter-text.service.ts" path="styleguide/src/04-10/app/shared/filter-text/filter-text.service.ts"></code-pane>
    <code-pane header="app/heroes/heroes.component.ts" path="styleguide/src/04-10/app/heroes/heroes.component.ts"></code-pane>
    <code-pane header="app/heroes/heroes.component.html" path="styleguide/src/04-10/app/heroes/heroes.component.html"></code-pane>
</code-tabs>

[Back to top](#toc)

<a id="04-11"></a>

### Lazy Loaded folders

#### Style 04-11

A distinct application feature or workflow may be *lazy loaded* or *loaded on demand* rather than when the application starts.

<div class="s-rule do">

**Do** put the contents of lazy loaded features in a *lazy loaded folder*.
A typical *lazy loaded folder* contains a *routing component*, its child components, and their related assets and modules.

</div>

<div class="s-why-last">

**Why**? <br />
The folder makes it easy to identify and isolate the feature content.

</div>

[Back to top](#toc)

<a id="04-12"></a>

### Never directly import lazy loaded folders

#### Style 04-12

<div class="s-rule avoid">

**Avoid** allowing modules in sibling and parent folders to directly import a module in a *lazy loaded feature*.

</div>

<div class="s-why-last">

**Why**? <br />
Directly importing and using a module will load it immediately when the intention is to load it on demand.

</div>

[Back to top](#toc)

### Do not add filtering and sorting logic to pipes

#### Style 04-13

<div class="s-rule avoid">

**Avoid** adding filtering or sorting logic into custom pipes.

</div>

<div class="s-rule do">

**Do** pre-compute the filtering and sorting logic in components or services before binding the model in templates.

</div>

<div class="s-why-last">

**Why**? <br />
Filtering and especially sorting are expensive operations.
As Angular can call pipe methods many times per second, sorting and filtering operations can degrade the user experience severely for even moderately-sized lists.

</div>

[Back to top](#toc)

## Components

<a id="05-03"></a>

### Components as elements

#### Style 05-03

<div class="s-rule do">

**Consider** giving components an *element* selector, as opposed to *attribute* or *class* selectors.

</div>

<div class="s-why">

**Why**? <br />
Components have templates containing HTML and optional Angular template syntax.
They display content.
Developers place components on the page as they would native HTML elements and web components.

</div>

<div class="s-why-last">

**Why**? <br />
It is easier to recognize that a symbol is a component by looking at the template's html.

</div>

<div class="alert is-helpful">

There are a few cases where you give a component an attribute, such as when you want to augment a built-in element.
For example, [Material Design](https://material.angular.io/components/button/overview) uses this technique with `<button mat-button>`.
However, you wouldn't use this technique on a custom element.

</div>

<code-example header="app/heroes/hero-button/hero-button.component.ts" path="styleguide/src/05-03/app/heroes/shared/hero-button/hero-button.component.avoid.ts" region="example"></code-example>

<code-example header="app/app.component.html" path="styleguide/src/05-03/app/app.component.avoid.html"></code-example>

<code-tabs>
    <code-pane header="app/heroes/shared/hero-button/hero-button.component.ts" path="styleguide/src/05-03/app/heroes/shared/hero-button/hero-button.component.ts" region="example"></code-pane>
    <code-pane header="app/app.component.html" path="styleguide/src/05-03/app/app.component.html"></code-pane>
</code-tabs>

[Back to top](#toc)

<a id="05-04"></a>

### Extract templates and styles to their own files

#### Style 05-04

<div class="s-rule do">

**Do** extract templates and styles into a separate file, when more than 3 lines.

</div>

<div class="s-rule do">

**Do** name the template file `[component-name].component.html`, where [component-name] is the component name.

</div>

<div class="s-rule do">

**Do** name the style file `[component-name].component.css`, where [component-name] is the component name.

</div>

<div class="s-rule do">

**Do** specify *component-relative* URLs, prefixed with `./`.

</div>

<div class="s-why">

**Why**? <br />
Large, inline templates and styles obscure the component's purpose and implementation, reducing readability and maintainability.

</div>

<div class="s-why">

**Why**? <br />
In most editors, syntax hints and code snippets aren't available when developing inline templates and styles.
The Angular TypeScript Language Service \(forthcoming\) promises to overcome this deficiency for HTML templates in those editors that support it; it won't help with CSS styles.

</div>

<div class="s-why">

**Why**? <br />
A *component relative* URL requires no change when you move the component files, as long as the files stay together.

</div>

<div class="s-why-last">

**Why**? <br />
The `./` prefix is standard syntax for relative URLs; don't depend on Angular's current ability to do without that prefix.

</div>

<code-example header="app/heroes/heroes.component.ts" path="styleguide/src/05-04/app/heroes/heroes.component.avoid.ts" region="example"></code-example>

<code-tabs>
    <code-pane header="app/heroes/heroes.component.ts" path="styleguide/src/05-04/app/heroes/heroes.component.ts" region="example"></code-pane>
    <code-pane header="app/heroes/heroes.component.html" path="styleguide/src/05-04/app/heroes/heroes.component.html"></code-pane>
    <code-pane header="app/heroes/heroes.component.css" path="styleguide/src/05-04/app/heroes/heroes.component.css"></code-pane>
</code-tabs>

[Back to top](#toc)

<a id="05-12"></a>

### Decorate `input` and `output` properties

#### Style 05-12

<div class="s-rule do">

**Do** use the `@Input()` and `@Output()` class decorators instead of the `inputs` and `outputs` properties of the `@Directive` and `@Component` metadata:

</div>

<div class="s-rule consider">

**Consider** placing `@Input()` or `@Output()` on the same line as the property it decorates.

</div>

<div class="s-why">

**Why**? <br />
It is easier and more readable to identify which properties in a class are inputs or outputs.

</div>

<div class="s-why">

**Why**? <br />
If you ever need to rename the property or event name associated with `@Input()` or `@Output()`, you can modify it in a single place.

</div>

<div class="s-why">

**Why**? <br />
The metadata declaration attached to the directive is shorter and thus more readable.

</div>

<div class="s-why-last">

**Why**? <br />
Placing the decorator on the same line *usually* makes for shorter code and still easily identifies the property as an input or output.
Put it on the line above when doing so is clearly more readable.

</div>

<code-example header="app/heroes/shared/hero-button/hero-button.component.ts" path="styleguide/src/05-12/app/heroes/shared/hero-button/hero-button.component.avoid.ts" region="example"></code-example>

<code-example header="app/heroes/shared/hero-button/hero-button.component.ts" path="styleguide/src/05-12/app/heroes/shared/hero-button/hero-button.component.ts" region="example"></code-example>

[Back to top](#toc)

<a id="05-13"></a>

### Avoid aliasing `inputs` and `outputs`

#### Style 05-13

<div class="s-rule avoid">

**Avoid** `input` and `output` aliases except when it serves an important purpose.

</div>

<div class="s-why">

**Why**? <br />
Two names for the same property \(one private, one public\) is inherently confusing.

</div>

<div class="s-why-last">

**Why**? <br />
You should use an alias when the directive name is also an `input` property,
and the directive name doesn't describe the property.

</div>

<code-example header="app/heroes/shared/hero-button/hero-button.component.ts" path="styleguide/src/05-13/app/heroes/shared/hero-button/hero-button.component.avoid.ts" region="example"></code-example>

<code-example header="app/app.component.html" path="styleguide/src/05-13/app/app.component.avoid.html"></code-example>

<code-tabs>
    <code-pane header="app/heroes/shared/hero-button/hero-button.component.ts" path="styleguide/src/05-13/app/heroes/shared/hero-button/hero-button.component.ts" region="example"></code-pane>
    <code-pane header="app/heroes/shared/hero-button/hero-highlight.directive.ts" path="styleguide/src/05-13/app/heroes/shared/hero-highlight.directive.ts"></code-pane>
    <code-pane header="app/app.component.html" path="styleguide/src/05-13/app/app.component.html"></code-pane>
</code-tabs>

[Back to top](#toc)

<a id="05-14"></a>

### Member sequence

#### Style 05-14

<div class="s-rule do">

**Do** place properties up top followed by methods.

</div>

<div class="s-rule do">

**Do** place private members after public members, alphabetized.

</div>

<div class="s-why-last">

**Why**? <br />
Placing members in a consistent sequence makes it easy to read and
helps instantly identify which members of the component serve which purpose.

</div>

<code-example header="app/shared/toast/toast.component.ts" path="styleguide/src/05-14/app/shared/toast/toast.component.avoid.ts" region="example"></code-example>

<code-example header="app/shared/toast/toast.component.ts" path="styleguide/src/05-14/app/shared/toast/toast.component.ts" region="example"></code-example>

[Back to top](#toc)

<a id="05-15"></a>

### Delegate complex component logic to services

#### Style 05-15

<div class="s-rule do">

**Do** limit logic in a component to only that required for the view.
All other logic should be delegated to services.

</div>

<div class="s-rule do">

**Do** move reusable logic to services and keep components simple and focused on their intended purpose.

</div>

<div class="s-why">

**Why**? <br />
Logic may be reused by multiple components when placed within a service and exposed as a function.

</div>

<div class="s-why">

**Why**? <br />
Logic in a service can more easily be isolated in a unit test, while the calling logic in the component can be easily mocked.

</div>

<div class="s-why">

**Why**? <br />
Removes dependencies and hides implementation details from the component.

</div>

<div class="s-why-last">

**Why**? <br />
Keeps the component slim, trim, and focused.

</div>

<code-example header="app/heroes/hero-list/hero-list.component.ts" path="styleguide/src/05-15/app/heroes/hero-list/hero-list.component.avoid.ts"></code-example>

<code-example header="app/heroes/hero-list/hero-list.component.ts" path="styleguide/src/05-15/app/heroes/hero-list/hero-list.component.ts" region="example"></code-example>

[Back to top](#toc)

<a id="05-16"></a>

### Don't prefix `output` properties

#### Style 05-16

<div class="s-rule do">

**Do** name events without the prefix `on`.

</div>

<div class="s-rule do">

**Do** name event handler methods with the prefix `on` followed by the event name.

</div>

<div class="s-why">

**Why**? <br />
This is consistent with built-in events such as button clicks.

</div>

<div class="s-why-last">

**Why**? <br />
Angular allows for an [alternative syntax](guide/binding-syntax) `on-*`.
If the event itself was prefixed with `on` this would result in an `on-onEvent` binding expression.

</div>

<code-example header="app/heroes/hero.component.ts" path="styleguide/src/05-16/app/heroes/hero.component.avoid.ts" region="example"></code-example>

<code-example header="app/app.component.html" path="styleguide/src/05-16/app/app.component.avoid.html"></code-example>

<code-tabs>
    <code-pane header="app/heroes/hero.component.ts" path="styleguide/src/05-16/app/heroes/hero.component.ts" region="example"></code-pane>
    <code-pane header="app/app.component.html" path="styleguide/src/05-16/app/app.component.html"></code-pane>
</code-tabs>

[Back to top](#toc)

<a id="05-17"></a>

### Put presentation logic in the component class

#### Style 05-17

<div class="s-rule do">

**Do** put presentation logic in the component class, and not in the template.

</div>

<div class="s-why">

**Why**? <br />
Logic will be contained in one place \(the component class\) instead of being spread in two places.

</div>

<div class="s-why-last">

**Why**? <br />
Keeping the component's presentation logic in the class instead of the template improves testability, maintainability, and reusability.

</div>

<code-example header="app/heroes/hero-list/hero-list.component.ts" path="styleguide/src/05-17/app/heroes/hero-list/hero-list.component.avoid.ts" region="example"></code-example>

<code-example header="app/heroes/hero-list/hero-list.component.ts" path="styleguide/src/05-17/app/heroes/hero-list/hero-list.component.ts" region="example"></code-example>

[Back to top](#toc)

### Initialize inputs

#### Style 05-18

TypeScript's `--strictPropertyInitialization` compiler option ensures that a class initializes its properties during construction.
When enabled, this option causes the TypeScript compiler to report an error if the class does not set a value to any property that is not explicitly marked as optional.

By design, Angular treats all `@Input` properties as optional.
When possible, you should satisfy `--strictPropertyInitialization` by providing a default value.

<code-example header="app/heroes/hero/hero.component.ts" path="styleguide/src/05-18/app/heroes/hero/hero.component.ts" region="example"></code-example>

If the property is hard to construct a default value for, use `?` to explicitly mark the property as optional.

<code-example header="app/heroes/hero/hero.component.ts" path="styleguide/src/05-18/app/heroes/hero/hero.component.optional.ts" region="example"></code-example>

You may want to have a required `@Input` field, meaning all your component users are required to pass that attribute.
In such cases, use a default value.
Just suppressing the TypeScript error with `!` is insufficient and should be avoided because it will prevent the type checker ensure the input value is provided.

<code-example header="app/heroes/hero/hero.component.ts" path="styleguide/src/05-18/app/heroes/hero/hero.component.avoid.ts" region="example"></code-example>

## Directives

<a id="06-01"></a>

### Use directives to enhance an element

#### Style 06-01

<div class="s-rule do">

**Do** use attribute directives when you have presentation logic without a template.

</div>

<div class="s-why">

**Why**? <br />
Attribute directives don't have an associated template.

</div>

<div class="s-why-last">

**Why**? <br />
An element may have more than one attribute directive applied.

</div>

<code-example header="app/shared/highlight.directive.ts" path="styleguide/src/06-01/app/shared/highlight.directive.ts" region="example"></code-example>

<code-example header="app/app.component.html" path="styleguide/src/06-01/app/app.component.html"></code-example>

[Back to top](#toc)

<a id="06-03"></a>

### `HostListener`/`HostBinding` decorators versus `host` metadata

#### Style 06-03

<div class="s-rule consider">

**Consider** preferring the `@HostListener` and `@HostBinding` to the `host` property of the `@Directive` and `@Component` decorators.

</div>

<div class="s-rule do">

**Do** be consistent in your choice.

</div>

<div class="s-why-last">

**Why**? <br />
The property associated with `@HostBinding` or the method associated with `@HostListener` can be modified only in a single place &mdash;in the directive's class.
If you use the `host` metadata property, you must modify both the property/method declaration in the directive's class and the metadata in the decorator associated with the directive.

</div>

<code-example header="app/shared/validator.directive.ts" path="styleguide/src/06-03/app/shared/validator.directive.ts"></code-example>

Compare with the less preferred `host` metadata alternative.

<div class="s-why-last">

**Why**? <br />
The `host` metadata is only one term to remember and doesn't require extra ES imports.

</div>

<code-example header="app/shared/validator2.directive.ts" path="styleguide/src/06-03/app/shared/validator2.directive.ts"></code-example>

[Back to top](#toc)

## Services

<a id="07-01"></a>

### Services are singletons

#### Style 07-01

<div class="s-rule do">

**Do** use services as singletons within the same injector.
Use them for sharing data and functionality.

</div>

<div class="s-why">

**Why**? <br />
Services are ideal for sharing methods across a feature area or an app.

</div>

<div class="s-why-last">

**Why**? <br />
Services are ideal for sharing stateful in-memory data.

</div>

<code-example header="app/heroes/shared/hero.service.ts" path="styleguide/src/07-01/app/heroes/shared/hero.service.ts" region="example"></code-example>

[Back to top](#toc)

<a id="07-02"></a>

### Single responsibility

#### Style 07-02

<div class="s-rule do">

**Do** create services with a single responsibility that is encapsulated by its context.

</div>

<div class="s-rule do">

**Do** create a new service once the service begins to exceed that singular purpose.

</div>

<div class="s-why">

**Why**? <br />
When a service has multiple responsibilities, it becomes difficult to test.

</div>

<div class="s-why-last">

**Why**? <br />
When a service has multiple responsibilities, every component or service that injects it now carries the weight of them all.

</div>

[Back to top](#toc)

<a id="07-03"></a>

### Providing a service

#### Style 07-03

<div class="s-rule do">

**Do** provide a service with the application root injector in the `@Injectable` decorator of the service.

</div>

<div class="s-why">

**Why**? <br />
The Angular injector is hierarchical.

</div>

<div class="s-why">

**Why**? <br />
When you provide the service to a root injector, that instance of the service is shared and available in every class that needs the service.
This is ideal when a service is sharing methods or state.

</div>

<div class="s-why">

**Why**? <br />
When you register a service in the `@Injectable` decorator of the service, optimization tools such as those used by the [Angular CLI's](cli) production builds can perform tree shaking and remove services that aren't used by your app.

</div>

<div class="s-why-last">

**Why**? <br />
This is not ideal when two different components need different instances of a service.
In this scenario it would be better to provide the service at the component level that needs the new and separate instance.

</div>

<code-example header="src/app/treeshaking/service.ts" path="dependency-injection/src/app/tree-shaking/service.ts"></code-example>

[Back to top](#toc)

<a id="07-04"></a>

### Use the &commat;Injectable() class decorator

#### Style 07-04

<div class="s-rule do">

**Do** use the `@Injectable()` class decorator instead of the `@Inject` parameter decorator when using types as tokens for the dependencies of a service.

</div>

<div class="s-why">

**Why**? <br />
The Angular Dependency Injection \(DI\) mechanism resolves a service's own
dependencies based on the declared types of that service's constructor parameters.

</div>

<div class="s-why-last">

**Why**? <br />
When a service accepts only dependencies associated with type tokens, the `@Injectable()` syntax is much less verbose compared to using `@Inject()` on each individual constructor parameter.

</div>

<code-example header="app/heroes/shared/hero-arena.service.ts" path="styleguide/src/07-04/app/heroes/shared/hero-arena.service.avoid.ts" region="example"></code-example>

<code-example header="app/heroes/shared/hero-arena.service.ts" path="styleguide/src/07-04/app/heroes/shared/hero-arena.service.ts" region="example"></code-example>

[Back to top](#toc)

## Data Services

<a id="08-01"></a>

### Talk to the server through a service

#### Style 08-01

<div class="s-rule do">

**Do** refactor logic for making data operations and interacting with data to a service.

</div>

<div class="s-rule do">

**Do** make data services responsible for XHR calls, local storage, stashing in memory, or any other data operations.

</div>

<div class="s-why">

**Why**? <br />
The component's responsibility is for the presentation and gathering of information for the view.
It should not care how it gets the data, just that it knows who to ask for it.
Separating the data services moves the logic on how to get it to the data service, and lets the component be simpler and more focused on the view.

</div>

<div class="s-why">

**Why**? <br />
This makes it easier to test \(mock or real\) the data calls when testing a component that uses a data service.

</div>

<div class="s-why-last">

**Why**? <br />
The details of data management, such as headers, HTTP methods, caching, error handling, and retry logic, are irrelevant to components and other data consumers.

A data service encapsulates these details.
It's easier to evolve these details inside the service without affecting its consumers.
And it's easier to test the consumers with mock service implementations.

</div>

[Back to top](#toc)

## Lifecycle hooks

Use Lifecycle hooks to tap into important events exposed by Angular.

[Back to top](#toc)

<a id="09-01"></a>

### Implement lifecycle hook interfaces

#### Style 09-01

<div class="s-rule do">

**Do** implement the lifecycle hook interfaces.

</div>

<div class="s-why-last">

**Why**? <br />
Lifecycle interfaces prescribe typed method signatures.
Use those signatures to flag spelling and syntax mistakes.

</div>

<code-example header="app/heroes/shared/hero-button/hero-button.component.ts" path="styleguide/src/09-01/app/heroes/shared/hero-button/hero-button.component.avoid.ts" region="example"></code-example>

<code-example header="app/heroes/shared/hero-button/hero-button.component.ts" path="styleguide/src/09-01/app/heroes/shared/hero-button/hero-button.component.ts" region="example"></code-example>

[Back to top](#toc)

## Appendix

Useful tools and tips for Angular.

[Back to top](#toc)

<a id="A-02"></a>

### File templates and snippets

#### Style A-02

<div class="s-rule do">

**Do** use file templates or snippets to help follow consistent styles and patterns.
Here are templates and/or snippets for some of the web development editors and IDEs.

</div>

<div class="s-rule consider">

**Consider** using [snippets](https://marketplace.visualstudio.com/items?itemName=johnpapa.Angular2) for [Visual Studio Code](https://code.visualstudio.com) that follow these styles and guidelines.

<a href="https://marketplace.visualstudio.com/items?itemName=johnpapa.Angular2">

<img alt="Use Extension" src="generated/images/guide/styleguide/use-extension.gif">

</a>

**Consider** using [snippets](https://atom.io/packages/angular-2-typescript-snippets) for [Atom](https://atom.io) that follow these styles and guidelines.

**Consider** using [snippets](https://github.com/orizens/sublime-angular2-snippets) for [Sublime Text](https://www.sublimetext.com) that follow these styles and guidelines.

**Consider** using [snippets](https://github.com/mhartington/vim-angular2-snippets) for [Vim](https://www.vim.org) that follow these styles and guidelines.

</div>

[Back to top](#toc)

<!-- links -->

<!-- external links -->

<!-- end links -->

@reviewed 2022-02-28<|MERGE_RESOLUTION|>--- conflicted
+++ resolved
@@ -1178,14 +1178,9 @@
 
 <div class="s-why">
 
-<<<<<<< HEAD
-**Do** use a custom prefix for a component selector.
-For example, the prefix `toh` represents **T**our **o**f **H**eroes and the prefix `admin` represents an admin feature area.
-=======
 **Why**? <br />
 A developer can locate the code and identify what each file represents at a glance.
 The structure is as flat as it can be and there are no repetitive or redundant names.
->>>>>>> 6a88bad0
 
 </div>
 
@@ -1362,2042 +1357,7 @@
 
 <div class="s-rule do">
 
-<<<<<<< HEAD
-{@a 02-09}
-
-### Pipe names
-
-#### Style 02-09
-
-<div class="s-rule do">
-
-
-
-**Do** use consistent names for all pipes, named after their feature.
-The pipe class name should use [UpperCamelCase](guide/glossary#case-types)
-(the general convention for class names),
-and the corresponding `name` string should use *lowerCamelCase*.
-The `name` string cannot use hyphens ("dash-case" or "kebab-case").
-
-
-</div>
-
-
-
-<div class="s-why-last">
-
-
-
-**Why?** Provides a consistent way to quickly identify and reference pipes.
-
-
-</div>
-
-
-
-<table width="100%">
-
-  <col width="50%">
-
-  </col>
-
-  <col width="50%">
-
-  </col>
-
-  <tr>
-
-    <th>
-      Symbol Name
-    </th>
-
-    <th>
-      File Name
-    </th>
-
-  </tr>
-
-  <tr style=top>
-
-    <td>
-
-      <code-example hideCopy class="no-box">
-        @Pipe({ name: 'ellipsis' })
-        export class EllipsisPipe implements PipeTransform { }
-      </code-example>
-
-    </td>
-
-    <td>
-
-
-      ellipsis.pipe.ts
-    </td>
-
-  </tr>
-
-  <tr style=top>
-
-    <td>
-
-      <code-example hideCopy class="no-box">
-        @Pipe({ name: 'initCaps' })
-        export class InitCapsPipe implements PipeTransform { }
-      </code-example>
-
-    </td>
-
-    <td>
-
-
-      init-caps.pipe.ts
-    </td>
-
-  </tr>
-
-</table>
-
-
-
-<a href="#toc">Back to top</a>
-
-
-{@a 02-10}
-
-### Unit test file names
-
-#### Style 02-10
-
-<div class="s-rule do">
-
-
-
-**Do** name test specification files the same as the component they test.
-
-
-</div>
-
-
-
-<div class="s-rule do">
-
-
-
-**Do** name test specification files with a suffix of `.spec`.
-
-
-</div>
-
-
-
-<div class="s-why">
-
-
-
-**Why?** Provides a consistent way to quickly identify tests.
-
-
-</div>
-
-
-
-<div class="s-why-last">
-
-
-
-**Why?** Provides pattern matching for [karma](http://karma-runner.github.io/) or other test runners.
-
-
-</div>
-
-
-
-
-
-<table width="100%">
-
-  <col width="50%">
-
-  </col>
-
-  <col width="50%">
-
-  </col>
-
-  <tr>
-
-    <th>
-      Test Type
-    </th>
-
-    <th>
-      File Names
-    </th>
-
-  </tr>
-
-  <tr style=top>
-
-    <td>
-
-
-      Components
-    </td>
-
-    <td>
-
-
-      heroes.component.spec.ts
-
-      hero-list.component.spec.ts
-
-      hero-detail.component.spec.ts
-    </td>
-
-  </tr>
-
-  <tr style=top>
-
-    <td>
-
-
-      Services
-    </td>
-
-    <td>
-
-
-      logger.service.spec.ts
-
-      hero.service.spec.ts
-
-      filter-text.service.spec.ts
-    </td>
-
-  </tr>
-
-  <tr style=top>
-
-    <td>
-
-
-      Pipes
-    </td>
-
-    <td>
-
-
-      ellipsis.pipe.spec.ts
-
-      init-caps.pipe.spec.ts
-    </td>
-
-  </tr>
-
-</table>
-
-
-
-<a href="#toc">Back to top</a>
-
-
-{@a 02-11}
-
-### _End-to-End_ (E2E) test file names
-
-#### Style 02-11
-
-<div class="s-rule do">
-
-
-
-**Do** name end-to-end test specification files after the feature they test with a suffix of `.e2e-spec`.
-
-
-</div>
-
-
-
-<div class="s-why">
-
-
-
-**Why?** Provides a consistent way to quickly identify end-to-end tests.
-
-
-</div>
-
-
-
-<div class="s-why-last">
-
-
-
-**Why?** Provides pattern matching for test runners and build automation.
-
-
-</div>
-
-
-
-
-
-
-
-<table width="100%">
-
-  <col width="50%">
-
-  </col>
-
-  <col width="50%">
-
-  </col>
-
-  <tr>
-
-    <th>
-      Test Type
-    </th>
-
-    <th>
-      File Names
-    </th>
-
-  </tr>
-
-  <tr style=top>
-
-    <td>
-
-
-      End-to-End Tests
-    </td>
-
-    <td>
-
-
-      app.e2e-spec.ts
-
-      heroes.e2e-spec.ts
-    </td>
-
-  </tr>
-
-</table>
-
-
-
-<a href="#toc">Back to top</a>
-
-{@a 02-12}
-
-### Angular _NgModule_ names
-
-#### Style 02-12
-
-
-<div class="s-rule do">
-
-
-
-**Do** append the symbol name with the suffix `Module`.
-
-
-</div>
-
-
-
-<div class="s-rule do">
-
-
-
-**Do** give the file name the `.module.ts` extension.
-
-
-</div>
-
-
-
-<div class="s-rule do">
-
-
-
-**Do** name the module after the feature and folder it resides in.
-
-
-</div>
-
-
-
-<div class="s-why">
-
-
-
-**Why?** Provides a consistent way to quickly identify and reference modules.
-
-
-</div>
-
-
-
-<div class="s-why">
-
-
-
-**Why?** Upper camel case is conventional for identifying objects that can be instantiated using a constructor.
-
-
-</div>
-
-
-
-<div class="s-why-last">
-
-
-
-**Why?** Easily identifies the module as the root of the same named feature.
-
-
-</div>
-
-
-
-<div class="s-rule do">
-
-
-
-**Do** suffix a _RoutingModule_ class name with `RoutingModule`.
-
-
-</div>
-
-
-
-<div class="s-rule do">
-
-
-
-**Do** end the filename of a _RoutingModule_ with `-routing.module.ts`.
-
-
-</div>
-
-
-
-<div class="s-why-last">
-
-
-
-**Why?** A `RoutingModule` is a module dedicated exclusively to configuring the Angular router.
-A consistent class and file name convention make these modules easy to spot and verify.
-
-</div>
-
-
-
-<table width="100%">
-
-  <col width="50%">
-
-  </col>
-
-  <col width="50%">
-
-  </col>
-
-  <tr>
-
-    <th>
-      Symbol Name
-    </th>
-
-    <th>
-      File Name
-    </th>
-
-  </tr>
-
-  <tr style=top>
-
-    <td>
-
-      <code-example hideCopy class="no-box">
-        @NgModule({ ... })
-        export class AppModule { }
-      </code-example>
-
-    </td>
-
-    <td>
-
-
-      app.module.ts
-    </td>
-
-  </tr>
-
-  <tr style=top>
-
-    <td>
-
-      <code-example hideCopy class="no-box">
-        @NgModule({ ... })
-        export class HeroesModule { }
-      </code-example>
-
-    </td>
-
-    <td>
-
-
-      heroes.module.ts
-    </td>
-
-  </tr>
-
-  <tr style=top>
-
-    <td>
-
-      <code-example hideCopy class="no-box">
-        @NgModule({ ... })
-        export class VillainsModule { }
-      </code-example>
-
-    </td>
-
-    <td>
-
-
-      villains.module.ts
-    </td>
-
-  </tr>
-
-  <tr style=top>
-
-    <td>
-
-      <code-example hideCopy class="no-box">
-        @NgModule({ ... })
-        export class AppRoutingModule { }
-      </code-example>
-
-    </td>
-
-    <td>
-
-
-      app-routing.module.ts
-    </td>
-
-  </tr>
-
-  <tr style=top>
-
-    <td>
-
-      <code-example hideCopy class="no-box">
-        @NgModule({ ... })
-        export class HeroesRoutingModule { }
-      </code-example>
-
-    </td>
-
-    <td>
-
-
-      heroes-routing.module.ts
-    </td>
-
-  </tr>
-
-</table>
-
-
-<a href="#toc">Back to top</a>
-
-
-## Application structure and NgModules
-
-Have a near-term view of implementation and a long-term vision. Start small but keep in mind where the app is heading down the road.
-
-All of the app's code goes in a folder named `src`.
-All feature areas are in their own folder, with their own NgModule.
-
-All content is one asset per file. Each component, service, and pipe is in its own file.
-All third party vendor scripts are stored in another folder and not in the `src` folder.
-You didn't write them and you don't want them cluttering `src`.
-Use the naming conventions for files in this guide.
-<a href="#toc">Back to top</a>
-
-{@a 04-01}
-
-### _LIFT_
-
-#### Style 04-01
-
-
-<div class="s-rule do">
-
-
-
-**Do** structure the app such that you can **L**ocate code quickly,
-**I**dentify the code at a glance,
-keep the **F**lattest structure you can, and
-**T**ry to be DRY.
-
-
-</div>
-
-
-
-<div class="s-rule do">
-
-
-
-**Do** define the structure to follow these four basic guidelines, listed in order of importance.
-
-
-</div>
-
-
-
-<div class="s-why-last">
-
-
-
-**Why?** LIFT provides a consistent structure that scales well, is modular, and makes it easier to increase developer efficiency by finding code quickly.
-To confirm your intuition about a particular structure, ask:
-_can I quickly open and start work in all of the related files for this feature_?
-
-
-</div>
-
-<a href="#toc">Back to top</a>
-
-{@a 04-02}
-
-### Locate
-
-#### Style 04-02
-
-
-<div class="s-rule do">
-
-
-
-**Do** make locating code intuitive, simple, and fast.
-
-
-</div>
-
-
-
-<div class="s-why-last">
-
-
-
-**Why?** To work efficiently you must be able to find files quickly,
-especially when you do not know (or do not remember) the file _names_.
-Keeping related files near each other in an intuitive location saves time.
-A descriptive folder structure makes a world of difference to you and the people who come after you.
-
-
-</div>
-
-<a href="#toc">Back to top</a>
-
-{@a 04-03}
-
-### Identify
-
-#### Style 04-03
-
-
-<div class="s-rule do">
-
-
-
-**Do** name the file such that you instantly know what it contains and represents.
-
-
-</div>
-
-
-
-<div class="s-rule do">
-
-
-
-**Do** be descriptive with file names and keep the contents of the file to exactly one component.
-
-
-</div>
-
-
-
-<div class="s-rule avoid">
-
-
-
-**Avoid** files with multiple components, multiple services, or a mixture.
-
-
-</div>
-
-
-
-<div class="s-why-last">
-
-
-
-**Why?** Spend less time hunting and pecking for code, and become more efficient.
-Longer file names are far better than _short-but-obscure_ abbreviated names.
-
-
-</div>
-
-
-
-<div class="alert is-helpful">
-
-
-
-It may be advantageous to deviate from the _one-thing-per-file_ rule when
-you have a set of small, closely-related features that are better discovered and understood
-in a single file than as multiple files. Be wary of this loophole.
-
-
-</div>
-
-<a href="#toc">Back to top</a>
-
-
-{@a 04-04}
-
-### Flat
-
-#### Style 04-04
-
-<div class="s-rule do">
-
-
-
-**Do** keep a flat folder structure as long as possible.
-
-
-</div>
-
-
-
-<div class="s-rule consider">
-
-
-
-**Consider** creating sub-folders when a folder reaches seven or more files.
-
-
-</div>
-
-
-
-<div class="s-rule consider">
-
-
-
-**Consider** configuring the IDE to hide distracting, irrelevant files such as generated `.js` and `.js.map` files.
-
-
-</div>
-
-
-
-<div class="s-why-last">
-
-
-
-**Why?** No one wants to search for a file through seven levels of folders.
-A flat structure is easy to scan.
-
-On the other hand,
-<a href="https://en.wikipedia.org/wiki/The_Magical_Number_Seven,_Plus_or_Minus_Two">psychologists believe</a>
-that humans start to struggle when the number of adjacent interesting things exceeds nine.
-So when a folder has ten or more files, it may be time to create subfolders.
-
-Base your decision on your comfort level.
-Use a flatter structure until there is an obvious value to creating a new folder.
-
-
-</div>
-
-<a href="#toc">Back to top</a>
-
-
-{@a 04-05}
-
-### _T-DRY_ (Try to be _DRY_)
-
-#### Style 04-05
-
-<div class="s-rule do">
-
-
-
-**Do** be DRY (Don't Repeat Yourself).
-
-
-</div>
-
-
-
-<div class="s-rule avoid">
-
-
-
-**Avoid** being so DRY that you sacrifice readability.
-
-
-</div>
-
-
-
-<div class="s-why-last">
-
-
-
-**Why?** Being DRY is important, but not crucial if it sacrifices the other elements of LIFT.
-That's why it's called _T-DRY_.
-For example, it's redundant to name a template `hero-view.component.html` because
-with the `.html` extension, it is obviously a view.
-But if something is not obvious or departs from a convention, then spell it out.
-
-
-</div>
-
-<a href="#toc">Back to top</a>
-
-
-{@a 04-06}
-
-### Overall structural guidelines
-
-#### Style 04-06
-
-<div class="s-rule do">
-
-
-
-**Do** start small but keep in mind where the app is heading down the road.
-
-
-</div>
-
-
-
-<div class="s-rule do">
-
-
-
-**Do** have a near term view of implementation and a long term vision.
-
-
-</div>
-
-
-
-<div class="s-rule do">
-
-
-
-**Do** put all of the app's code in a folder named `src`.
-
-
-</div>
-
-
-
-<div class="s-rule consider">
-
-
-
-**Consider** creating a folder for a component when it has multiple accompanying files (`.ts`, `.html`, `.css` and `.spec`).
-
-
-</div>
-
-
-
-<div class="s-why">
-
-
-
-**Why?** Helps keep the app structure small and easy to maintain in the early stages, while being easy to evolve as the app grows.
-
-
-</div>
-
-
-
-<div class="s-why-last">
-
-
-
-**Why?** Components often have four files (e.g. `*.html`, `*.css`, `*.ts`, and `*.spec.ts`) and can clutter a folder quickly.
-
-
-</div>
-
-
-
-{@a file-tree}
-
-
-Here is a compliant folder and file structure:
-
-
-<div class='filetree'>
-
-  <div class='file'>
-    &lt;project root&gt;
-  </div>
-
-  <div class='children'>
-
-    <div class='file'>
-      src
-    </div>
-
-    <div class='children'>
-
-      <div class='file'>
-        app
-      </div>
-
-      <div class='children'>
-
-        <div class='file'>
-          core
-        </div>
-
-        <div class='children'>
-
-          <div class='file'>
-            exception.service.ts|spec.ts
-          </div>
-
-          <div class='file'>
-            user-profile.service.ts|spec.ts
-          </div>
-
-        </div>
-
-        <div class='file'>
-          heroes
-        </div>
-
-        <div class='children'>
-
-          <div class='file'>
-            hero
-          </div>
-
-          <div class='children'>
-
-            <div class='file'>
-              hero.component.ts|html|css|spec.ts
-            </div>
-
-          </div>
-
-          <div class='file'>
-            hero-list
-          </div>
-
-          <div class='children'>
-
-            <div class='file'>
-              hero-list.component.ts|html|css|spec.ts
-            </div>
-
-          </div>
-
-          <div class='file'>
-            shared
-          </div>
-
-          <div class='children'>
-
-            <div class='file'>
-              hero-button.component.ts|html|css|spec.ts
-            </div>
-
-            <div class='file'>
-              hero.model.ts
-            </div>
-
-            <div class='file'>
-              hero.service.ts|spec.ts
-            </div>
-
-          </div>
-
-          <div class='file'>
-            heroes.component.ts|html|css|spec.ts
-          </div>
-
-          <div class='file'>
-            heroes.module.ts
-          </div>
-
-          <div class='file'>
-            heroes-routing.module.ts
-          </div>
-
-        </div>
-
-        <div class='file'>
-          shared
-        </div>
-
-        <div class='children'>
-
-          <div class='file'>
-            shared.module.ts
-          </div>
-
-          <div class='file'>
-            init-caps.pipe.ts|spec.ts
-          </div>
-
-          <div class='file'>
-            filter-text.component.ts|spec.ts
-          </div>
-
-          <div class='file'>
-            filter-text.service.ts|spec.ts
-          </div>
-
-        </div>
-
-        <div class='file'>
-          villains
-        </div>
-
-        <div class='children'>
-
-          <div class='file'>
-            villain
-          </div>
-
-          <div class='children'>
-
-            <div class='file'>
-              ...
-            </div>
-
-          </div>
-
-          <div class='file'>
-            villain-list
-          </div>
-
-          <div class='children'>
-
-            <div class='file'>
-              ...
-            </div>
-
-          </div>
-
-          <div class='file'>
-            shared
-          </div>
-
-          <div class='children'>
-
-            <div class='file'>
-              ...
-            </div>
-
-          </div>
-
-          <div class='file'>
-            villains.component.ts|html|css|spec.ts
-          </div>
-
-          <div class='file'>
-            villains.module.ts
-          </div>
-
-          <div class='file'>
-            villains-routing.module.ts
-          </div>
-
-        </div>
-
-        <div class='file'>
-          app.component.ts|html|css|spec.ts
-        </div>
-
-        <div class='file'>
-          app.module.ts
-        </div>
-
-        <div class='file'>
-          app-routing.module.ts
-        </div>
-
-      </div>
-
-      <div class='file'>
-        main.ts
-      </div>
-
-      <div class='file'>
-        index.html
-      </div>
-
-      <div class='file'>
-        ...
-      </div>
-
-    </div>
-
-    <div class='file'>
-      node_modules/...
-    </div>
-
-    <div class='file'>
-      ...
-    </div>
-
-  </div>
-
-</div>
-
-
-
-
-
-<div class="alert is-helpful">
-
-
-
-While components in dedicated folders are widely preferred,
-another option for small apps is to keep components flat (not in a dedicated folder).
-This adds up to four files to the existing folder, but also reduces the folder nesting.
-Whatever you choose, be consistent.
-
-
-</div>
-
-<a href="#toc">Back to top</a>
-
-{@a 04-07}
-
-### _Folders-by-feature_ structure
-
-#### Style 04-07
-
-
-<div class="s-rule do">
-
-**Do** create folders named for the feature area they represent.
-
-</div>
-
-<div class="s-why">
-
-**Why?** A developer can locate the code and identify what each file represents
-at a glance. The structure is as flat as it can be and there are no repetitive or redundant names.
-
-</div>
-
-<div class="s-why">
-
-**Why?** The LIFT guidelines are all covered.
-
-</div>
-
-<div class="s-why">
-
-**Why?** Helps reduce the app from becoming cluttered through organizing the
-content and keeping them aligned with the LIFT guidelines.
-
-</div>
-
-<div class="s-why">
-
-**Why?** When there are a lot of files, for example 10+,
-locating them is easier with a consistent folder structure
-and more difficult in a flat structure.
-
-</div>
-
-<div class="s-rule do">
-
-**Do** create an NgModule for each feature area.
-
-</div>
-
-<div class="s-why">
-
-**Why?** NgModules make it easy to lazy load routable features.
-
-</div>
-
-<div class="s-why-last">
-
-**Why?** NgModules make it easier to isolate, test, and reuse features.
-
-</div>
-
-<div>
-
-  For more information, refer to <a href="#file-tree">this folder and file structure example.</a>
-
-</div>
-
-<a href="#toc">Back to top
-
-</a>
-
-
-{@a 04-08}
-
-### App _root module_
-
-#### Style 04-08
-
-<div class="s-rule do">
-
-
-
-**Do** create an NgModule in the app's root folder,
-for example, in `/src/app`.
-
-
-</div>
-
-
-
-<div class="s-why">
-
-
-
-**Why?** Every app requires at least one root NgModule.
-
-
-</div>
-
-
-
-<div class="s-rule consider">
-
-
-
-**Consider** naming the root module `app.module.ts`.
-
-
-</div>
-
-
-
-<div class="s-why-last">
-
-
-
-**Why?** Makes it easier to locate and identify the root module.
-
-
-</div>
-
-
-
-<code-example path="styleguide/src/04-08/app/app.module.ts" region="example" header="app/app.module.ts">
-
-</code-example>
-
-
-
-<a href="#toc">Back to top</a>
-
-
-{@a 04-09}
-
-### Feature modules
-
-#### Style 04-09
-
-
-<div class="s-rule do">
-
-
-
-**Do** create an NgModule for all distinct features in an application;
-for example, a `Heroes` feature.
-
-
-</div>
-
-
-
-<div class="s-rule do">
-
-
-
-**Do** place the feature module in the same named folder as the feature area;
-for example, in `app/heroes`.
-
-
-</div>
-
-
-
-<div class="s-rule do">
-
-
-
-**Do** name the feature module file reflecting the name of the feature area
-and folder; for example, `app/heroes/heroes.module.ts`.
-
-
-</div>
-
-
-
-<div class="s-rule do">
-
-
-
-**Do** name the feature module symbol reflecting the name of the feature
-area, folder, and file; for example, `app/heroes/heroes.module.ts` defines `HeroesModule`.
-
-
-</div>
-
-
-
-<div class="s-why">
-
-
-
-**Why?** A feature module can expose or hide its implementation from other modules.
-
-
-</div>
-
-
-
-<div class="s-why">
-
-
-
-**Why?** A feature module identifies distinct sets of related components that comprise the feature area.
-
-
-</div>
-
-
-
-<div class="s-why">
-
-
-
-**Why?** A feature module can easily be routed to both eagerly and lazily.
-
-
-</div>
-
-
-
-<div class="s-why">
-
-
-
-**Why?** A feature module defines clear boundaries between specific functionality and other application features.
-
-
-</div>
-
-
-
-<div class="s-why">
-
-
-
-**Why?** A feature module helps clarify and make it easier to assign development responsibilities to different teams.
-
-
-</div>
-
-
-
-<div class="s-why-last">
-
-
-
-**Why?** A feature module can easily be isolated for testing.
-
-
-</div>
-
-<a href="#toc">Back to top</a>
-
-{@a 04-10}
-
-### Shared feature module
-
-#### Style 04-10
-
-
-<div class="s-rule do">
-
-
-
-**Do** create a feature module named `SharedModule` in a `shared` folder;
-for example, `app/shared/shared.module.ts` defines `SharedModule`.
-
-
-</div>
-
-
-
-<div class="s-rule do">
-
-
-
-**Do** declare components, directives, and pipes in a shared module when those
-items will be re-used and referenced by the components declared in other feature modules.
-
-
-</div>
-
-
-
-<div class="s-rule consider">
-
-
-
-**Consider** using the name SharedModule when the contents of a shared
-module are referenced across the entire application.
-
-
-</div>
-
-
-
-<div class="s-rule avoid">
-
-
-
-**Consider** _not_ providing services in shared modules. Services are usually
-singletons that are provided once for the entire application or
-in a particular feature module. There are exceptions, however. For example, in the sample code that follows, notice that the `SharedModule` provides `FilterTextService`. This is acceptable here because the service is stateless;that is, the consumers of the service aren't impacted by new instances.
-
-
-</div>
-
-
-
-<div class="s-rule do">
-
-
-
-**Do** import all modules required by the assets in the `SharedModule`;
-for example, `CommonModule` and `FormsModule`.
-
-
-</div>
-
-
-
-<div class="s-why">
-
-
-
-**Why?** `SharedModule` will contain components, directives and pipes
-that may need features from another common module; for example,
-`ngFor` in `CommonModule`.
-
-
-</div>
-
-
-
-<div class="s-rule do">
-
-
-
-**Do** declare all components, directives, and pipes in the `SharedModule`.
-
-
-</div>
-
-
-
-<div class="s-rule do">
-
-
-
-**Do** export all symbols from the `SharedModule` that other feature modules need to use.
-
-
-</div>
-
-
-
-<div class="s-why">
-
-
-
-**Why?** `SharedModule` exists to make commonly used components, directives and pipes available for use in the templates of components in many other modules.
-
-
-</div>
-
-
-
-<div class="s-rule avoid">
-
-
-
-**Avoid** specifying app-wide singleton providers in a `SharedModule`. Intentional singletons are OK. Take care.
-
-
-</div>
-
-
-
-<div class="s-why">
-
-
-
-**Why?** A lazy loaded feature module that imports that shared module will make its own copy of the service and likely have undesirable results.
-
-
-</div>
-
-
-
-<div class="s-why-last">
-
-
-
-**Why?** You don't want each module to have its own separate instance of singleton services.
-Yet there is a real danger of that happening if the `SharedModule` provides a service.
-
-
-</div>
-
-
-
-<div class='filetree'>
-
-  <div class='file'>
-    src
-  </div>
-
-  <div class='children'>
-
-    <div class='file'>
-      app
-    </div>
-
-    <div class='children'>
-
-      <div class='file'>
-        shared
-      </div>
-
-      <div class='children'>
-
-        <div class='file'>
-          shared.module.ts
-        </div>
-
-        <div class='file'>
-          init-caps.pipe.ts|spec.ts
-        </div>
-
-        <div class='file'>
-          filter-text.component.ts|spec.ts
-        </div>
-
-        <div class='file'>
-          filter-text.service.ts|spec.ts
-        </div>
-
-      </div>
-
-      <div class='file'>
-        app.component.ts|html|css|spec.ts
-      </div>
-
-      <div class='file'>
-        app.module.ts
-      </div>
-
-      <div class='file'>
-        app-routing.module.ts
-      </div>
-
-    </div>
-
-    <div class='file'>
-      main.ts
-    </div>
-
-    <div class='file'>
-      index.html
-    </div>
-
-  </div>
-
-  <div class='file'>
-    ...
-  </div>
-
-</div>
-
-
-
-
-
-<code-tabs>
-
-  <code-pane header="app/shared/shared.module.ts" path="styleguide/src/04-10/app/shared/shared.module.ts">
-
-  </code-pane>
-
-  <code-pane header="app/shared/init-caps.pipe.ts" path="styleguide/src/04-10/app/shared/init-caps.pipe.ts">
-
-  </code-pane>
-
-  <code-pane header="app/shared/filter-text/filter-text.component.ts" path="styleguide/src/04-10/app/shared/filter-text/filter-text.component.ts">
-
-  </code-pane>
-
-  <code-pane header="app/shared/filter-text/filter-text.service.ts" path="styleguide/src/04-10/app/shared/filter-text/filter-text.service.ts">
-
-  </code-pane>
-
-  <code-pane header="app/heroes/heroes.component.ts" path="styleguide/src/04-10/app/heroes/heroes.component.ts">
-
-  </code-pane>
-
-  <code-pane header="app/heroes/heroes.component.html" path="styleguide/src/04-10/app/heroes/heroes.component.html">
-
-  </code-pane>
-
-</code-tabs>
-
-
-
-
-<a href="#toc">Back to top</a>
-
-{@a 04-11}
-
-### Lazy Loaded folders
-
-#### Style 04-11
-
-A distinct application feature or workflow may be *lazy loaded* or *loaded on demand* rather than when the application starts.
-
-
-<div class="s-rule do">
-
-**Do** put the contents of lazy loaded features in a *lazy loaded folder*.
-A typical *lazy loaded folder* contains a *routing component*, its child components, and their related assets and modules.
-
-</div>
-
-<div class="s-why-last">
-
-**Why?** The folder makes it easy to identify and isolate the feature content.
-
-</div>
-
-<a href="#toc">Back to top</a>
-
-{@a 04-12}
-
-### Never directly import lazy loaded folders
-
-#### Style 04-12
-
-
-<div class="s-rule avoid">
-
-**Avoid** allowing modules in sibling and parent folders to directly import a module in a *lazy loaded feature*.
-
-</div>
-
-<div class="s-why-last">
-
-**Why?** Directly importing and using a module will load it immediately when the intention is to load it on demand.
-
-</div>
-
-<a href="#toc">Back to top</a>
-
-## Components
-
-{@a 05-03}
-
-### Components as elements
-
-#### Style 05-03
-
-<div class="s-rule do">
-
-**Consider** giving components an _element_ selector, as opposed to _attribute_ or _class_ selectors.
-
-</div>
-
-<div class="s-why">
-
-**Why?** Components have templates containing HTML and optional Angular template syntax.
-They display content.
-Developers place components on the page as they would native HTML elements and web components.
-
-</div>
-
-<div class="s-why-last">
-
-**Why?** It is easier to recognize that a symbol is a component by looking at the template's html.
-
-</div>
-
-<div class="alert is-helpful">
-
-There are a few cases where you give a component an attribute, such as when you want to augment a built-in element. For example, [Material Design](https://material.angular.io/components/button/overview) uses this technique with `<button mat-button>`. However, you wouldn't use this technique on a custom element.
-
-</div>
-
-<code-example path="styleguide/src/05-03/app/heroes/shared/hero-button/hero-button.component.avoid.ts" region="example" header="app/heroes/hero-button/hero-button.component.ts">
-
-</code-example>
-
-<code-example path="styleguide/src/05-03/app/app.component.avoid.html" header="app/app.component.html">
-
-</code-example>
-
-<code-tabs>
-
-  <code-pane header="app/heroes/shared/hero-button/hero-button.component.ts" path="styleguide/src/05-03/app/heroes/shared/hero-button/hero-button.component.ts" region="example">
-
-  </code-pane>
-
-  <code-pane header="app/app.component.html" path="styleguide/src/05-03/app/app.component.html">
-
-  </code-pane>
-
-</code-tabs>
-
-
-
-<a href="#toc">Back to top</a>
-
-{@a 05-04}
-
-### Extract templates and styles to their own files
-
-#### Style 05-04
-
-
-<div class="s-rule do">
-
-**Do** extract templates and styles into a separate file, when more than 3 lines.
-
-</div>
-
-
-
-<div class="s-rule do">
-
-**Do** name the template file `[component-name].component.html`, where [component-name] is the component name.
-
-</div>
-
-<div class="s-rule do">
-
-
-
-**Do** name the style file `[component-name].component.css`, where [component-name] is the component name.
-
-
-</div>
-
-
-
-<div class="s-rule do">
-
-
-
-**Do** specify _component-relative_ URLs, prefixed with `./`.
-
-
-</div>
-
-
-
-<div class="s-why">
-
-
-
-**Why?** Large, inline templates and styles obscure the component's purpose and implementation, reducing readability and maintainability.
-
-
-</div>
-
-
-
-<div class="s-why">
-
-
-
-**Why?** In most editors, syntax hints and code snippets aren't available when developing inline templates and styles.
-The Angular TypeScript Language Service (forthcoming) promises to overcome this deficiency for HTML templates
-in those editors that support it; it won't help with CSS styles.
-
-
-</div>
-
-
-
-<div class="s-why">
-
-
-
-**Why?** A _component relative_ URL requires no change when you move the component files, as long as the files stay together.
-
-
-</div>
-
-
-
-<div class="s-why-last">
-
-
-
-**Why?** The `./` prefix is standard syntax for relative URLs; don't depend on Angular's current ability to do without that prefix.
-
-
-
-</div>
-
-
-
-<code-example path="styleguide/src/05-04/app/heroes/heroes.component.avoid.ts" region="example" header="app/heroes/heroes.component.ts">
-
-</code-example>
-
-
-
-
-
-<code-tabs>
-
-  <code-pane header="app/heroes/heroes.component.ts" path="styleguide/src/05-04/app/heroes/heroes.component.ts" region="example">
-
-  </code-pane>
-
-  <code-pane header="app/heroes/heroes.component.html" path="styleguide/src/05-04/app/heroes/heroes.component.html">
-
-  </code-pane>
-
-  <code-pane header="app/heroes/heroes.component.css" path="styleguide/src/05-04/app/heroes/heroes.component.css">
-
-  </code-pane>
-
-</code-tabs>
-
-
-
-<a href="#toc">Back to top</a>
-
-{@a 05-12}
-
-### Decorate _input_ and _output_ properties
-
-#### Style 05-12
-
-
-<div class="s-rule do">
-
-
-
-**Do** use the `@Input()` and `@Output()` class decorators instead of the `inputs` and `outputs` properties of the
-`@Directive` and `@Component` metadata:
-
-
-</div>
-
-
-
-<div class="s-rule consider">
-
-
-
-**Consider** placing `@Input()` or `@Output()` on the same line as the property it decorates.
-
-
-</div>
-
-
-
-<div class="s-why">
-
-
-
-**Why?** It is easier and more readable to identify which properties in a class are inputs or outputs.
-
-
-</div>
-
-
-
-<div class="s-why">
-
-
-
-**Why?** If you ever need to rename the property or event name associated with
-`@Input` or `@Output`, you can modify it in a single place.
-
-
-</div>
-
-
-
-<div class="s-why">
-
-
-
-**Why?** The metadata declaration attached to the directive is shorter and thus more readable.
-
-
-</div>
-
-
-
-<div class="s-why-last">
-
-
-
-**Why?** Placing the decorator on the same line _usually_ makes for shorter code and still easily identifies the property as an input or output.
-Put it on the line above when doing so is clearly more readable.
-
-
-</div>
-
-
-
-<code-example path="styleguide/src/05-12/app/heroes/shared/hero-button/hero-button.component.avoid.ts" region="example" header="app/heroes/shared/hero-button/hero-button.component.ts">
-
-</code-example>
-
-
-
-
-
-<code-example path="styleguide/src/05-12/app/heroes/shared/hero-button/hero-button.component.ts" region="example" header="app/heroes/shared/hero-button/hero-button.component.ts">
-
-</code-example>
-
-
-
-<a href="#toc">Back to top</a>
-
-
-{@a 05-13}
-
-### Avoid aliasing _inputs_ and _outputs_
-
-#### Style 05-13
-
-
-<div class="s-rule avoid">
-
-
-
-**Avoid** _input_ and _output_ aliases except when it serves an important purpose.
-
-
-</div>
-
-
-
-<div class="s-why">
-
-
-
-**Why?** Two names for the same property (one private, one public) is inherently confusing.
-
-
-</div>
-
-
-
-<div class="s-why-last">
-
-
-
-**Why?** You should use an alias when the directive name is also an _input_ property,
-and the directive name doesn't describe the property.
-
-
-</div>
-
-
-
-<code-example path="styleguide/src/05-13/app/heroes/shared/hero-button/hero-button.component.avoid.ts" region="example" header="app/heroes/shared/hero-button/hero-button.component.ts">
-
-</code-example>
-
-
-
-
-
-<code-example path="styleguide/src/05-13/app/app.component.avoid.html" header="app/app.component.html">
-
-</code-example>
-
-
-
-
-
-<code-tabs>
-
-  <code-pane header="app/heroes/shared/hero-button/hero-button.component.ts" path="styleguide/src/05-13/app/heroes/shared/hero-button/hero-button.component.ts" region="example">
-
-  </code-pane>
-
-  <code-pane header="app/heroes/shared/hero-button/hero-highlight.directive.ts" path="styleguide/src/05-13/app/heroes/shared/hero-highlight.directive.ts">
-
-  </code-pane>
-
-  <code-pane header="app/app.component.html" path="styleguide/src/05-13/app/app.component.html">
-
-  </code-pane>
-
-</code-tabs>
-
-
-
-<a href="#toc">Back to top</a>
-
-{@a 05-14}
-
-### Member sequence
-
-#### Style 05-14
-=======
 **Do** declare components, directives, and pipes in a shared module when those items will be re-used and referenced by the components declared in other feature modules.
->>>>>>> 6a88bad0
 
 </div>
 
