# Building dynamic forms

Many forms, such as questionnaires, can be very similar to one another in format and intent.
To make it faster and easier to generate different versions of such a form, you can create a *dynamic form template* based on metadata that describes the business object model.
Then, use the template to generate new forms automatically, according to changes in the data model.

The technique is particularly useful when you have a type of form whose content must change frequently to meet rapidly changing business and regulatory requirements.
A typical use-case is a questionnaire.
You might need to get input from users in different contexts.
The format and style of the forms a user sees should remain constant, while the actual questions you need to ask vary with the context.

In this tutorial you will build a dynamic form that presents a basic questionnaire.
You build an online application for heroes seeking employment.
The agency is constantly tinkering with the application process, but by using the dynamic form
you can create the new forms on the fly without changing the application code.

The tutorial walks you through the following steps.

1.  Enable reactive forms for a project.
1.  Establish a data model to represent form controls.
1.  Populate the model with sample data.
1.  Develop a component to create form controls dynamically.

The form you create uses input validation and styling to improve the user experience.
It has a Submit button that is only enabled when all user input is valid, and flags invalid input with color coding and error messages.

The basic version can evolve to support a richer variety of questions, more graceful rendering, and superior user experience.

<div class="alert is-helpful">

See the <live-example name="dynamic-form"></live-example>.

</div>

## Prerequisites

Before doing this tutorial, you should have a basic understanding to the following.

*   [TypeScript](https://www.typescriptlang.org/ "The TypeScript language") and HTML5 programming
*   Fundamental concepts of [Angular app design](guide/architecture "Introduction to Angular app-design concepts")
*   Basic knowledge of [reactive forms](guide/reactive-forms "Reactive forms guide")

## Enable reactive forms for your project

Dynamic forms are based on reactive forms.
To give the application access reactive forms directives, the [root module](guide/bootstrapping "Learn about bootstrapping an app from the root module.") imports `ReactiveFormsModule` from the `@angular/forms` library.

The following code from the example shows the setup in the root module.

<code-tabs>
    <code-pane header="app.module.ts" path="dynamic-form/src/app/app.module.ts"></code-pane>
    <code-pane header="main.ts" path="dynamic-form/src/main.ts"></code-pane>
</code-tabs>

<a id="object-model"></a>

## Create a form object model

A dynamic form requires an object model that can describe all scenarios needed by the form functionality.
The example hero-application form is a set of questions &mdash;that is, each control in the form must ask a question and accept an answer.

The data model for this type of form must represent a question.
The example includes the `DynamicFormQuestionComponent`, which defines a  question as the fundamental object in the model.

The following `QuestionBase` is a base class for a set of controls that can represent the question and its answer in the form.

<code-example header="src/app/question-base.ts" path="dynamic-form/src/app/question-base.ts"></code-example>

### Define control classes

From this base, the example derives two new classes, `TextboxQuestion` and `DropdownQuestion`, that represent different control types.
When you create the form template in the next step, you instantiate these specific question types in order to render the appropriate controls dynamically.

| Control type                    | Details |
|:---                             |:---     |
| `TextboxQuestion` control type  | Presents a question and lets users enter input. <code-example header="src/app/question-textbox.ts" path="dynamic-form/src/app/question-textbox.ts"></code-example> The `TextboxQuestion` control type is represented in a form template using an `<input>` element. The `type` attribute of the element is defined based on the `type` field specified in the `options` argument \(for example `text`, `email`, `url`\). |
| `DropdownQuestion` control type | Presents a list of choices in a select box. <code-example header="src/app/question-dropdown.ts" path="dynamic-form/src/app/question-dropdown.ts"></code-example>                                                                                                                                                                                                                                                         |

### Compose form groups

A dynamic form uses a service to create grouped sets of input controls, based on the form model.
The following `QuestionControlService` collects a set of `FormGroup` instances that consume the metadata from the question model.
You can specify default values and validation rules.

<code-example header="src/app/question-control.service.ts" path="dynamic-form/src/app/question-control.service.ts"></code-example>

<a id="form-component"></a>

## Compose dynamic form contents

The dynamic form itself is represented by a container component, which you add in a later step.
Each question is represented in the form component's template by an `<app-question>` tag, which matches an instance of `DynamicFormQuestionComponent`.

The `DynamicFormQuestionComponent` is responsible for rendering the details of an individual question based on values in the data-bound question object.
The form relies on a [`[formGroup]` directive](api/forms/FormGroupDirective "API reference") to connect the template HTML to the underlying control objects.
The `DynamicFormQuestionComponent` creates form groups and populates them with controls defined in the question model, specifying display and validation rules.

<code-tabs>
    <code-pane header="dynamic-form-question.component.html" path="dynamic-form/src/app/dynamic-form-question.component.html"></code-pane>
    <code-pane header="dynamic-form-question.component.ts" path="dynamic-form/src/app/dynamic-form-question.component.ts"></code-pane>
</code-tabs>

The goal of the `DynamicFormQuestionComponent` is to present question types defined in your model.
You only have two types of questions at this point but you can imagine many more.
The `ngSwitch` statement in the template determines which type of question to display.
The switch uses directives with the [`formControlName`](api/forms/FormControlName "FormControlName directive API reference") and [`formGroup`](api/forms/FormGroupDirective "FormGroupDirective API reference") selectors.
Both directives are defined in `ReactiveFormsModule`.

<a id="questionnaire-data"></a>

### Supply data

<<<<<<< HEAD
In both components you're relying on Angular's **formGroup** to connect the template HTML to the
underlying control objects, populated from the question model with display and validation rules.
=======
Another service is needed to supply a specific set of questions from which to build an individual form.
For this exercise you create the `QuestionService` to supply this array of questions from the hard-coded sample data.
In a real-world app, the service might fetch data from a backend system.
The key point, however, is that you control the hero job-application questions entirely through the objects returned from `QuestionService`.
To maintain the questionnaire as requirements change, you only need to add, update, and remove objects from the `questions` array.
>>>>>>> 6a88bad0

The `QuestionService` supplies a set of questions in the form of an array bound to `@Input()` questions.

<code-example header="src/app/question.service.ts" path="dynamic-form/src/app/question.service.ts"></code-example>

<a id="dynamic-template"></a>

## Create a dynamic form template

The `DynamicFormComponent` component is the entry point and the main container for the form, which is represented using the `<app-dynamic-form>` in a template.

The `DynamicFormComponent` component presents a list of questions by binding each one to an `<app-question>` element that matches the `DynamicFormQuestionComponent`.

<code-tabs>
    <code-pane header="dynamic-form.component.html" path="dynamic-form/src/app/dynamic-form.component.html"></code-pane>
    <code-pane header="dynamic-form.component.ts" path="dynamic-form/src/app/dynamic-form.component.ts"></code-pane>
</code-tabs>

### Display the form

To display an instance of the dynamic form, the `AppComponent` shell template passes the `questions` array returned by the `QuestionService` to the form container component, `<app-dynamic-form>`.

<code-example header="app.component.ts" path="dynamic-form/src/app/app.component.ts"></code-example>

The example provides a model for a job application for heroes, but there are no references to any specific hero question other than the objects returned by `QuestionService`.
This separation of model and data lets you repurpose the components for any type of survey, as long as it's compatible with the *question* object model.

### Ensuring valid data

The form template uses dynamic data binding of metadata to render the form without making any hardcoded assumptions about specific questions.
It adds both control metadata and validation criteria dynamically.

To ensure valid input, the *Save* button is disabled until the form is in a valid state.
When the form is valid, click *Save* and the application renders the current form values as JSON.

The following figure shows the final form.

<div class="lightbox">

<img alt="Dynamic-Form" src="generated/images/guide/dynamic-form/dynamic-form.png">

</div>

## Next steps

| Steps                                           | Details |
|:---                                             |:---     |
| Different types of forms and control collection | This tutorial shows how to build a questionnaire, which is just one kind of dynamic form. The example uses `FormGroup` to collect a set of controls. For an example of a different type of dynamic form, see the section [Creating dynamic forms](guide/reactive-forms#creating-dynamic-forms "Create dynamic forms with arrays") in the Reactive Forms guide. That example also shows how to use `FormArray` instead of `FormGroup` to collect a set of controls. |
| Validating user input                           | The section [Validating form input](guide/reactive-forms#validating-form-input "Basic input validation") introduces the basics of how input validation works in reactive forms. <br /> The [Form validation guide](guide/form-validation "Form validation guide") covers the topic in more depth.                                                                                                                                                                 |

<<<<<<< HEAD
<figure class="lightbox">
  <div class="card">
    <img src="generated/images/guide/dynamic-form/dynamic-form.png" alt="Dynamic-Form">
  </div>
</figure>
=======
<!-- links -->
>>>>>>> 6a88bad0

<!-- external links -->

<!-- end links -->

@reviewed 2022-02-28<|MERGE_RESOLUTION|>--- conflicted
+++ resolved
@@ -110,16 +110,11 @@
 
 ### Supply data
 
-<<<<<<< HEAD
-In both components you're relying on Angular's **formGroup** to connect the template HTML to the
-underlying control objects, populated from the question model with display and validation rules.
-=======
 Another service is needed to supply a specific set of questions from which to build an individual form.
 For this exercise you create the `QuestionService` to supply this array of questions from the hard-coded sample data.
 In a real-world app, the service might fetch data from a backend system.
 The key point, however, is that you control the hero job-application questions entirely through the objects returned from `QuestionService`.
 To maintain the questionnaire as requirements change, you only need to add, update, and remove objects from the `questions` array.
->>>>>>> 6a88bad0
 
 The `QuestionService` supplies a set of questions in the form of an array bound to `@Input()` questions.
 
@@ -170,15 +165,7 @@
 | Different types of forms and control collection | This tutorial shows how to build a questionnaire, which is just one kind of dynamic form. The example uses `FormGroup` to collect a set of controls. For an example of a different type of dynamic form, see the section [Creating dynamic forms](guide/reactive-forms#creating-dynamic-forms "Create dynamic forms with arrays") in the Reactive Forms guide. That example also shows how to use `FormArray` instead of `FormGroup` to collect a set of controls. |
 | Validating user input                           | The section [Validating form input](guide/reactive-forms#validating-form-input "Basic input validation") introduces the basics of how input validation works in reactive forms. <br /> The [Form validation guide](guide/form-validation "Form validation guide") covers the topic in more depth.                                                                                                                                                                 |
 
-<<<<<<< HEAD
-<figure class="lightbox">
-  <div class="card">
-    <img src="generated/images/guide/dynamic-form/dynamic-form.png" alt="Dynamic-Form">
-  </div>
-</figure>
-=======
 <!-- links -->
->>>>>>> 6a88bad0
 
 <!-- external links -->
 
