--- conflicted
+++ resolved
@@ -1,16 +1,10 @@
 # Introduction to forms in Angular
 
-<<<<<<< HEAD
-Handling user input with forms is the cornerstone of many common applications. Applications use forms to enable users to log in, to update a profile, to enter sensitive information, and to perform many other data-entry tasks.
-
-Angular provides two different approaches to handling user input through forms: reactive and template-driven. Both capture user input events from the view, validate the user input, create a form model and data model to update, and provide a way to track changes.
-=======
 Handling user input with forms is the cornerstone of many common applications.
 Applications use forms to enable users to log in, to update a profile, to enter sensitive information, and to perform many other data-entry tasks.
 
 Angular provides two different approaches to handling user input through forms: reactive and template-driven.
 Both capture user input events from the view, validate the user input, create a form model and data model to update, and provide a way to track changes.
->>>>>>> 6a88bad0
 
 This guide provides information to help you decide which type of form works best for your situation.
 It introduces the common building blocks used by both approaches.
@@ -47,12 +41,8 @@
 
 ### Scalability
 
-<<<<<<< HEAD
-Both reactive and template-driven forms share underlying building blocks.
-=======
 If forms are a central part of your application, scalability is very important.
 Being able to reuse form models across components is critical.
->>>>>>> 6a88bad0
 
 Reactive forms are more scalable than template-driven forms.
 They provide direct access to the underlying form API, and use [synchronous data flow](#data-flow-in-reactive-forms) between the view and the data model, which makes creating large-scale forms easier.
@@ -97,15 +87,6 @@
 
 <!--todo: make consistent with other topics -->
 
-<<<<<<< HEAD
-<figure class="lightbox">
-  <div class="card">
-    <img src="generated/images/guide/forms-overview/key-diff-reactive-forms.png" alt="Reactive forms key differences">
-  </div>
-</figure>
-
-With reactive forms, the form model is explicitly defined in the component class. The reactive form directive (in this case, `FormControlDirective`) then links the existing `FormControl` instance to a specific form element in the view using a value accessor (`ControlValueAccessor` instance).
-=======
 **Figure 1.** *Direct access to forms model in a reactive form.*
 
 <div class="lightbox">
@@ -113,7 +94,6 @@
 <img alt="Reactive forms key differences" src="generated/images/guide/forms-overview/key-diff-reactive-forms.png">
 
 </div>
->>>>>>> 6a88bad0
 
 ### Setup in template-driven forms
 
@@ -124,20 +104,10 @@
 
 <code-example path="forms-overview/src/app/template/favorite-color/favorite-color.component.ts"></code-example>
 
-<<<<<<< HEAD
-<figure class="lightbox">
-  <div class="card">
-    <img src="generated/images/guide/forms-overview/key-diff-td-forms.png" alt="Template-driven forms key differences">
-  </div>
-</figure>
-
-The abstraction of the form model promotes simplicity over structure. The template-driven form directive `NgModel` is responsible for creating and managing the `FormControl` instance for a given form element. It's less explicit, but you no longer have direct control over the form model.
-=======
 In a template-driven form the source of truth is the template.
 You do not have direct programmatic access to the `FormControl` instance, as shown in Figure 2.
 
 <!--todo: make consistent with other topics -->
->>>>>>> 6a88bad0
 
 **Figure 2.** *Indirect access to forms model in a template-driven form.*
 
@@ -160,34 +130,18 @@
 
 <a id="data-flow-in-reactive-forms"></a>
 
-<<<<<<< HEAD
-<figure class="lightbox">
-  <div class="card">
-    <img src="generated/images/guide/forms-overview/dataflow-reactive-forms-vtm.png" alt="Reactive forms data flow - view to model" width="100%">
-  </div>
-</figure>
-=======
 ### Data flow in reactive forms
->>>>>>> 6a88bad0
 
 In reactive forms each form element in the view is directly linked to the form model \(a `FormControl` instance\).
 Updates from the view to the model and from the model to the view are synchronous and do not depend on how the UI is rendered.
 
 The view-to-model diagram shows how data flows when an input field's value is changed from the view through the following steps.
 
-<<<<<<< HEAD
-<figure class="lightbox">
-  <div class="card">
-    <img src="generated/images/guide/forms-overview/dataflow-reactive-forms-mtv.png" alt="Reactive forms data flow - model to view" width="100%">
-  </div>
-</figure>
-=======
 1.  The user types a value into the input element, in this case the favorite color *Blue*.
 1.  The form input element emits an "input" event with the latest value.
 1.  The control value accessor listening for events on the form input element immediately relays the new value to the `FormControl` instance.
 1.  The `FormControl` instance emits the new value through the `valueChanges` observable.
 1.  Any subscribers to the `valueChanges` observable receive the new value.
->>>>>>> 6a88bad0
 
 <div class="lightbox">
 
@@ -197,41 +151,16 @@
 
 The model-to-view diagram shows how a programmatic change to the model is propagated to the view through the following steps.
 
-<<<<<<< HEAD
-<figure class="lightbox">
-  <div class="card">
-    <img src="generated/images/guide/forms-overview/dataflow-td-forms-vtm.png" alt="Template-driven forms data flow - view to model" width="100%">
-  </div>
-</figure>
-=======
 1.  The user calls the `favoriteColorControl.setValue()` method, which updates the `FormControl` value.
 1.  The `FormControl` instance emits the new value through the `valueChanges` observable.
 1.  Any subscribers to the `valueChanges` observable receive the new value.
 1.  The control value accessor on the form input element updates the element with the new value.
->>>>>>> 6a88bad0
-
-<div class="lightbox">
-
-<<<<<<< HEAD
-1. The user types *Blue* into the input element.
-1. The input element emits an "input" event with the value *Blue*.
-1. The control value accessor attached to the input triggers the `setValue()` method on the `FormControl` instance.
-1. The `FormControl` instance emits the new value through the `valueChanges` observable.
-1. Any subscribers to the `valueChanges` observable receive the new value.
-1. The control value accessor also calls the `NgModel.viewToModelUpdate()` method which emits an `ngModelChange` event.
-1. Because the component template uses two-way data binding for the `favoriteColor` property, the `favoriteColor` property in the component
-is updated to the value emitted by the `ngModelChange` event (*Blue*).
-
-<figure class="lightbox">
-  <div class="card">
-    <img src="generated/images/guide/forms-overview/dataflow-td-forms-mtv.png" alt="Template-driven forms data flow - model to view" width="100%">
-  </div>
-</figure>
-=======
+
+<div class="lightbox">
+
 <img alt="Reactive forms data flow - model to view" src="generated/images/guide/forms-overview/dataflow-reactive-forms-mtv.png">
 
 </div>
->>>>>>> 6a88bad0
 
 <a id="data-flow-in-template-driven-forms"></a>
 
@@ -251,11 +180,7 @@
 
 <div class="lightbox">
 
-<<<<<<< HEAD
-## Testing
-=======
 <img alt="Template-driven forms data flow - view to model" width="100%" src="generated/images/guide/forms-overview/dataflow-td-forms-vtm.png">
->>>>>>> 6a88bad0
 
 </div>
 
@@ -335,13 +260,9 @@
 
 The next example performs the following steps to verify the model-to-view data flow.
 
-<<<<<<< HEAD
-The difference is demonstrated in the examples above using the **favorite color** input element.
-=======
 1.  Use the `favoriteColorControl`, a `FormControl` instance, to set the new value.
 1.  Query the view for the form input element.
 1.  Assert that the new value set on the control matches the value in the input.
->>>>>>> 6a88bad0
 
 <code-example header="Favorite color test - model to view" path="forms-overview/src/app/reactive/favorite-color/favorite-color.component.spec.ts" region="model-to-view"></code-example>
 
@@ -364,11 +285,7 @@
 
 The following test verifies the data flow from model to view.
 
-<<<<<<< HEAD
-Choosing a strategy begins with understanding the strengths and weaknesses of the options presented. Low-level API and form model access, predictability, mutability, straightforward validation and testing strategies, and scalability are all important considerations in choosing the infrastructure you use to build your forms in Angular. Template-driven forms are similar to patterns in AngularJS, but they have limitations given the criteria of many modern, large-scale Angular apps. Reactive forms minimize these limitations. Reactive forms integrate with reactive patterns already present in other areas of the Angular architecture, and complement those requirements well.
-=======
 <code-example header="Favorite color test - model to view" path="forms-overview/src/app/template/favorite-color/favorite-color.component.spec.ts" region="model-to-view"></code-example>
->>>>>>> 6a88bad0
 
 Here are the steps performed in the model to view test.
 
@@ -388,10 +305,6 @@
 
 To learn more about template-driven forms, see the following guides:
 
-<<<<<<< HEAD
-* [Template-driven Forms](guide/forms#template-driven-forms)
-* [Form Validation](guide/form-validation#template-driven-validation)
-=======
 *   [Building a template-driven form](guide/forms) tutorial
 *   [Form validation](guide/form-validation#template-driven-validation)
 *   `NgForm` directive API reference
@@ -402,5 +315,4 @@
 
 <!-- end links -->
 
-@reviewed 2022-02-28
->>>>>>> 6a88bad0
+@reviewed 2022-02-28