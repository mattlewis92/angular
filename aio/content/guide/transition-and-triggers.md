# Animations transitions and triggers

You learned the basics of Angular animations in the [introduction](guide/animations) page.

<<<<<<< HEAD
In this guide, we go into greater depth on special transition states such as `*` (wildcard) and `void`, and show how these special states are used for elements entering and leaving a view. The chapter also explores multiple animation triggers, animation callbacks and sequence-based animation using keyframes.
=======
This guide goes into greater depth on special transition states such as `*` \(wildcard\) and `void`, and shows how these special states are used for elements entering and leaving a view.
This chapter also explores multiple animation triggers, animation callbacks, and sequence-based animation using keyframes.
>>>>>>> 6a88bad0

## Predefined states and wildcard matching

In Angular, transition states can be defined explicitly through the [`state()`](api/animations/state) function, or using the predefined `*` \(wildcard\) and `void` states.

### Wildcard state

An asterisk `*` or *wildcard* matches any animation state.
This is useful for defining transitions that apply regardless of the HTML element's start or end state.

For example, a transition of `open => *` applies when the element's state changes from open to anything else.

<<<<<<< HEAD
<figure class="lightbox">
  <div class="card">
    <img src="generated/images/guide/animations/wildcard-state-500.png" alt="wildcard state expressions">
  </div>
</figure>
=======
<div class="lightbox">
>>>>>>> 6a88bad0

<img alt="wildcard state expressions" src="generated/images/guide/animations/wildcard-state-500.png">

</div>

The following is another code sample using the wildcard state together with the previous example using the `open` and `closed` states.
Instead of defining each state-to-state transition pair, any transition to `closed` takes 1 second, and any transition to `open` takes 0.5 seconds.

This lets us add new states without having to include separate transitions for each one.

<code-example header="src/app/open-close.component.ts" path="animations/src/app/open-close.component.ts" region="trigger-wildcard1"></code-example>

Use a double arrow syntax to specify state-to-state transitions in both directions.

<code-example header="src/app/open-close.component.ts" path="animations/src/app/open-close.component.ts" region="trigger-wildcard2"></code-example>

### Using wildcard state with multiple transition states

In the two-state button example, the wildcard isn't that useful because there are only two possible states, `open` and `closed`.
In general, use wildcard states when an element in one particular state has multiple potential states that it can change to.
If the button can change from `open` to either `closed` or something like `inProgress`, using a wildcard state could reduce the amount of coding needed.

<<<<<<< HEAD
<figure class="lightbox">
  <div class="card">
    <img src="generated/images/guide/animations/wildcard-3-states.png" alt="wildcard state with 3 states">
  </div>
</figure>
=======
<div class="lightbox">
>>>>>>> 6a88bad0

<img alt="wildcard state with 3 states" src="generated/images/guide/animations/wildcard-3-states.png">

</div>

<code-example header="src/app/open-close.component.ts" path="animations/src/app/open-close.component.ts" region="trigger-transition"></code-example>

The `* => *` transition applies when any change between two states takes place.

Transitions are matched in the order in which they are defined.
Thus, you can apply other transitions on top of the `* => *` \(any-to-any\) transition.
For example, define style changes or animations that would apply just to `open => closed`, or just to `closed => open`, and then use `* => *` as a fallback for state pairings that aren't otherwise called out.

To do this, list the more specific transitions *before* `* => *`.

### Using wildcards with styles

Use the wildcard `*` with a style to tell the animation to use whatever the current style value is, and animate with that.
Wildcard is a fallback value that's used if the state being animated isn't declared within the trigger.

<code-example header="src/app/open-close.component.ts" path="animations/src/app/open-close.component.ts" region="transition4"></code-example>

### Void state

Use the `void` state to configure transitions for an element that is entering or leaving a page.
See [Animating entering and leaving a view](#enter-leave-view).

### Combining wildcard and void states

Combine wildcard and void states in a transition to trigger animations that enter and leave the page:

*   A transition of `* => void` applies when the element leaves a view, regardless of what state it was in before it left
*   A transition of `void => *` applies when the element enters a view, regardless of what state it assumes when entering
*   The wildcard state `*` matches to *any* state, including `void`

## Animating entering and leaving a view

This section shows how to animate elements entering or leaving a page.

Add a new behavior:

*   When you add a hero to the list of heroes, it appears to fly onto the page from the left
*   When you remove a hero from the list, it appears to fly out to the right

<code-example header="src/app/hero-list-enter-leave.component.ts" path="animations/src/app/hero-list-enter-leave.component.ts" region="animationdef"></code-example>

In the preceding code, you applied the `void` state when the HTML element isn't attached to a view.

<a id="enter-leave-view"></a>

## :enter and :leave aliases

`:enter` and `:leave` are aliases for the `void => *` and `* => void` transitions.
These aliases are used by several animation functions.

<code-example hideCopy language="typescript">

transition ( ':enter', [ &hellip; ] );  // alias for void =&gt; &ast;
transition ( ':leave', [ &hellip; ] );  // alias for * =&gt; void

</code-example>

It's harder to target an element that is entering a view because it isn't in the DOM yet.
So, use the aliases `:enter` and `:leave` to target HTML elements that are inserted or removed from a view.

### Use of \*ngIf and \*ngFor with :enter and :leave

The `:enter` transition runs when any `*ngIf` or `*ngFor` views are placed on the page, and `:leave` runs when those views are removed from the page.

<div class="alert is-important">

**NOTE**: <br />
Entering/leaving behaviors can sometime be confusing.
As a rule of thumb consider that any element being added to the DOM by Angular passes via the `:enter` transition, but only elements being directly removed from the DOM by Angular pass via the `:leave` transition \(For example, an element's view is removed from the DOM because its parent is being removed from the DOM or the app's route has changed, then the element will not pass via the `:leave` transition\).

</div>

This example has a special trigger for the enter and leave animation called `myInsertRemoveTrigger`.
The HTML template contains the following code.

<code-example header="src/app/insert-remove.component.html" path="animations/src/app/insert-remove.component.html" region="insert-remove"></code-example>

In the component file, the `:enter` transition sets an initial opacity of 0, and then animates it to change that opacity to 1 as the element is inserted into the view.

<code-example header="src/app/insert-remove.component.ts" path="animations/src/app/insert-remove.component.ts" region="enter-leave-trigger"></code-example>

Note that this example doesn't need to use [`state()`](api/animations/state).

## :increment and :decrement in transitions

The `transition()` function takes additional selector values, `:increment` and `:decrement`.
Use these to kick off a transition when a numeric value has increased or decreased in value.

<div class="alert is-helpful">

<<<<<<< HEAD
**Note:** The following example uses `query()` and `stagger()` methods, which is discussed in the [complex sequences](guide/complex-animation-sequences#complex-sequence) page.
=======
**NOTE**: <br />
The following example uses `query()` and `stagger()` methods.
For more information on these methods, see the [complex sequences](guide/complex-animation-sequences#complex-sequence) page.
>>>>>>> 6a88bad0

</div>

<code-example header="src/app/hero-list-page.component.ts" path="animations/src/app/hero-list-page.component.ts" region="increment"></code-example>

## Boolean values in transitions

If a trigger contains a boolean value as a binding value, then this value can be matched using a `transition()` expression that compares `true` and `false`, or `1` and `0`.

<code-example header="src/app/open-close.component.html" path="animations/src/app/open-close.component.2.html" region="trigger-boolean"></code-example>

In the code snippet above, the HTML template binds a `<div>` element to a trigger named `openClose` with a status expression of `isOpen`, and with possible values of `true` and `false`.
This pattern is an alternative to the practice of creating two named states like `open` and `close`.

In the component code, inside the `@Component` metadata under the `animations:` property, when the state evaluates to `true` \(meaning "open" here\), the associated HTML element's height is a wildcard style or default.
In this case, the animation uses whatever height the element already had before the animation started.
When the element is "closed", the element gets animated to a height of 0, which makes it invisible.

<code-example header="src/app/open-close.component.ts" path="animations/src/app/open-close.component.2.ts" region="trigger-boolean"></code-example>

## Multiple animation triggers

You can define more than one animation trigger for a component.
Attach animation triggers to different elements, and the parent-child relationships among the elements affect how and when the animations run.

### Parent-child animations

Each time an animation is triggered in Angular, the parent animation always gets priority and child animations are blocked.
For a child animation to run, the parent animation must query each of the elements containing child animations and then let the animations run using the [`animateChild()`](api/animations/animateChild) function.

#### Disabling an animation on an HTML element

A special animation control binding called `@.disabled` can be placed on an HTML element to disable animations on that element, as well as any nested elements.
When true, the `@.disabled` binding prevents all animations from rendering.

The following code sample shows how to use this feature.

<code-tabs>
    <code-pane header="src/app/open-close.component.html" path="animations/src/app/open-close.component.4.html" region="toggle-animation"></code-pane>
    <code-pane header="src/app/open-close.component.ts" path="animations/src/app/open-close.component.4.ts" region="toggle-animation" language="typescript"></code-pane>
</code-tabs>

When the `@.disabled` binding is true, the `@childAnimation` trigger doesn't kick off.

When an element within an HTML template has animations disabled using the `@.disabled` host binding, animations are disabled on all inner elements as well.
You can't selectively disable multiple animations on a single element.

However, selective child animations can still be run on a disabled parent in one of the following ways:

*   A parent animation can use the [`query()`](api/animations/query) function to collect inner elements located in disabled areas of the HTML template.
    Those elements can still animate.

*   A child animation can be queried by a parent and then later animated with the `animateChild()` function

#### Disabling all animations

To disable all animations for an Angular app, place the `@.disabled` host binding on the topmost Angular component.

<code-example header="src/app/app.component.ts" path="animations/src/app/app.component.ts" region="toggle-app-animations"></code-example>

<div class="alert is-helpful">

**NOTE**: <br />
Disabling animations application-wide is useful during end-to-end \(E2E\) testing.

</div>

## Animation callbacks

The animation `trigger()` function emits *callbacks* when it starts and when it finishes.
The following example features a component that contains an `openClose` trigger.

<code-example header="src/app/open-close.component.ts" path="animations/src/app/open-close.component.ts" region="events1"></code-example>

In the HTML template, the animation event is passed back via `$event`, as `@triggerName.start` and `@triggerName.done`, where `triggerName` is the name of the trigger being used.
In this example, the trigger `openClose` appears as follows.

<code-example header="src/app/open-close.component.html" path="animations/src/app/open-close.component.3.html" region="callbacks"></code-example>

A potential use for animation callbacks could be to cover for a slow API call, such as a database lookup.
For example, you could set up the **InProgress** button to have its own looping animation where it pulsates or does some other visual motion while the backend system operation finishes.

Then, another animation can be called when the current animation finishes.
For example, the button goes from the `inProgress` state to the `closed` state when the API call is completed.

An animation can influence an end user to *perceive* the operation as faster, even when it isn't.
Thus, a simple animation can be a cost-effective way to keep users happy, rather than seeking to improve the speed of a server call and having to compensate for circumstances beyond your control, such as an unreliable network connection.

Callbacks can serve as a debugging tool, for example in conjunction with `console.warn()` to view the application's progress in a browser's Developer JavaScript Console.
The following code snippet creates console log output for the original example, a button with the two states of `open` and `closed`.

<code-example header="src/app/open-close.component.ts" path="animations/src/app/open-close.component.ts" region="events"></code-example>

<a id="keyframes"></a>

## Keyframes

The previous section features a simple two-state transition.
Let's now create an animation with multiple steps run in sequence using *keyframes*.

Angular's `keyframe()` function is similar to keyframes in CSS.
Keyframes allow several style changes within a single timing segment.
For example, the button, instead of fading, could change color several times over a single 2-second timespan.

<div class="lightbox">

<img alt="keyframes" src="generated/images/guide/animations/keyframes-500.png">

<<<<<<< HEAD
<figure class="lightbox">
  <div class="card">
    <img src="generated/images/guide/animations/keyframes-500.png" alt="keyframes">
  </div>
</figure>
=======
</div>
>>>>>>> 6a88bad0

The code for this color change might look like this.

<code-example header="src/app/status-slider.component.ts" path="animations/src/app/status-slider.component.ts" region="keyframes"></code-example>

### Offset

<<<<<<< HEAD
Keyframes include an *offset* that defines the point in the animation where each style change occurs. Offsets are relative measures from zero to one, marking the beginning and end of the animation, respectively and should be applied to each of the keyframe's steps if used at least once.
=======
Keyframes include an `offset` that defines the point in the animation where each style change occurs.
Offsets are relative measures from zero to one, marking the beginning and end of the animation, respectively and should be applied to each of the keyframe's steps if used at least once.

Defining offsets for keyframes is optional.
If you omit them, evenly spaced offsets are automatically assigned.
For example, three keyframes without predefined offsets receive offsets of 0, 0.5, and 1.
Specifying an offset of 0.8 for the middle transition in the preceding example might look like this.

<div class="lightbox">
>>>>>>> 6a88bad0

<img alt="keyframes with offset" src="generated/images/guide/animations/keyframes-offset-500.png">

<<<<<<< HEAD
<figure class="lightbox">
  <div class="card">
    <img src="generated/images/guide/animations/keyframes-offset-500.png" alt="keyframes with offset">
  </div>
</figure>
=======
</div>
>>>>>>> 6a88bad0

The code with offsets specified would be as follows.

<code-example header="src/app/status-slider.component.ts" path="animations/src/app/status-slider.component.ts" region="keyframesWithOffsets"></code-example>

You can combine keyframes with `duration`, `delay`, and `easing` within a single animation.

### Keyframes with a pulsation

Use keyframes to create a pulse effect in your animations by defining styles at specific offset throughout the animation.

Here's an example of using keyframes to create a pulse effect:

*   The original `open` and `closed` states, with the original changes in height, color, and opacity, occurring over a timeframe of 1 second
*   A keyframes sequence inserted in the middle that causes the button to appear to pulsate irregularly over the course of that same 1-second timeframe

<div class="lightbox">

<img alt="keyframes with irregular pulsation" src="generated/images/guide/animations/keyframes-pulsation.png">

<<<<<<< HEAD
<figure class="lightbox">
  <div class="card">
    <img src="generated/images/guide/animations/keyframes-pulsation.png" alt="keyframes with irregular pulsation">
  </div>
</figure>
=======
</div>
>>>>>>> 6a88bad0

The code snippet for this animation might look like this.

<code-example header="src/app/open-close.component.ts" path="animations/src/app/open-close.component.1.ts" region="trigger"></code-example>

### Animatable properties and units

Angular animations support builds on top of web animations, so you can animate any property that the browser considers animatable.
This includes positions, sizes, transforms, colors, borders, and more.
The W3C maintains a list of animatable properties on its [CSS Transitions](https://www.w3.org/TR/css-transitions-1) page.

For properties with a numeric value, define a unit by providing the value as a string, in quotes, with the appropriate suffix:

*   50 pixels:
    `'50px'`

*   Relative font size:
    `'3em'`

*   Percentage:
    `'100%'`

You can also provide the value as a number \(thus not providing a unit\), in such cases Angular assumes a default unit of pixels, or `px`.
Expressing 50 pixels as `50` is the same as saying `'50px'`.

<div class="alert is-helpful">

**NOTE**: <br />
The string `"50"` would instead be considered invalid\).

</div>

### Automatic property calculation with wildcards

Sometimes you don't know the value of a dimensional style property until runtime.
For example, elements often have widths and heights that depend on their content or the screen size.
These properties are often challenging to animate using CSS.

In these cases, you can use a special wildcard `*` property value under `style()`, so that the value of that particular style property is computed at runtime and then plugged into the animation.

The following example has a trigger called `shrinkOut`, used when an HTML element leaves the page.
The animation takes whatever height the element has before it leaves, and animates from that height to zero.

<code-example header="src/app/hero-list-auto.component.ts" path="animations/src/app/hero-list-auto.component.ts" region="auto-calc"></code-example>

### Keyframes summary

The `keyframes()` function in Angular allows you to specify multiple interim styles within a single transition, with an optional `offset` to define the point in the animation where each style change should occur.

## More on Angular animations

You might also be interested in the following:

*   [Introduction to Angular animations](guide/animations)
*   [Complex animation sequences](guide/complex-animation-sequences)
*   [Reusable animations](guide/reusable-animations)
*   [Route transition animations](guide/route-animations)

<!-- links -->

<!-- external links -->

<!-- end links -->

@reviewed 2022-02-28<|MERGE_RESOLUTION|>--- conflicted
+++ resolved
@@ -2,12 +2,8 @@
 
 You learned the basics of Angular animations in the [introduction](guide/animations) page.
 
-<<<<<<< HEAD
-In this guide, we go into greater depth on special transition states such as `*` (wildcard) and `void`, and show how these special states are used for elements entering and leaving a view. The chapter also explores multiple animation triggers, animation callbacks and sequence-based animation using keyframes.
-=======
 This guide goes into greater depth on special transition states such as `*` \(wildcard\) and `void`, and shows how these special states are used for elements entering and leaving a view.
 This chapter also explores multiple animation triggers, animation callbacks, and sequence-based animation using keyframes.
->>>>>>> 6a88bad0
 
 ## Predefined states and wildcard matching
 
@@ -20,15 +16,7 @@
 
 For example, a transition of `open => *` applies when the element's state changes from open to anything else.
 
-<<<<<<< HEAD
-<figure class="lightbox">
-  <div class="card">
-    <img src="generated/images/guide/animations/wildcard-state-500.png" alt="wildcard state expressions">
-  </div>
-</figure>
-=======
-<div class="lightbox">
->>>>>>> 6a88bad0
+<div class="lightbox">
 
 <img alt="wildcard state expressions" src="generated/images/guide/animations/wildcard-state-500.png">
 
@@ -51,15 +39,7 @@
 In general, use wildcard states when an element in one particular state has multiple potential states that it can change to.
 If the button can change from `open` to either `closed` or something like `inProgress`, using a wildcard state could reduce the amount of coding needed.
 
-<<<<<<< HEAD
-<figure class="lightbox">
-  <div class="card">
-    <img src="generated/images/guide/animations/wildcard-3-states.png" alt="wildcard state with 3 states">
-  </div>
-</figure>
-=======
-<div class="lightbox">
->>>>>>> 6a88bad0
+<div class="lightbox">
 
 <img alt="wildcard state with 3 states" src="generated/images/guide/animations/wildcard-3-states.png">
 
@@ -155,13 +135,9 @@
 
 <div class="alert is-helpful">
 
-<<<<<<< HEAD
-**Note:** The following example uses `query()` and `stagger()` methods, which is discussed in the [complex sequences](guide/complex-animation-sequences#complex-sequence) page.
-=======
 **NOTE**: <br />
 The following example uses `query()` and `stagger()` methods.
 For more information on these methods, see the [complex sequences](guide/complex-animation-sequences#complex-sequence) page.
->>>>>>> 6a88bad0
 
 </div>
 
@@ -270,15 +246,7 @@
 
 <img alt="keyframes" src="generated/images/guide/animations/keyframes-500.png">
 
-<<<<<<< HEAD
-<figure class="lightbox">
-  <div class="card">
-    <img src="generated/images/guide/animations/keyframes-500.png" alt="keyframes">
-  </div>
-</figure>
-=======
-</div>
->>>>>>> 6a88bad0
+</div>
 
 The code for this color change might look like this.
 
@@ -286,9 +254,6 @@
 
 ### Offset
 
-<<<<<<< HEAD
-Keyframes include an *offset* that defines the point in the animation where each style change occurs. Offsets are relative measures from zero to one, marking the beginning and end of the animation, respectively and should be applied to each of the keyframe's steps if used at least once.
-=======
 Keyframes include an `offset` that defines the point in the animation where each style change occurs.
 Offsets are relative measures from zero to one, marking the beginning and end of the animation, respectively and should be applied to each of the keyframe's steps if used at least once.
 
@@ -298,19 +263,10 @@
 Specifying an offset of 0.8 for the middle transition in the preceding example might look like this.
 
 <div class="lightbox">
->>>>>>> 6a88bad0
 
 <img alt="keyframes with offset" src="generated/images/guide/animations/keyframes-offset-500.png">
 
-<<<<<<< HEAD
-<figure class="lightbox">
-  <div class="card">
-    <img src="generated/images/guide/animations/keyframes-offset-500.png" alt="keyframes with offset">
-  </div>
-</figure>
-=======
-</div>
->>>>>>> 6a88bad0
+</div>
 
 The code with offsets specified would be as follows.
 
@@ -331,15 +287,7 @@
 
 <img alt="keyframes with irregular pulsation" src="generated/images/guide/animations/keyframes-pulsation.png">
 
-<<<<<<< HEAD
-<figure class="lightbox">
-  <div class="card">
-    <img src="generated/images/guide/animations/keyframes-pulsation.png" alt="keyframes with irregular pulsation">
-  </div>
-</figure>
-=======
-</div>
->>>>>>> 6a88bad0
+</div>
 
 The code snippet for this animation might look like this.
 
