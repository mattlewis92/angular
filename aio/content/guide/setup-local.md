# Setting up the local environment and workspace

This guide explains how to set up your environment for Angular development using the [Angular CLI tool](cli "CLI command reference").
It includes information about prerequisites, installing the CLI, creating an initial workspace and starter app, and running that app locally to verify your setup.

<div class="callout is-helpful">

<header>Try Angular without local setup</header>

If you are new to Angular, you might want to start with [Try it now!](start), which introduces the essentials of Angular in the context of a ready-made basic online store app for you to examine and modify.
This standalone tutorial takes advantage of the interactive [StackBlitz](https://stackblitz.com) environment for online development.
You don't need to set up your local environment until you're ready.

</div>

<a id="devenv"></a>
<a id="prerequisites"></a>

## Prerequisites

To use the Angular framework, you should be familiar with the following:

*   [JavaScript](https://developer.mozilla.org/docs/Web/JavaScript/A_re-introduction_to_JavaScript)
*   [HTML](https://developer.mozilla.org/docs/Learn/HTML/Introduction_to_HTML)
*   [CSS](https://developer.mozilla.org/docs/Learn/CSS/First_steps)

Knowledge of [TypeScript](https://www.typescriptlang.org) is helpful, but not required.

To install Angular on your local system, you need the following:

| Requirements                         | Details |
|:---                                  |:---     |
| Node.js <a id="nodejs"></a>          | Angular requires an [active LTS or maintenance LTS](https://nodejs.org/about/releases) version of Node.js.  <div class="alert is-helpful"> For information about specific version requirements, see the `engines` key in the [package.json](https://unpkg.com/browse/@angular/core/package.json) file. </div> For more information on installing Node.js, see [nodejs.org](https://nodejs.org "Nodejs.org"). If you are unsure what version of Node.js runs on your system, run `node -v` in a terminal window. |
| npm package manager <a id="npm"></a> | Angular, the Angular CLI, and Angular applications depend on [npm packages](https://docs.npmjs.com/getting-started/what-is-npm) for many features and functions. To download and install npm packages, you need an npm package manager. This guide uses the [npm client](https://docs.npmjs.com/cli/install) command line interface, which is installed with `Node.js` by default. To check that you have the npm client installed, run `npm -v` in a terminal window.                                          |

<a id="install-cli"></a>

## Install the Angular CLI

You use the Angular CLI to create projects, generate application and library code, and perform a variety of ongoing development tasks such as testing, bundling, and deployment.

To install the Angular CLI, open a terminal window and run the following command:

<code-example format="shell" language="shell">

npm install -g &commat;angular/cli<aio-angular-dist-tag class="pln"></aio-angular-dist-tag>

</code-example>

<div class="alert is-helpful">
  <p>On Windows client computers, the execution of PowerShell scripts is disabled by default. To allow the execution of PowerShell scripts, which is needed for npm global binaries, you must set the following <a href="https://docs.microsoft.com/en-us/powershell/module/microsoft.powershell.core/about/about_execution_policies">execution policy</a>:</p>
  <code-example language="sh">
  Set-ExecutionPolicy -Scope CurrentUser -ExecutionPolicy RemoteSigned
  </code-example>
  <p>Carefully read the message displayed after executing the command and follow the instructions. Make sure you understand the implications of setting an execution policy.</p>
</div>

<a id="create-proj"></a>

## Create a workspace and initial application

You develop apps in the context of an Angular [**workspace**](guide/glossary#workspace).

To create a new workspace and initial starter app:

1.  Run the CLI command `ng new` and provide the name `my-app`, as shown here:

    <code-example format="shell" language="shell">

    ng new my-app

    </code-example>

1.  The `ng new` command prompts you for information about features to include in the initial app.
    Accept the defaults by pressing the Enter or Return key.

The Angular CLI installs the necessary Angular npm packages and other dependencies.
This can take a few minutes.

The CLI creates a new workspace and a simple Welcome app, ready to run.

<a id="serve"></a>

## Run the application

The Angular CLI includes a server, for you to build and serve your app locally.

1.  Navigate to the workspace folder, such as `my-app`.
1.  Run the following command:

    <code-example format="shell" language="shell">

    cd my-app
    ng serve --open

    </code-example>

The `ng serve` command launches the server, watches your files,
and rebuilds the app as you make changes to those files.

The `--open` \(or just `-o`\) option automatically opens your browser
to `http://localhost:4200/`.

If your installation and setup was successful, you should see a page similar to the following.

<div class="lightbox">

<<<<<<< HEAD
<figure class="lightbox">
  <div class="card">
    <img src='generated/images/guide/setup-local/app-works.png' alt="Welcome to my-app!">
  </div>
</figure>
=======
<img alt="Welcome to my-app!" src="generated/images/guide/setup-local/app-works.png">
>>>>>>> 6a88bad0

</div>

## Next steps

*   For a more thorough introduction to the fundamental concepts and terminology of Angular single-page app architecture and design principles, read the [Angular Concepts](guide/architecture) section.

*   Work through the [Tour of Heroes Tutorial](tutorial), a complete hands-on exercise that introduces you to the app development process using the Angular CLI and walks through important subsystems.

*   To learn more about using the Angular CLI, see the [CLI Overview](cli "CLI Overview").
    In addition to creating the initial workspace and app scaffolding, use the CLI to generate Angular code such as components and services.
    The CLI supports the full development cycle, including building, testing, bundling, and deployment.

*   For more information about the Angular files generated by `ng new`, see [Workspace and Project File Structure](guide/file-structure).

<!-- links -->

<!-- external links -->

<!-- end links -->

@reviewed 2022-02-28<|MERGE_RESOLUTION|>--- conflicted
+++ resolved
@@ -105,15 +105,7 @@
 
 <div class="lightbox">
 
-<<<<<<< HEAD
-<figure class="lightbox">
-  <div class="card">
-    <img src='generated/images/guide/setup-local/app-works.png' alt="Welcome to my-app!">
-  </div>
-</figure>
-=======
 <img alt="Welcome to my-app!" src="generated/images/guide/setup-local/app-works.png">
->>>>>>> 6a88bad0
 
 </div>
 
