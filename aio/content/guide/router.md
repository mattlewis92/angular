# Common Routing Tasks

This topic describes how to implement many of the common tasks associated with adding the Angular router to your application.

<a id="basics"></a>

## Generate an application

The following command uses the Angular CLI to generate a basic Angular application with application routes.
The application name in the following example is `routing-app`.

<code-example format="shell" language="shell">

<<<<<<< HEAD
ng new routing-app --routing --defaults --standalone
=======
ng new routing-app
>>>>>>> 6070c9dd

</code-example>

### Adding components for routing

To use the Angular router, an application needs to have at least two components so that it can navigate from one to the other.
To create a component using the CLI, enter the following at the command line where `first` is the name of your component:

<code-example format="shell" language="shell">

ng generate component first --standalone

</code-example>

Repeat this step for a second component but give it a different name.
Here, the new name is `second`.

<code-example format="shell" language="shell">

ng generate component second --standalone

</code-example>

The CLI automatically appends `Component`, so if you were to write `first-component`, your component would be `FirstComponentComponent`.

<a id="basics-base-href"></a>

<div class="alert is-helpful">

<header><code>&lt;base href&gt;</code></header>

This guide works with a CLI-generated Angular application.

</div>

### Importing your new components

To use your new components, import them into `app.routes.ts` at the top of the file, as follows:

```
import {FirstComponent} from './first/first.component';
import {SecondComponent} from './second/second.component';
```

<a id="basic-route"></a>

## Defining a basic route

There are three fundamental building blocks to creating a route.

Import the routes into `app.config.ts` and add it to the `provideRouter` function.

The Angular CLI performs this step for you.
However, if you are creating an application manually or working with an existing, non-CLI application, verify that the imports and configuration are correct.
<<<<<<< HEAD
The following is the default `ApplicationConfig` using the CLI with the `--routing` flag.
=======
The following is the default `ApplicationConfig` using the CLI.
>>>>>>> 6070c9dd

```
export const appConfig: ApplicationConfig = {
  providers: [provideRouter(routes)]
};
```

<<<<<<< HEAD
1.  Set up a `Routes` array for your routes 
=======
1.  Set up a `Routes` array for your routes
>>>>>>> 6070c9dd

    The Angular CLI performs this step automatically.

```
import { Routes } from '@angular/router';

export const routes: Routes = [];
```

1.  Define your routes in your `Routes` array.

    Each route in this array is a JavaScript object that contains two properties.
    The first property, `path`, defines the URL path for the route.
    The second property, `component`, defines the component Angular should use for the corresponding path.

```
const routes: Routes = [
  { path: 'first-component', component: FirstComponent },
  { path: 'second-component', component: SecondComponent },
];
```

1.  Add your routes to your application.

    Now that you have defined your routes, add them to your application.
    First, add links to the two components.
    Assign the anchor tag that you want to add the route to the `routerLink` attribute.
    Set the value of the attribute to the component to show when a user clicks on each link.
    Next, update your component template to include `<router-outlet>`.
    This element informs Angular to update the application view with the component for the selected route.

```
<h1>Angular Router App</h1>
<nav>
  <ul>
    <li><a routerLink="/first-component" routerLinkActive="active" ariaCurrentWhenActive="page">First Component</a></li>
    <li><a routerLink="/second-component" routerLinkActive="active" ariaCurrentWhenActive="page">Second Component</a></li>
  </ul>
</nav>
<!-- The routed views render in the <router-outlet>-->
<router-outlet></router-outlet>
```

   You also need to add the `RouterLink`, `RouterLinkActive`, and `RouterOutlet` to the imports array of `AppComponent`.

```
@Component({
  selector: 'app-root',
  standalone: true,
  imports: [CommonModule, RouterOutlet, RouterLink, RouterLinkActive],
  templateUrl: './app.component.html',
  styleUrls: ['./app.component.css']
})
export class AppComponent {
  title = 'routing-app';
}
```

<a id="route-order"></a>

### Route order

The order of routes is important because the `Router` uses a first-match wins strategy when matching routes, so more specific routes should be placed above less specific routes.
List routes with a static path first, followed by an empty path route, which matches the default route.
The [wildcard route](guide/router#setting-up-wildcard-routes) comes last because it matches every URL and the `Router` selects it only if no other routes match first.

<a id="getting-route-information"></a>

## Getting route information

Often, as a user navigates your application, you want to pass information from one component to another.
For example, consider an application that displays a shopping list of grocery items.
Each item in the list has a unique `id`.
To edit an item, users click an Edit button, which opens an `EditGroceryItem` component.
You want that component to retrieve the `id` for the grocery item so it can display the right information to the user.

Use a route to pass this type of information to your application components.
To do so, you use the [withComponentInputBinding](api/router/withComponentInputBinding) feature with `provideRouter` or the `bindToComponentInputs` option of `RouterModule.forRoot`.

To get information from a route:

1.  Add the `withComponentInputBinding` feature to the `provideRouter` method.

    <code-example header="provideRouter feature" path="router/src/app/app-routing.module.11.ts" region="withComponentInputBinding"></code-example>

1.  Update the component to have an `Input` matching the name of the parameter.

    <code-example header="The component input (excerpt)" path="router/src/app/heroes/hero-detail/hero-detail.component.4.ts" region="id-input"></code-example>

    <div class="alert is-helpful">

    **NOTE:** <br>
    You can bind all route data with key, value pairs to component inputs: static or resolved route data, path parameters, matrix parameters, and query parameters.
    <br>
    If you want to use the parent components route info you will need to set the router {@link paramsInheritanceStrategy} option:
    `withRouterConfig({paramsInheritanceStrategy: 'always'})`
    </div>

<a id="wildcard-route-how-to"></a>

## Setting up wildcard routes

A well-functioning application should gracefully handle when users attempt to navigate to a part of your application that does not exist.
To add this functionality to your application, you set up a wildcard route.
The Angular router selects this route any time the requested URL doesn't match any router paths.

To set up a wildcard route, add the following code to your `routes` definition.

```
{ path: '**', component: &lt;component-name&gt; }
```

The two asterisks, `**`, indicate to Angular that this `routes` definition is a wildcard route.
For the component property, you can define any component in your application.
Common choices include an application-specific `PageNotFoundComponent`, which you can define to [display a 404 page](guide/router#404-page-how-to) to your users; or a redirect to your application's main component.
A wildcard route is the last route because it matches any URL.
For more detail on why order matters for routes, see [Route order](guide/router#route-order).

<a id="404-page-how-to"></a>

## Displaying a 404 page

To display a 404 page, set up a [wildcard route](guide/router#wildcard-route-how-to) with the `component` property set to the component you'd like to use for your 404 page as follows:

```
const routes: Routes = [
  { path: 'first-component', component: FirstComponent },
  { path: 'second-component', component: SecondComponent },
  { path: '**', component: PageNotFoundComponent },  // Wildcard route for a 404 page
];
```

The last route with the `path` of `**` is a wildcard route.
The router selects this route if the requested URL doesn't match any of the paths earlier in the list and sends the user to the `PageNotFoundComponent`.

## Setting up redirects

To set up a redirect, configure a route with the `path` you want to redirect from, the `component` you want to redirect to, and a `pathMatch` value that tells the router how to match the URL.

```
const routes: Routes = [
  { path: 'first-component', component: FirstComponent },
  { path: 'second-component', component: SecondComponent },
  { path: '',   redirectTo: '/first-component', pathMatch: 'full' }, // redirect to `first-component`
  { path: '**', component: PageNotFoundComponent },  // Wildcard route for a 404 page
];
```

In this example, the third route is a redirect so that the router defaults to the `first-component` route.
Notice that this redirect precedes the wildcard route.
Here, `path: ''` means to use the initial relative URL \(`''`\).

For more details on `pathMatch` see [Spotlight on `pathMatch`](guide/router-tutorial-toh#pathmatch).

<a id="nesting-routes"></a>

## Nesting routes

As your application grows more complex, you might want to create routes that are relative to a component other than your root component.
These types of nested routes are called child routes.
This means you're adding a second `<router-outlet>` to your app, because it is in addition to the `<router-outlet>` in `AppComponent`.

In this example, there are two additional child components, `child-a`, and `child-b`.
Here, `FirstComponent` has its own `<nav>` and a second `<router-outlet>` in addition to the one in `AppComponent`.

```
<h2>First Component</h2>

<nav>
  <ul>
    <li><a routerLink="child-a">Child A</a></li>
    <li><a routerLink="child-b">Child B</a></li>
  </ul>
</nav>

<router-outlet></router-outlet>
```

A child route is like any other route, in that it needs both a `path` and a `component`.
The one difference is that you place child routes in a `children` array within the parent route.

```
const routes: Routes = [
  {
    path: 'first-component',
    component: FirstComponent, // this is the component with the <router-outlet> in the template
    children: [
      {
        path: 'child-a', // child route path
        component: ChildAComponent, // child route component that the router renders
      },
      {
        path: 'child-b',
        component: ChildBComponent, // another child route component that the router renders
      },
    ],
  },
];
```

<a id="setting-the-page-title"></a>

## Setting the page title

Each page in your application should have a unique title so that they can be identified in the browser history.
The `Router` sets the document's title using the `title` property from the `Route` config.

```
const routes: Routes = [
  {
    path: 'first-component',
    title: 'First component',
    component: FirstComponent,  // this is the component with the <router-outlet> in the template
    children: [
      {
        path: 'child-a',  // child route path
        title: resolvedChildATitle,
        component: ChildAComponent,  // child route component that the router renders
      },
      {
        path: 'child-b',
        title: 'child b',
        component: ChildBComponent,  // another child route component that the router renders
      },
    ],
  },
];

const resolvedChildATitle: ResolveFn<string> = () => Promise.resolve('child a');
```

<div class="alert is-helpful">

**NOTE**: <br /> The `title` property follows the same rules as static route `data` and dynamic values that implement `ResolveFn`.

</div>

You can also provide a custom title strategy by extending the `TitleStrategy`.

```
@Injectable({providedIn: 'root'})
export class TemplatePageTitleStrategy extends TitleStrategy {
  constructor(private readonly title: Title) {
    super();
  }

  override updateTitle(routerState: RouterStateSnapshot) {
    const title = this.buildTitle(routerState);
    if (title !== undefined) {
      this.title.setTitle(`My Application | ${title}`);
    }
  }
}


export const appConfig: ApplicationConfig = {
  providers: [
    provideRouter(routes),
    {provide: TitleStrategy, useClass: TemplatePageTitleStrategy},
  ]
};
```

<a id="using-relative-paths"></a>

## Using relative paths

Relative paths let you define paths that are relative to the current URL segment.
The following example shows a relative route to another component, `second-component`.
`FirstComponent` and `SecondComponent` are at the same level in the tree, however, the link to `SecondComponent` is situated within the `FirstComponent`, meaning that the router has to go up a level and then into the second directory to find the `SecondComponent`.
Rather than writing out the whole path to get to `SecondComponent`, use the `../` notation to go up a level.

```
<h2>First Component</h2>

<nav>
  <ul>
    <li><a routerLink="../second-component">Relative Route to second component</a></li>
  </ul>
</nav>
<router-outlet></router-outlet>
```

In addition to `../`, use `./` or no leading slash to specify the current level.

### Specifying a relative route

To specify a relative route, use the `NavigationExtras` `relativeTo` property.
In the component class, import `NavigationExtras` from the `@angular/router`.

Then use `relativeTo` in your navigation method.
After the link parameters array, which here contains `items`, add an object with the `relativeTo` property set to the `ActivatedRoute`, which is `this.route`.

```
  goToItems() {
    this.router.navigate(['items'], { relativeTo: this.route });
  }
```

The `navigate()` arguments configure the router to use the current route as a basis upon which to append `items`.

</code-example>

The `goToItems()` method interprets the destination URI as relative to the activated route and navigates to the `items` route.

## Accessing query parameters and fragments

Sometimes, a feature of your application requires accessing a part of a route, such as a query parameter or a fragment.
The Tour of Heroes application at this stage in the tutorial uses a list view in which you can click on a hero to see details.
The router uses an `id` to show the correct hero's details.

First, import the following members in the component you want to navigate from.

<code-example header="Component import statements (excerpt)">

import { ActivatedRoute } from '&commat;angular/router';
import { Observable } from 'rxjs';
import { switchMap } from 'rxjs/operators';

</code-example>

Next inject the activated route service:

<code-example header="Component (excerpt)">

constructor(private route: ActivatedRoute) {}

</code-example>

Configure the class so that you have an observable, `heroes$`, a `selectedId` to hold the `id` number of the hero, and the heroes in the `ngOnInit()`, add the following code to get the `id` of the selected hero.
This code snippet assumes that you have a heroes list, a hero service, a function to get your heroes, and the HTML to render your list and details, just as in the Tour of Heroes example.

<code-example header="Component 1 (excerpt)">

heroes&dollar;: Observable&lt;Hero[]&gt;;
selectedId: number;
heroes = HEROES;

ngOnInit() {
  this.heroes&dollar; = this.route.paramMap.pipe(
    switchMap(params =&gt; {
      this.selectedId = Number(params.get('id'));
      return this.service.getHeroes();
    })
  );
}

</code-example>

Next, in the component that you want to navigate to, import the following members.

<code-example header="Component 2 (excerpt)">

import { Router, ActivatedRoute, ParamMap } from '&commat;angular/router';
import { Observable } from 'rxjs';

</code-example>

Inject `ActivatedRoute` and `Router` in the constructor of the component class so they are available to this component:

<code-example header="Component 2 (excerpt)">

hero&dollar;: Observable&lt;Hero&gt;;

constructor(
  private route: ActivatedRoute,
  private router: Router  ) {}

ngOnInit() {
  const heroId = this.route.snapshot.paramMap.get('id');
  this.hero&dollar; = this.service.getHero(heroId);
}

gotoItems(hero: Hero) {
  const heroId = hero ? hero.id : null;
  // Pass along the hero id if available
  // so that the HeroList component can select that item.
  this.router.navigate(['/heroes', { id: heroId }]);
}

</code-example>

<a id="lazy-loading"></a>

## Lazy loading

You can configure your routes to be lazy loaded, which means that Angular only loads routs as needed, rather than loading all routes when the application launches.
Additionally, preload parts of your application in the background to improve the user experience.

For more information on lazy loading and preloading see the dedicated guide [Lazy loading](guide/lazy-loading-ngmodules).

## Preventing unauthorized access

Use route guards to prevent users from navigating to parts of an application without authorization.
The following route guards are available in Angular:

*   [`canActivate`](api/router/CanActivateFn)
*   [`canActivateChild`](api/router/CanActivateChildFn)
*   [`canDeactivate`](api/router/CanDeactivateFn)
*   [`canMatch`](api/router/CanMatchFn)
*   [`resolve`](api/router/ResolveFn)
*   [`canLoad`](api/router/CanLoadFn)

To use route guards, consider using [component-less routes](api/router/Route#componentless-routes) as this facilitates guarding child routes.

Create a file for your guard:

<code-example format="shell" language="shell">

ng generate guard your-guard

</code-example>

In your guard file, add the guard functions you want to use.
The following example uses `canActivateFn` to guard the route.

<code-example header="guard (excerpt)">

export const yourGuardFunction: CanActivateFn = (
    next: ActivatedRouteSnapshot,
    state: RouterStateSnapshot) => {
      // your  logic goes here
  }
</code-example>
In your routing module, use the appropriate property in your `routes` configuration.
Here, `canActivate` tells the router to mediate navigation to this particular route.
<code-example header="Routes configuration (excerpt)">
{
  path: '/your-path',
  component: YourComponent,
  canActivate: [yourGuardFunction],
}

</code-example>

For more information with a working example, see the [routing tutorial section on route guards](guide/router-tutorial-toh#milestone-5-route-guards).

## Link parameters array

A link parameters array holds the following ingredients for router navigation:

*   The path of the route to the destination component
*   Required and optional route parameters that go into the route URL

Bind the `RouterLink` directive to such an array like this:

```
<a [routerLink]="['/heroes']">Heroes</a>
```

The following is a two-element array when specifying a route parameter:

```
<a [routerLink]="['/hero', hero.id]">
  <span class="badge">{{ hero.id }}</span>{{ hero.name }}
</a>
```

Provide optional route parameters in an object, as in `{ foo: 'foo' }`:

```
<a [routerLink]="['/crisis-center', { foo: 'foo' }]">Crisis Center</a>
```

These three examples cover the needs of an application with one level of routing.
However, with a child router, such as in the crisis center, you create new link array possibilities.

The following minimal `RouterLink` example builds upon a specified [default child route](guide/router-tutorial-toh#a-crisis-center-with-child-routes) for the crisis center.

```
<a [routerLink]="['/crisis-center']">Crisis Center</a>
```

Review the following:

*   The first item in the array identifies the parent route \(`/crisis-center`\)
*   There are no parameters for this parent route
*   There is no default for the child route so you need to pick one
*   You're navigating to the `CrisisListComponent`, whose route path is `/`, but you don't need to explicitly add the slash

Consider the following router link that navigates from the root of the application down to the Dragon Crisis:

```
<a [routerLink]="['/crisis-center', 1]">Dragon Crisis</a>
```

*   The first item in the array identifies the parent route \(`/crisis-center`\)
*   There are no parameters for this parent route
*   The second item identifies the child route details about a particular crisis \(`/:id`\)
*   The details child route requires an `id` route parameter
*   You added the `id` of the Dragon Crisis as the second item in the array \(`1`\)
*   The resulting path is `/crisis-center/1`

You could also redefine the `AppComponent` template with Crisis Center routes exclusively:

```
template: `
  <h1 class="title">Angular Router</h1>
  <nav>
    <a [routerLink]="['/crisis-center']">Crisis Center</a>
    <a [routerLink]="['/crisis-center/1', { foo: 'foo' }]">Dragon Crisis</a>
    <a [routerLink]="['/crisis-center/2']">Shark Crisis</a>
  </nav>
  <router-outlet></router-outlet>
`
```

In summary, you can write applications with one, two or more levels of routing.
The link parameters array affords the flexibility to represent any routing depth and any legal sequence of route paths, \(required\) router parameters, and \(optional\) route parameter objects.

<a id="browser-url-styles"></a>
<a id="location-strategy"></a>

## `LocationStrategy` and browser URL styles

When the router navigates to a new component view, it updates the browser's location and history with a URL for that view.

Modern HTML5 browsers support [history.pushState](https://developer.mozilla.org/docs/Web/API/History_API/Working_with_the_History_API#adding_and_modifying_history_entries "HTML5 browser history push-state"), a technique that changes a browser's location and history without triggering a server page request.
The router can compose a "natural" URL that is indistinguishable from one that would otherwise require a page load.

Here's the Crisis Center URL in this "HTML5 pushState" style:

<code-example format="none" language="http">

localhost:3002/crisis-center

</code-example>

Older browsers send page requests to the server when the location URL changes unless the change occurs after a "#" \(called the "hash"\).
Routers can take advantage of this exception by composing in-application route URLs with hashes.
Here's a "hash URL" that routes to the Crisis Center.

<code-example format="none" language="http">

localhost:3002/src/#/crisis-center

</code-example>

The router supports both styles with two `LocationStrategy` providers:

| Providers              | Details |
|:---                    |:---     |
| `PathLocationStrategy` | The default "HTML5 pushState" style. |
| `HashLocationStrategy` | The "hash URL" style.                |

The `provideRouter` function sets the `LocationStrategy` to the `PathLocationStrategy`, which makes it the default strategy.
You also have the option of switching to the `HashLocationStrategy` with an override during the bootstrapping process.

<div class="alert is-helpful">

For more information on providers and the bootstrap process, see [Dependency Injection](guide/dependency-injection-providers).

</div>

## Choosing a routing strategy

You must choose a routing strategy early in the development of your project because once the application is in production, visitors to your site use and depend on application URL references.

Almost all Angular projects should use the default HTML5 style.
It produces URLs that are easier for users to understand and it preserves the option to do server-side rendering.

Rendering critical pages on the server is a technique that can greatly improve perceived responsiveness when the application first loads.
An application that would otherwise take ten or more seconds to start could be rendered on the server and delivered to the user's device in less than a second.

This option is only available if application URLs look like normal web URLs without hash \(`#`\) characters in the middle.

## `<base href>`

The router uses the browser's [history.pushState](https://developer.mozilla.org/docs/Web/API/History_API/Working_with_the_History_API#adding_and_modifying_history_entries "HTML5 browser history push-state") for navigation.
`pushState` lets you customize in-application URL paths; for example, `localhost:4200/crisis-center`.
The in-application URLs can be indistinguishable from server URLs.

Modern HTML5 browsers were the first to support `pushState` which is why many people refer to these URLs as "HTML5 style" URLs.

<div class="alert is-helpful">

HTML5 style navigation is the router default.
In the [LocationStrategy and browser URL styles](#browser-url-styles) section, learn why HTML5 style is preferable, how to adjust its behavior, and how to switch to the older hash \(`#`\) style, if necessary.

</div>

You must add a [`<base href>` element](https://developer.mozilla.org/docs/Web/HTML/Element/base "base href") to the application's `index.html` for `pushState` routing to work.
The browser uses the `<base href>` value to prefix relative URLs when referencing CSS files, scripts, and images.

Add the `<base>` element just after the `<head>` tag.
If the `app` folder is the application root, as it is for this application, set the `href` value in `index.html` as shown here.

<code-example header="src/index.html (base-href)" path="router/src/index.html" region="base-href"></code-example>

### HTML5 URLs and the `<base href>`

The guidelines that follow will refer to different parts of a URL.
This diagram outlines what those parts refer to:

<code-example format="output" hideCopy language="none">

foo://example.com:8042/over/there?name=ferret#nose
&bsol;&lowbar;/   &bsol;&lowbar;&lowbar;&lowbar;&lowbar;&lowbar;&lowbar;&lowbar;&lowbar;&lowbar;&lowbar;&lowbar;&lowbar;&lowbar;&lowbar;/&bsol;&lowbar;&lowbar;&lowbar;&lowbar;&lowbar;&lowbar;&lowbar;&lowbar;&lowbar;/ &bsol;&lowbar;&lowbar;&lowbar;&lowbar;&lowbar;&lowbar;&lowbar;&lowbar;&lowbar;/ &bsol;&lowbar;&lowbar;/
 &verbar;           &verbar;            &verbar;            &verbar;        &verbar;
scheme    authority      path        query   fragment

</code-example>

While the router uses the [HTML5 pushState](https://developer.mozilla.org/docs/Web/API/History_API#Adding_and_modifying_history_entries "Browser history push-state") style by default, you must configure that strategy with a `<base href>`.

The preferred way to configure the strategy is to add a [`<base href>` element](https://developer.mozilla.org/docs/Web/HTML/Element/base "base href") tag in the `<head>` of the `index.html`.

<code-example header="src/index.html (base-href)" path="router/src/index.html" region="base-href"></code-example>

Without that tag, the browser might not be able to load resources \(images, CSS, scripts\) when "deep linking" into the application.

Some developers might not be able to add the `<base>` element, perhaps because they don't have access to `<head>` or the `index.html`.

Those developers can still use HTML5 URLs by taking the following two steps:

1.  Provide the router with an appropriate `APP_BASE_HREF` value.
1.  Use root URLs \(URLs with an `authority`\) for all web resources: CSS, images, scripts, and template HTML files.

    *   The `<base href>` `path` should end with a "/", as browsers ignore characters in the `path` that follow the right-most "`/`"
    *   If the `<base href>` includes a `query` part, the `query` is only used if the `path` of a link in the page is empty and has no `query`.
        This means that a `query` in the `<base href>` is only included when using `HashLocationStrategy`.

    *   If a link in the page is a root URL \(has an `authority`\), the `<base href>` is not used.
        In this way, an `APP_BASE_HREF` with an authority will cause all links created by Angular to ignore the `<base href>` value.

    *   A fragment in the `<base href>` is *never* persisted

For more complete information on how `<base href>` is used to construct target URIs, see the [RFC](https://tools.ietf.org/html/rfc3986#section-5.2.2) section on transforming references.

<a id="hashlocationstrategy"></a>

### `HashLocationStrategy`

Use `HashLocationStrategy` by adding the `withHashLocation` feature to the `provideRouter` function  of the `provideRouter` in the `ApplicationConfiguration`.

```
  providers: [
    provideRouter(appRoutes, withHashLocation())
  ]
```

When using `RouterModule.forRoot`, this is configured with the `useHash: true` in the second argument: `RouterModule.forRoot(routes, {useHash: true})`.


<!-- links -->

<!-- external links -->

<!-- end links -->

<<<<<<< HEAD
@reviewed 2023-08-29
=======
@reviewed 2023-10-24
>>>>>>> 6070c9dd
<|MERGE_RESOLUTION|>--- conflicted
+++ resolved
@@ -11,11 +11,7 @@
 
 <code-example format="shell" language="shell">
 
-<<<<<<< HEAD
-ng new routing-app --routing --defaults --standalone
-=======
 ng new routing-app
->>>>>>> 6070c9dd
 
 </code-example>
 
@@ -26,7 +22,7 @@
 
 <code-example format="shell" language="shell">
 
-ng generate component first --standalone
+ng generate component first
 
 </code-example>
 
@@ -35,7 +31,7 @@
 
 <code-example format="shell" language="shell">
 
-ng generate component second --standalone
+ng generate component second
 
 </code-example>
 
@@ -70,11 +66,7 @@
 
 The Angular CLI performs this step for you.
 However, if you are creating an application manually or working with an existing, non-CLI application, verify that the imports and configuration are correct.
-<<<<<<< HEAD
-The following is the default `ApplicationConfig` using the CLI with the `--routing` flag.
-=======
 The following is the default `ApplicationConfig` using the CLI.
->>>>>>> 6070c9dd
 
 ```
 export const appConfig: ApplicationConfig = {
@@ -82,11 +74,7 @@
 };
 ```
 
-<<<<<<< HEAD
-1.  Set up a `Routes` array for your routes 
-=======
 1.  Set up a `Routes` array for your routes
->>>>>>> 6070c9dd
 
     The Angular CLI performs this step automatically.
 
@@ -737,8 +725,4 @@
 
 <!-- end links -->
 
-<<<<<<< HEAD
-@reviewed 2023-08-29
-=======
-@reviewed 2023-10-24
->>>>>>> 6070c9dd
+@reviewed 2023-10-24