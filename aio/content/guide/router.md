# Common Routing Tasks

This topic describes how to implement many of the common tasks associated with adding the Angular router to your application.

<a id="basics"></a>

## Generate an application with routing enabled

The following command uses the Angular CLI to generate a basic Angular application with an application routing module, called `AppRoutingModule`, which is an NgModule where you can configure your routes.
The application name in the following example is `routing-app`.

<code-example format="shell" language="shell">

ng new routing-app --routing --defaults

<<<<<<< HEAD
* Enter a URL in the address bar and the browser navigates to a corresponding page.
* Click links on the page and the browser navigates to a new page.
* Click the browser's back and forward buttons and the browser navigates
  backward and forward through the history of pages you've seen.

The Angular `Router` ("the router") borrows from this model.
It can interpret a browser URL as an instruction to navigate to a client-generated view.
It can pass optional parameters along to the supporting view component that help it decide what specific content to present.
You can bind the router to links on a page and it will navigate to
the appropriate application view when the user clicks a link.
You can navigate imperatively when the user clicks a button, selects from a drop box,
or in response to some other stimulus from any source. And the router logs activity
in the browser's history journal so the back and forward buttons work as well.

{@a basics}


## The Basics

This guide proceeds in phases, marked by milestones, starting from a simple two-pager
and building toward a modular, multi-view design with child routes.

An introduction to a few core router concepts will help orient you to the details that follow.


{@a basics-base-href}


### *&lt;base href>*

Most routing applications should add a `<base>` element to the `index.html` as the first child in the  `<head>` tag
to tell the router how to compose navigation URLs.

If the `app` folder is the application root, as it is for the sample application,
set the `href` value *exactly* as shown here.


<code-example path="router/src/index.html" header="src/index.html (base-href)" region="base-href"></code-example>



{@a basics-router-imports}


### Router imports

The Angular Router is an optional service that presents a particular component view for a given URL.
It is not part of the Angular core. It is in its own library package, `@angular/router`.
Import what you need from it as you would from any other Angular package.


<code-example path="router/src/app/app.module.1.ts" header="src/app/app.module.ts (import)" region="import-router"></code-example>



<div class="alert is-helpful">



You'll learn about more options in the [details below](#browser-url-styles).


</div>



{@a basics-config}


### Configuration

A routed Angular application has one singleton instance of the *`Router`* service.
When the browser's URL changes, that router looks for a corresponding `Route`
from which it can determine the component to display.

A router has no routes until you configure it.
The following example creates five route definitions, configures the router via the `RouterModule.forRoot()` method,
and adds the result to the `AppModule`'s `imports` array.


<code-example path="router/src/app/app.module.0.ts" header="src/app/app.module.ts (excerpt)"></code-example>



{@a example-config}


The `appRoutes` array of *routes* describes how to navigate.
Pass it to the `RouterModule.forRoot()` method in the module `imports` to configure the router.

Each `Route` maps a URL `path` to a component.
There are _no leading slashes_ in the _path_.
The router parses and builds the final URL for you,
allowing you to use both relative and absolute paths when navigating between application views.

The `:id` in the second route is a token for a route parameter. In a URL such as `/hero/42`, "42"
is the value of the `id` parameter. The corresponding `HeroDetailComponent`
will use that value to find and present the hero whose `id` is 42.
You'll learn more about route parameters later in this guide.

The `data` property in the third route is a place to store arbitrary data associated with
this specific route. The data property is accessible within each activated route. Use it to store
items such as page titles, breadcrumb text, and other read-only, _static_ data.
You'll use the [resolve guard](#resolve-guard) to retrieve _dynamic_ data later in the guide.

The **empty path** in the fourth route represents the default path for the application,
the place to go when the path in the URL is empty, as it typically is at the start.
This default route redirects to the route for the `/heroes` URL and, therefore, will display the `HeroesListComponent`.

The `**` path in the last route is a **wildcard**. The router will select this route
if the requested URL doesn't match any paths for routes defined earlier in the configuration.
This is useful for displaying a "404 - Not Found" page or redirecting to another route.

**The order of the routes in the configuration matters** and this is by design. The router uses a **first-match wins**
strategy when matching routes, so more specific routes should be placed above less specific routes.
In the configuration above, routes with a static path are listed first, followed by an empty path route,
that matches the default route.
The wildcard route comes last because it matches _every URL_ and should be selected _only_ if no other routes are matched first.

If you need to see what events are happening during the navigation lifecycle, there is the **enableTracing** option as part of the router's default configuration. This outputs each router event that took place during each navigation lifecycle to the browser console. This should only be used for _debugging_ purposes. You set the `enableTracing: true` option in the object passed as the second argument to the `RouterModule.forRoot()` method.

{@a basics-router-outlet}


### Router outlet

The `RouterOutlet` is a directive from the router library that is used like a component.
It acts as a placeholder that marks the spot in the template where the router should
display the components for that outlet.


<code-example language="html">
  &lt;router-outlet>&lt;/router-outlet>
  &lt;!-- Routed components go here -->

</code-example>

Given the configuration above, when the browser URL for this application becomes `/heroes`,
the router matches that URL to the route path `/heroes` and displays the `HeroListComponent`
as a sibling element to the `RouterOutlet` that you've placed in the host component's template.

{@a basics-router-links}
{@a router-link}


### Router links

Now you have routes configured and a place to render them, but
how do you navigate? The URL could arrive directly from the browser address bar.
But most of the time you navigate as a result of some user action such as the click of
an anchor tag.

Consider the following template:


<code-example path="router/src/app/app.component.1.html" header="src/app/app.component.html"></code-example>

The `RouterLink` directives on the anchor tags give the router control over those elements.
The navigation paths are fixed, so you can assign a string to the `routerLink` (a "one-time" binding).

Had the navigation path been more dynamic, you could have bound to a template expression that
returned an array of route link parameters (the _link parameters array_).
The router resolves that array into a complete URL.


{@a router-link-active}


### Active router links

The `RouterLinkActive` directive toggles css classes for active `RouterLink` bindings based on the current `RouterState`.

On each anchor tag, you see a [property binding](guide/template-syntax#property-binding) to the `RouterLinkActive` directive that look like `routerLinkActive="..."`.

The template expression to the right of the equals (=) contains a space-delimited string of CSS classes
that the Router will add when this link is active (and remove when the link is inactive). You set the `RouterLinkActive`
directive to a string of classes such as `[routerLinkActive]="'active fluffy'"` or bind it to a component
property that returns such a string.

Active route links cascade down through each level of the route tree, so parent and child router links can be active at the same time. To override this behavior, you can bind to the `[routerLinkActiveOptions]` input binding with the `{ exact: true }` expression. By using `{ exact: true }`, a given `RouterLink` will only be active if its URL is an exact match to the current URL.


{@a basics-router-state}


### Router state

After the end of each successful navigation lifecycle, the router builds a tree of `ActivatedRoute` objects
that make up the current state of the router. You can access the current `RouterState` from anywhere in the
application using the `Router` service and the `routerState` property.

Each `ActivatedRoute` in the `RouterState` provides methods to traverse up and down the route tree
to get information from parent, child and sibling routes.

{@a activated-route}


### Activated route

The route path and parameters are available through an injected router service called the
[ActivatedRoute](api/router/ActivatedRoute).
It has a great deal of useful information including:

<table>
  <tr>
    <th>
      Property
    </th>

    <th>
      Description
    </th>
  </tr>

  <tr>
    <td>
      <code>url</code>
    </td>
    <td>

    An `Observable` of the route path(s), represented as an array of strings for each part of the route path.

    </td>
  </tr>

  <tr>
    <td>
      <code>data</code>
    </td>
    <td>

    An `Observable` that contains the `data` object provided for the route. Also contains any resolved values from the [resolve guard](#resolve-guard).

    </td>
  </tr>

  <tr>
    <td>
      <code>paramMap</code>
    </td>
    <td>

    An `Observable` that contains a [map](api/router/ParamMap) of the required and [optional parameters](#optional-route-parameters) specific to the route. The map supports retrieving single and multiple values from the same parameter.

    </td>
  </tr>

  <tr>
    <td>
      <code>queryParamMap</code>
    </td>
    <td>

    An `Observable` that contains a [map](api/router/ParamMap) of the [query parameters](#query-parameters) available to all routes.
    The map supports retrieving single and multiple values from the query parameter.

    </td>
  </tr>

  <tr>
    <td>
      <code>fragment</code>
    </td>
    <td>

    An `Observable` of the URL [fragment](#fragment) available to all routes.

    </td>
  </tr>

  <tr>
    <td>
      <code>outlet</code>
    </td>
    <td>

    The name of the `RouterOutlet` used to render the route. For an unnamed outlet, the outlet name is _primary_.

    </td>
  </tr>

  <tr>
    <td>
      <code>routeConfig</code>
    </td>
    <td>

    The route configuration used for the route that contains the origin path.

    </td>
  </tr>

    <tr>
    <td>
      <code>parent</code>
    </td>
    <td>

    The route's parent `ActivatedRoute` when this route is a [child route](#child-routing-component).

    </td>
  </tr>

  <tr>
    <td>
      <code>firstChild</code>
    </td>
    <td>

    Contains the first `ActivatedRoute` in the list of this route's child routes.

    </td>
  </tr>

  <tr>
    <td>
      <code>children</code>
    </td>
    <td>

    Contains all the [child routes](#child-routing-component) activated under the current route.

    </td>
  </tr>
</table>

<div class="alert is-helpful">

Two older properties are still available. They are less capable than their replacements, discouraged, and may be deprecated in a future Angular version.

**`params`**&mdash;An `Observable` that contains the required and [optional parameters](#optional-route-parameters) specific to the route. Use `paramMap` instead.

**`queryParams`**&mdash;An `Observable` that contains the [query parameters](#query-parameters) available to all routes.
Use `queryParamMap` instead.

</div>

### Router events

During each navigation, the `Router` emits navigation events through the `Router.events` property. These events range from when the navigation starts and ends to many points in between. The full list of navigation events is displayed in the table below.

<table>
  <tr>
    <th>
      Router Event
    </th>

    <th>
      Description
    </th>
  </tr>

  <tr>
    <td>
      <code>NavigationStart</code>
    </td>
    <td>

      An [event](api/router/NavigationStart) triggered when navigation starts.

    </td>
  </tr>

  <tr>
    <td>
      <code>RouteConfigLoadStart</code>
    </td>
    <td>

      An [event](api/router/RouteConfigLoadStart) triggered before the `Router`
      [lazy loads](#asynchronous-routing) a route configuration.

    </td>
  </tr>

  <tr>
    <td>
      <code>RouteConfigLoadEnd</code>
    </td>
    <td>

      An [event](api/router/RouteConfigLoadEnd) triggered after a route has been lazy loaded.

    </td>
  </tr>

  <tr>
    <td>
      <code>RoutesRecognized</code>
    </td>
    <td>

      An [event](api/router/RoutesRecognized) triggered when the Router parses the URL and the routes are recognized.

    </td>
  </tr>

  <tr>
    <td>
      <code>GuardsCheckStart</code>
    </td>
    <td>

      An [event](api/router/GuardsCheckStart) triggered when the Router begins the Guards phase of routing.

    </td>
  </tr>

  <tr>
    <td>
      <code>ChildActivationStart</code>
    </td>
    <td>

      An [event](api/router/ChildActivationStart) triggered when the Router begins activating a route's children.

    </td>
  </tr>

  <tr>
    <td>
      <code>ActivationStart</code>
    </td>
    <td>

      An [event](api/router/ActivationStart) triggered when the Router begins activating a route.

    </td>
  </tr>

  <tr>
    <td>
      <code>GuardsCheckEnd</code>
    </td>
    <td>

      An [event](api/router/GuardsCheckEnd) triggered when the Router finishes the Guards phase of routing successfully.

    </td>
  </tr>

  <tr>
    <td>
      <code>ResolveStart</code>
    </td>
    <td>

      An [event](api/router/ResolveStart) triggered when the Router begins the Resolve phase of routing.

    </td>
  </tr>

  <tr>
    <td>
      <code>ResolveEnd</code>
    </td>
    <td>

      An [event](api/router/ResolveEnd) triggered when the Router finishes the Resolve phase of routing successfuly.

    </td>
  </tr>

  <tr>
    <td>
      <code>ChildActivationEnd</code>
    </td>
    <td>

      An [event](api/router/ChildActivationEnd) triggered when the Router finishes activating a route's children.

    </td>
  </tr>

  <tr>
    <td>
      <code>ActivationEnd</code>
    </td>
    <td>

      An [event](api/router/ActivationStart) triggered when the Router finishes activating a route.

    </td>
  </tr>

  <tr>
    <td>
      <code>NavigationEnd</code>
    </td>
    <td>

      An [event](api/router/NavigationEnd) triggered when navigation ends successfully.

    </td>
  </tr>

  <tr>
    <td>
      <code>NavigationCancel</code>
    </td>
    <td>

      An [event](api/router/NavigationCancel) triggered when navigation is canceled.
      This can happen when a [Route Guard](#guards) returns false during navigation,
      or redirects by returning a `UrlTree`.

    </td>
  </tr>

  <tr>
    <td>
      <code>NavigationError</code>
    </td>
    <td>

      An [event](api/router/NavigationError) triggered when navigation fails due to an unexpected error.

    </td>
  </tr>

  <tr>
    <td>
      <code>Scroll</code>
    </td>
    <td>

      An [event](api/router/Scroll) that represents a scrolling event.

    </td>
  </tr>
</table>

These events are logged to the console when the `enableTracing` option is enabled also. For an example of filtering router navigation events, visit the [router section](guide/observables-in-angular#router) of the [Observables in Angular](guide/observables-in-angular) guide.

{@a basics-summary}


### Summary

The application has a configured router.
The shell component has a `RouterOutlet` where it can display views produced by the router.
It has `RouterLink`s that users can click to navigate via the router.

Here are the key `Router` terms and their meanings:

<table>

  <tr>

    <th>
      Router Part
    </th>

    <th>
      Meaning
    </th>

  </tr>

  <tr>

    <td>
      <code>Router</code>
    </td>

    <td>
      Displays the application component for the active URL.
      Manages navigation from one component to the next.
    </td>

  </tr>

  <tr>

    <td>
      <code>RouterModule</code>
    </td>

    <td>
      A separate NgModule that provides the necessary service providers
      and directives for navigating through application views.
    </td>

  </tr>

  <tr>

    <td>
      <code>Routes</code>
    </td>

    <td>
      Defines an array of Routes, each mapping a URL path to a component.
    </td>

  </tr>

  <tr>

    <td>
      <code>Route</code>
    </td>

    <td>
      Defines how the router should navigate to a component based on a URL pattern.
      Most routes consist of a path and a component type.
    </td>

  </tr>

  <tr>

    <td>
      <code>RouterOutlet</code>
    </td>

    <td>
      The directive (<code>&lt;router-outlet></code>) that marks where the router displays a view.
    </td>

  </tr>

  <tr>

    <td>
      <code>RouterLink</code>
    </td>

    <td>
      The directive for binding a clickable HTML element to
      a route. Clicking an element with a <code>routerLink</code> directive
      that is bound to a <i>string</i> or a <i>link parameters array</i> triggers a navigation.
    </td>

  </tr>

  <tr>

    <td>
      <code>RouterLinkActive</code>
    </td>

    <td>
      The directive for adding/removing classes from an HTML element when an associated
      <code>routerLink</code> contained on or inside the element becomes active/inactive.
    </td>

  </tr>

  <tr>

    <td>
      <code>ActivatedRoute</code>
    </td>

    <td>
      A service that is provided to each route component that contains route specific
      information such as route parameters, static data, resolve data, global query params, and the global fragment.
    </td>

  </tr>

  <tr>

    <td>
      <code>RouterState</code>
    </td>

    <td>
      The current state of the router including a tree of the currently activated
      routes together with convenience methods for traversing the route tree.
    </td>

  </tr>

  <tr>

    <td>
      <b><i>Link parameters array</i></b>
    </td>

    <td>
      An array that the router interprets as a routing instruction.
      You can bind that array to a <code>RouterLink</code> or pass the array as an argument to
      the <code>Router.navigate</code> method.
    </td>

  </tr>

  <tr>

    <td>
      <b><i>Routing component</i></b>
    </td>

    <td>
      An Angular component with a <code>RouterOutlet</code> that displays views based on router navigations.
    </td>

  </tr>

</table>




{@a sample-app-intro}


## The sample application

This guide describes development of a multi-page routed sample application.
Along the way, it highlights design decisions and describes key features of the router such as:

* Organizing the application features into modules.
* Navigating to a component (*Heroes* link to "Heroes List").
* Including a route parameter (passing the Hero `id` while routing to the "Hero Detail").
* Child routes (the *Crisis Center* has its own routes).
* The `CanActivate` guard (checking route access).
* The `CanActivateChild` guard (checking child route access).
* The `CanDeactivate` guard (ask permission to discard unsaved changes).
* The `Resolve` guard (pre-fetching route data).
* Lazy loading feature modules.
* The `CanLoad` guard (check before loading feature module assets).

The guide proceeds as a sequence of milestones as if you were building the app step-by-step.
But, it is not a tutorial and it glosses over details of Angular application construction
that are more thoroughly covered elsewhere in the documentation.

The full source for the final version of the app can be seen and downloaded from the <live-example></live-example>.


### The sample application in action

Imagine an application that helps the _Hero Employment Agency_ run its business.
Heroes need work and the agency finds crises for them to solve.

The application has three main feature areas:

1. A *Crisis Center* for maintaining the list of crises for assignment to heroes.
1. A *Heroes* area for maintaining the list of heroes employed by the agency.
1. An *Admin* area to manage the list of crises and heroes.

Try it by clicking on this <live-example title="Hero Employment Agency Live Example">live example link</live-example>.

Once the app warms up, you'll see a row of navigation buttons
and the *Heroes* view with its list of heroes.


<figure class="lightbox">
  <div class="card">
    <img src='generated/images/guide/router/hero-list.png' alt="Hero List">
  </div>
</figure>



Select one hero and the app takes you to a hero editing screen.

<figure class="lightbox">
  <div class="card">
    <img src='generated/images/guide/router/hero-detail.png' alt="Crisis Center Detail">
  </div>
</figure>



Alter the name.
Click the "Back" button and the app returns to the heroes list which displays the changed hero name.
Notice that the name change took effect immediately.

Had you clicked the browser's back button instead of the "Back" button,
the app would have returned you to the heroes list as well.
Angular app navigation updates the browser history as normal web navigation does.

Now click the *Crisis Center* link for a list of ongoing crises.


<figure class="lightbox">
  <div class="card">
    <img src='generated/images/guide/router/crisis-center-list.png' alt="Crisis Center List">
  </div>
</figure>



Select a crisis and the application takes you to a crisis editing screen.
The _Crisis Detail_ appears in a child component on the same page, beneath the list.

Alter the name of a crisis.
Notice that the corresponding name in the crisis list does _not_ change.


<figure class="lightbox">
  <div class="card">
    <img src='generated/images/guide/router/crisis-center-detail.png' alt="Crisis Center Detail">
  </div>
</figure>



Unlike *Hero Detail*, which updates as you type,
*Crisis Detail* changes are temporary until you either save or discard them by pressing the "Save" or "Cancel" buttons.
Both buttons navigate back to the *Crisis Center* and its list of crises.

***Do not click either button yet***.
Click the browser back button or the "Heroes" link instead.

Up pops a dialog box.


<figure class="lightbox">
  <div class="card">
    <img src='generated/images/guide/router/confirm-dialog.png' alt="Confirm Dialog">
  </div>
</figure>



You can say "OK" and lose your changes or click "Cancel" and continue editing.

Behind this behavior is the router's `CanDeactivate` guard.
The guard gives you a chance to clean-up or ask the user's permission before navigating away from the current view.

The `Admin` and `Login` buttons illustrate other router capabilities to be covered later in the guide.
This short introduction will do for now.

Proceed to the first application milestone.

{@a getting-started}

## Milestone 1: Getting started

Begin with a simple version of the app that navigates between two empty views.


<figure class="lightbox">
  <div class="card">
    <img src='generated/images/guide/router/router-1-anim.gif' alt="App in action">
  </div>
</figure>

{@a import}

Generate a sample application to follow the walkthrough.

<code-example language="none" class="code-shell">
  ng new angular-router-sample
</code-example>

### Define Routes

A router must be configured with a list of route definitions.

Each definition translates to a [Route](api/router/Route) object which has two things: a
`path`, the URL path segment for this route; and a
`component`, the component associated with this route.

The router draws upon its registry of definitions when the browser URL changes
or when application code tells the router to navigate along a route path.

In simpler terms, you might say this of the first route:

* When the browser's location URL changes to match the path segment `/crisis-center`, then
the router activates an instance of the `CrisisListComponent` and displays its view.

* When the application requests navigation to the path `/crisis-center`, the router
activates an instance of `CrisisListComponent`, displays its view, and updates the
browser's address location and history with the URL for that path.

The first configuration defines an array of two routes with simple paths leading to the
`CrisisListComponent` and `HeroListComponent`. Generate the `CrisisList` and `HeroList` components.

<code-example language="none" class="code-shell">
  ng generate component crisis-list
</code-example>

<code-example language="none" class="code-shell">
  ng generate component hero-list
</code-example>

Replace the contents of each component with the sample HTML below.

<code-tabs>

  <code-pane header="src/app/crisis-list/crisis-list.component.html" path="router/src/app/crisis-list/crisis-list.component.1.html">

  </code-pane>

  <code-pane header="src/app/hero-list/hero-list.component.html" path="router/src/app/hero-list/hero-list.component.1.html" region="template">

  </code-pane>

</code-tabs>

### Register Router and Routes

In order to use the Router, you must first register the `RouterModule` from the `@angular/router` package. Define an array of routes, `appRoutes`, and pass them to the `RouterModule.forRoot()` method. It returns a module, containing the configured `Router` service provider, plus other providers that the routing library requires. Once the application is bootstrapped, the `Router` performs the initial navigation based on the current browser URL.

<div class="alert is-important">

  **Note:** The `RouterModule.forRoot` method is a pattern used to register application-wide providers. Read more about application-wide providers in the [Singleton services](guide/singleton-services#forRoot-router) guide.

</div>


<code-example path="router/src/app/app.module.1.ts" header="src/app/app.module.ts (first-config)" region="first-config"></code-example>

<div class="alert is-helpful">

Adding the configured `RouterModule` to the `AppModule` is sufficient for simple route configurations. As the application grows, you'll want to [refactor the routing configuration](#refactor-the-routing-configuration-into-a-routing-module) into a separate file and create a **[Routing Module](#routing-module)**, a special type of `Service Module` dedicated to the purpose of routing in feature modules.

</div>

Registering the `RouterModule.forRoot()` in the `AppModule` imports makes the `Router` service available everywhere in the application.

{@a shell}


### Add the Router Outlet

The root `AppComponent` is the application shell. It has a title, a navigation bar with two links, and a router outlet where the router swaps components on and off the page. Here's what you get:


<figure class="lightbox">
  <div class="card">
    <img src='generated/images/guide/router/shell-and-outlet.png' alt="Shell">
  </div>
</figure>

The router outlet serves as a placeholder when the routed components will be rendered below it.

{@a shell-template}

The corresponding component template looks like this:

<code-example path="router/src/app/app.component.1.html" header="src/app/app.component.html"></code-example>

{@a wildcard}

### Define a Wildcard route

You've created two routes in the app so far, one to `/crisis-center` and the other to `/heroes`. Any other URL causes the router to throw an error and crash the app.

Add a **wildcard** route to intercept invalid URLs and handle them gracefully.
A _wildcard_ route has a path consisting of two asterisks. It matches _every_ URL.
The router will select _this_ route if it can't match a route earlier in the configuration.
A wildcard route can navigate to a custom "404 Not Found" component or [redirect](#redirect) to an existing route.


<div class="alert is-helpful">

The router selects the route with a [_first match wins_](#example-config) strategy.
Wildcard routes are the least specific routes in the route configuration.
Be sure it is the _last_ route in the configuration.

</div>

To test this feature, add a button with a `RouterLink` to the `HeroListComponent` template and set the link to `"/sidekicks"`.

<code-example path="router/src/app/hero-list/hero-list.component.1.html" header="src/app/hero-list/hero-list.component.html (excerpt)"></code-example>

The application will fail if the user clicks that button because you haven't defined a `"/sidekicks"` route yet.

Instead of adding the `"/sidekicks"` route, define a `wildcard` route instead and have it navigate to a simple `PageNotFoundComponent`.

<code-example path="router/src/app/app.module.1.ts" header="src/app/app.module.ts (wildcard)" region="wildcard"></code-example>

Create the `PageNotFoundComponent` to display when users visit invalid URLs.

<code-example language="none" class="code-shell">
  ng generate component page-not-found
</code-example>

<code-example path="router/src/app/page-not-found/page-not-found.component.html" header="src/app/page-not-found.component.html (404 component)"></code-example>

Now when the user visits `/sidekicks`, or any other invalid URL, the browser displays "Page not found".
The browser address bar continues to point to the invalid URL.

{@a redirect}

### Set up redirects

When the application launches, the initial URL in the browser bar is something like:

<code-example>
  localhost:4200
</code-example>

That doesn't match any of the concrete configured routes which means
the router falls through to the wildcard route and displays the `PageNotFoundComponent`.

The application needs a **default route** to a valid page.
The default page for this app is the list of heroes.
The app should navigate there as if the user clicked the "Heroes" link or pasted `localhost:4200/heroes` into the address bar.

The preferred solution is to add a `redirect` route that translates the initial relative URL (`''`)
to the desired default path (`/heroes`). The browser address bar shows `.../heroes` as if you'd navigated there directly.

Add the default route somewhere _above_ the wildcard route.
It's just above the wildcard route in the following excerpt showing the complete `appRoutes` for this milestone.


<code-example path="router/src/app/app-routing.module.1.ts" header="src/app/app-routing.module.ts (appRoutes)" region="appRoutes"></code-example>


A redirect route requires a `pathMatch` property to tell the router how to match a URL to the path of a route.
The router throws an error if you don't.
In this app, the router should select the route to the `HeroListComponent` only when the *entire URL* matches `''`,
so set the `pathMatch` value to `'full'`.


<div class="alert is-helpful">


Technically, `pathMatch = 'full'` results in a route hit when the *remaining*, unmatched segments of the URL match `''`.
In this example, the redirect is in a top level route so the *remaining* URL and the *entire* URL are the same thing.

The other possible `pathMatch` value is `'prefix'` which tells the router
to match the redirect route when the *remaining* URL ***begins*** with the redirect route's _prefix_ path.

Don't do that here.
If the `pathMatch` value were `'prefix'`, _every_ URL would match `''`.

Try setting it to `'prefix'` then click the `Go to sidekicks` button.
Remember that's a bad URL and you should see the "Page not found" page.
Instead, you're still on the "Heroes" page.
Enter a bad URL in the browser address bar.
You're instantly re-routed to `/heroes`.
_Every_ URL, good or bad, that falls through to _this_ route definition
will be a match.

The default route should redirect to the `HeroListComponent` _only_ when the _entire_ url is  `''`.
Remember to restore the redirect to `pathMatch = 'full'`.

Learn more in Victor Savkin's
[post on redirects](http://vsavkin.tumblr.com/post/146722301646/angular-router-empty-paths-componentless-routes).


</div>


### Basics wrap up

You've got a very basic navigating app, one that can switch between two views
when the user clicks a link.

You've learned how to do the following:

* Load the router library.
* Add a nav bar to the shell template with anchor tags, `routerLink`  and `routerLinkActive` directives.
* Add a `router-outlet` to the shell template where views will be displayed.
* Configure the router module with `RouterModule.forRoot()`.
* Set the router to compose HTML5 browser URLs.
* handle invalid routes with a `wildcard` route.
* navigate to the default route when the app launches with an empty path.

The starter app's structure looks like this:

<div class='filetree'>

  <div class='file'>
    angular-router-sample
  </div>

  <div class='children'>

    <div class='file'>
      src
    </div>

    <div class='children'>

      <div class='file'>
        app
      </div>

      <div class='children'>

        <div class='file'>
          crisis-list
        </div>

        <div class='children'>

          <div class='file'>

            crisis-list.component.css

          </div>

          <div class='file'>

            crisis-list.component.html

          </div>

          <div class='file'>

            crisis-list.component.ts

          </div>

        </div>

        <div class='file'>
          hero-list
        </div>

        <div class='children'>

          <div class='file'>

            hero-list.component.css

          </div>

          <div class='file'>

            hero-list.component.html

          </div>

          <div class='file'>

            hero-list.component.ts

          </div>

        </div>

        <div class='file'>
          page-not-found
        </div>

        <div class='children'>

          <div class='file'>

            page-not-found.component.css

          </div>

          <div class='file'>

            page-not-found.component.html

          </div>

          <div class='file'>

            page-not-found.component.ts

          </div>

        </div>

        <div class='file'>
          app.component.css
        </div>

        <div class='file'>
          app.component.html
        </div>

        <div class='file'>
          app.component.ts
        </div>

        <div class='file'>
          app.module.ts
        </div>

      </div>

      <div class='file'>
        main.ts
      </div>

      <div class='file'>
        index.html
      </div>

      <div class='file'>
        styles.css
      </div>

      <div class='file'>
        tsconfig.json
      </div>

    </div>

    <div class='file'>
      node_modules ...
    </div>

    <div class='file'>
      package.json
    </div>

  </div>

</div>



Here are the files discussed in this milestone.


<code-tabs>

  <code-pane header="app.component.html" path="router/src/app/app.component.1.html">

  </code-pane>

  <code-pane header="app.module.ts" path="router/src/app/app.module.1.ts">

  </code-pane>

  <code-pane header="hero-list/hero-list.component.html" path="router/src/app/hero-list/hero-list.component.1.html">

  </code-pane>

  <code-pane header="crisis-list/crisis-list.component.html" path="router/src/app/crisis-list/crisis-list.component.1.html">

  </code-pane>

  <code-pane header="page-not-found/page-not-found.component.html" path="router/src/app/page-not-found/page-not-found.component.html">

  </code-pane>

  <code-pane header="index.html" path="router/src/index.html">

  </code-pane>

</code-tabs>


{@a routing-module}

## Milestone 2: *Routing module*

In the initial route configuration, you provided a simple setup with two routes used
to configure the application for routing. This is perfectly fine for simple routing.
As the application grows and you make use of more `Router` features, such as guards,
resolvers, and child routing, you'll naturally want to refactor the routing configuration into its own file.
We recommend moving the routing information into a special-purpose module called a *Routing Module*.

The **Routing Module** has several characteristics:

* Separates routing concerns from other application concerns.
* Provides a module to replace or remove when testing the application.
* Provides a well-known location for routing service providers including guards and resolvers.
* Does **not** declare components.

{@a integrate-routing}

### Integrate routing with your app

The sample routing application does not include routing by default.
When you use the [Angular CLI](cli) to create a project that will use routing, set the `--routing` option for the project or app, and for each NgModule.
When you create or initialize a new project (using the CLI [`ng new`](cli/new) command) or a new app (using the [`ng generate app`](cli/generate) command), specify the `--routing` option. This tells the CLI to include the `@angular/router` npm package and create a file named `app-routing.module.ts`.
You can then use routing in any NgModule that you add to the project or app.

For example, the following command generates an NgModule that can use routing.

```sh
ng generate module my-module --routing
```

This creates a separate file named `my-module-routing.module.ts` to store the NgModule's routes.
The file includes an empty `Routes` object that you can fill with routes to different components and NgModules.

{@a routing-refactor}


### Refactor the routing configuration into a _routing module_

Create an `AppRouting` module in the `/app` folder to contain the routing configuration.

<code-example language="none" class="code-shell">
  ng generate module app-routing --module app --flat
</code-example>

Import the `CrisisListComponent`, `HeroListComponent`, and `PageNotFoundComponent` symbols
just like you did in the `app.module.ts`. Then move the `Router` imports
and routing configuration, including `RouterModule.forRoot()`, into this routing module.

Re-export the Angular `RouterModule` by adding it to the module `exports` array.
By re-exporting the `RouterModule` here the components declared in `AppModule` will have access to router directives such as `RouterLink` and `RouterOutlet`.

After these steps, the file should look like this.

<code-example path="router/src/app/app-routing.module.1.ts" header="src/app/app-routing.module.ts"></code-example>

Next, update the `app.module.ts` file, removing `RouterModule.forRoot` in
the `imports` array.

<code-example path="router/src/app/app.module.2.ts" header="src/app/app.module.ts"></code-example>



<div class="alert is-helpful">



Later in this guide you will create [multiple routing modules](#heroes-functionality) and discover that
you must import those routing modules [in the correct order](#routing-module-order).


</div>



The application continues to work just the same, and you can use `AppRoutingModule` as
the central place to maintain future routing configuration.


{@a why-routing-module}


### Do you need a _Routing Module_?

The _Routing Module_ *replaces* the routing configuration in the root or feature module.
_Either_ configure routes in the Routing Module _or_ within the module itself but not in both.

The Routing Module is a design choice whose value is most obvious when the configuration is complex
and includes specialized guard and resolver services.
It can seem like overkill when the actual configuration is dead simple.

Some developers skip the Routing Module (for example, `AppRoutingModule`) when the configuration is simple and
merge the routing configuration directly into the companion module (for example, `AppModule`).

Choose one pattern or the other and follow that pattern consistently.

Most developers should always implement a Routing Module for the sake of consistency.
It keeps the code clean when configuration becomes complex.
It makes testing the feature module easier.
Its existence calls attention to the fact that a module is routed.
It is where developers expect to find and expand routing configuration.

{@a heroes-feature}

## Milestone 3: Heroes feature

You've seen how to navigate using the `RouterLink` directive.
Now you'll learn the following:

* Organize the app and routes into *feature areas* using modules.
* Navigate imperatively from one component to another.
* Pass required and optional information in route parameters.

This example recreates the heroes feature in the "Services" episode of the
[Tour of Heroes tutorial](tutorial/toh-pt4 "Tour of Heroes: Services"),
and you'll be copying much of the code
from the <live-example name="toh-pt4" title="Tour of Heroes: Services example code"></live-example>.

Here's how the user will experience this version of the app:


<figure class="lightbox">
  <div class="card">
    <img src='generated/images/guide/router/router-2-anim.gif' alt="App in action">
  </div>
</figure>



A typical application has multiple *feature areas*,
each dedicated to a particular business purpose.

While you could continue to add files to the `src/app/` folder,
that is unrealistic and ultimately not maintainable.
Most developers prefer to put each feature area in its own folder.

You are about to break up the app into different *feature modules*, each with its own concerns.
Then you'll import into the main module and navigate among them.


{@a heroes-functionality}


### Add heroes functionality

Follow these steps:

* Create a `HeroesModule` with routing in the heroes folder and register it with the root `AppModule`. This is where you'll be implementing the *hero management*.

<code-example language="none" class="code-shell">
  ng generate module heroes/heroes --module app --flat --routing
</code-example>

* Move the placeholder `hero-list` folder that's in the `app` into the `heroes` folder.
* Copy the contents of the `heroes/heroes.component.html` from
  the <live-example name="toh-pt4" title="Tour of Heroes: Services example code">"Services" tutorial</live-example> into the `hero-list.component.html` template.

  * Relabel the `<h2>` to `<h2>HEROES</h2>`.
  * Delete the `<app-hero-detail>` component at the bottom of the template.

* Copy the contents of the `heroes/heroes.component.css` from the live example into the `hero-list.component.css` file.
* Copy the contents of the `heroes/heroes.component.ts` from the live example into the `hero-list.component.ts` file.

  * Change the component class name to `HeroListComponent`.
  * Change the `selector` to `app-hero-list`.

<div class="alert is-helpful">

   Selectors are **not required** for _routed components_ due to the components are dynamically inserted when the page is rendered, but are useful for identifying and targeting them in your HTML element tree.

</div>

* Copy the `hero-detail` folder, the `hero.ts`, `hero.service.ts`,  and `mock-heroes.ts` files into the `heroes` subfolder.
* Copy the `message.service.ts` into the `src/app` folder.
* Update the relative path import to the `message.service` in the `hero.service.ts` file.

Next, you'll update the `HeroesModule` metadata.

  * Import and add the `HeroDetailComponent` and `HeroListComponent` to the `declarations` array in the `HeroesModule`.

<code-example path="router/src/app/heroes/heroes.module.ts" header="src/app/heroes/heroes.module.ts"></code-example>



When you're done, you'll have these *hero management* files:


<div class='filetree'>

  <div class='file'>
    src/app/heroes
  </div>

  <div class='children'>

    <div class='file'>
      hero-detail
    </div>

      <div class='children'>

        <div class='file'>
          hero-detail.component.css
        </div>

        <div class='file'>
          hero-detail.component.html
        </div>

        <div class='file'>
          hero-detail.component.ts
        </div>

      </div>

    <div class='file'>
      hero-list
    </div>

      <div class='children'>

        <div class='file'>
          hero-list.component.css
        </div>

        <div class='file'>
          hero-list.component.html
        </div>

        <div class='file'>
          hero-list.component.ts
        </div>

      </div>

    <div class='file'>
      hero.service.ts
    </div>

    <div class='file'>
      hero.ts
    </div>

    <div class='file'>
      heroes-routing.module.ts
    </div>

    <div class='file'>
      heroes.module.ts
    </div>

    <div class='file'>
      mock-heroes.ts
    </div>

    </div>




  </div>

</div>



{@a hero-routing-requirements}


#### *Hero* feature routing requirements

The heroes feature has two interacting components, the hero list and the hero detail.
The list view is self-sufficient; you navigate to it, it gets a list of heroes and displays them.

The detail view is different. It displays a particular hero. It can't know which hero to show on its own.
That information must come from outside.

When the user selects a hero from the list, the app should navigate to the detail view
and show that hero.
You tell the detail view which hero to display by including the selected hero's id in the route URL.

Import the hero components from their new locations in the `src/app/heroes/` folder, define the two hero routes.

Now that you have routes for the `Heroes` module, register them with the `Router` via the
`RouterModule` _almost_ as you did in the `AppRoutingModule`.

There is a small but critical difference.
In the `AppRoutingModule`, you used the static **`RouterModule.forRoot()`** method to register the routes and application level service providers.
In a feature module you use the static **`forChild`** method.


<div class="alert is-helpful">



Only call `RouterModule.forRoot()` in the root `AppRoutingModule`
(or the `AppModule` if that's where you register top level application routes).
In any other module, you must call the **`RouterModule.forChild`** method to register additional routes.

</div>

The updated `HeroesRoutingModule` looks like this:


<code-example path="router/src/app/heroes/heroes-routing.module.1.ts" header="src/app/heroes/heroes-routing.module.ts"></code-example>



<div class="alert is-helpful">


Consider giving each feature module its own route configuration file.
It may seem like overkill early when the feature routes are simple.
But routes have a tendency to grow more complex and consistency in patterns pays off over time.


</div>


{@a remove-duplicate-hero-routes}


#### Remove duplicate hero routes

The hero routes are currently defined in _two_ places: in the `HeroesRoutingModule`,
by way of the `HeroesModule`, and in the `AppRoutingModule`.

Routes provided by feature modules are combined together into their imported module's routes by the router.
This allows you to continue defining the feature module routes without modifying the main route configuration.

Remove the `HeroListComponent` import and the `/heroes` route from the `app-routing.module.ts`.

**Leave the default and the wildcard routes!**
These are concerns at the top level of the application itself.


<code-example path="router/src/app/app-routing.module.2.ts" header="src/app/app-routing.module.ts (v2)"></code-example>



{@a merge-hero-routes}


#### Remove heroes declarations

Remove the `HeroListComponent` from the `AppModule`'s `declarations` because it's now provided by the `HeroesModule`. You can evolve the hero feature with more components and different routes. That's a key benefit of creating a separate module for each feature area.

After these steps, the `AppModule` should look like this:


<code-example path="router/src/app/app.module.3.ts" header="src/app/app.module.ts"></code-example>



{@a routing-module-order}


### Module import order matters

Look at the module `imports` array. Notice that the `AppRoutingModule` is _last_.
Most importantly, it comes _after_ the `HeroesModule`.

<code-example path="router/src/app/app.module.3.ts" region="module-imports" header="src/app/app.module.ts (module-imports)"></code-example>



The order of route configuration matters.
The router accepts the first route that matches a navigation request path.

When all routes were in one `AppRoutingModule`,
you put the default and [wildcard](#wildcard) routes last, after the `/heroes` route,
so that the router had a chance to match a URL to the `/heroes` route _before_
hitting the wildcard route and navigating to "Page not found".

The routes are no longer in one file.
They are distributed across two modules, `AppRoutingModule` and `HeroesRoutingModule`.

Each routing module augments the route configuration _in the order of import_.
If you list `AppRoutingModule` first, the wildcard route will be registered
_before_ the hero routes.
The wildcard route&mdash;which matches _every_ URL&mdash;will intercept the attempt to navigate to a hero route.


<div class="alert is-helpful">



Reverse the routing modules and see for yourself that
a click of the heroes link results in "Page not found".
Learn about inspecting the runtime router configuration
[below](#inspect-config "Inspect the router config").


</div>

### Route Parameters

{@a route-def-with-parameter}


#### Route definition with a parameter

Return to the `HeroesRoutingModule` and look at the route definitions again.
The route to `HeroDetailComponent` has a twist.


<code-example path="router/src/app/heroes/heroes-routing.module.1.ts" header="src/app/heroes/heroes-routing.module.ts (excerpt)" region="hero-detail-route"></code-example>



Notice the `:id` token in the path. That creates a slot in the path for a **Route Parameter**.
In this case, the router will insert the `id` of a hero into that slot.

If you tell the router to navigate to the detail component and display "Magneta",
you expect a hero id to appear in the browser URL like this:


<code-example format="nocode">
  localhost:4200/hero/15

</code-example>



If a user enters that URL into the browser address bar, the router should recognize the
pattern and go to the same "Magneta" detail view.


<div class="callout is-helpful">



<header>
  Route parameter: Required or optional?
</header>



Embedding the route parameter token, `:id`,
in the route definition path is a good choice for this scenario
because the `id` is *required* by the `HeroDetailComponent` and because
the value `15` in the path clearly distinguishes the route to "Magneta" from
a route for some other hero.


</div>


{@a route-parameters}


#### Setting the route parameters in the list view

After navigating to the `HeroDetailComponent`, you expect to see the details of the selected hero.
You need *two* pieces of information: the routing path to the component and the hero's `id`.

Accordingly, the _link parameters array_ has *two* items:  the routing _path_ and a _route parameter_ that specifies the
`id` of the selected hero.


<code-example path="router/src/app/heroes/hero-list/hero-list.component.1.html" header="src/app/heroes/hero-list/hero-list.component.html (link-parameters-array)" region="link-parameters-array"></code-example>



The router composes the destination URL from the array like this:
`localhost:4200/hero/15`.



<div class="alert is-helpful">



How does the target `HeroDetailComponent` learn about that `id`?
Don't analyze the URL. Let the router do it.

The router extracts the route parameter (`id:15`) from the URL and supplies it to
the `HeroDetailComponent` via the `ActivatedRoute` service.


</div>

{@a activated-route}

### _Activated Route_ in action

Import the `Router`, `ActivatedRoute`, and `ParamMap` tokens from the router package.


<code-example path="router/src/app/heroes/hero-detail/hero-detail.component.1.ts" header="src/app/heroes/hero-detail/hero-detail.component.ts (activated route)" region="imports"></code-example>



Import the `switchMap` operator because you need it later to process the `Observable` route parameters.


<code-example path="router/src/app/heroes/hero-detail/hero-detail.component.3.ts" header="src/app/heroes/hero-detail/hero-detail.component.ts (switchMap operator import)" region="rxjs-operator-import"></code-example>



{@a hero-detail-ctor}


As usual, you write a constructor that asks Angular to inject services
that the component requires and reference them as private variables.


<code-example path="router/src/app/heroes/hero-detail/hero-detail.component.3.ts" header="src/app/heroes/hero-detail/hero-detail.component.ts (constructor)" region="ctor"></code-example>

Later, in the `ngOnInit` method, you use the `ActivatedRoute` service to retrieve the parameters for the route,
pull the hero `id` from the parameters and retrieve the hero to display.


<code-example path="router/src/app/heroes/hero-detail/hero-detail.component.3.ts" header="src/app/heroes/hero-detail/hero-detail.component.ts (ngOnInit)" region="ngOnInit"></code-example>

The `paramMap` processing is a bit tricky. When the map changes, you `get()`
the `id` parameter from the changed parameters.

Then you tell the `HeroService` to fetch the hero with that `id` and return the result of the `HeroService` request.

You might think to use the RxJS `map` operator.
But the `HeroService` returns an `Observable<Hero>`.
So you flatten the `Observable` with the `switchMap` operator instead.

The `switchMap` operator also cancels previous in-flight requests. If the user re-navigates to this route
with a new `id` while the `HeroService` is still retrieving the old `id`, `switchMap` discards that old request and returns the hero for the new `id`.

The observable `Subscription` will be handled by the `AsyncPipe` and the component's `hero` property will be (re)set with the retrieved hero.

#### _ParamMap_ API

The `ParamMap` API is inspired by the [URLSearchParams interface](https://developer.mozilla.org/en-US/docs/Web/API/URLSearchParams). It provides methods
to handle parameter access for both route parameters (`paramMap`) and query parameters (`queryParamMap`).

<table>
  <tr>
    <th>
      Member
    </th>

    <th>
      Description
    </th>
  </tr>

  <tr>
    <td>
      <code>has(name)</code>
    </td>
    <td>

    Returns `true` if the parameter name is in the map of parameters.

    </td>
  </tr>

  <tr>
    <td>
      <code>get(name)</code>
    </td>
    <td>

    Returns the parameter name value (a `string`) if present, or `null` if the parameter name is not in the map. Returns the _first_ element if the parameter value is actually an array of values.

    </td>
  </tr>

  <tr>
    <td>
      <code>getAll(name)</code>
    </td>
    <td>

    Returns a `string array` of the parameter name value if found, or an empty `array` if the parameter name value is not in the map. Use `getAll` when a single parameter could have multiple values.

    </td>
  </tr>

  <tr>
    <td>
      <code>keys</code>
    </td>
    <td>

    Returns a `string array` of all parameter names in the map.

    </td>
  </tr>
</table>

{@a reuse}

#### Observable <i>paramMap</i> and component reuse

In this example, you retrieve the route parameter map from an `Observable`.
That implies that the route parameter map can change during the lifetime of this component.

They might. By default, the router re-uses a component instance when it re-navigates to the same component type
without visiting a different component first. The route parameters could change each time.

Suppose a parent component navigation bar had "forward" and "back" buttons
that scrolled through the list of heroes.
Each click navigated imperatively to the `HeroDetailComponent` with the next or previous `id`.

You don't want the router to remove the current `HeroDetailComponent` instance from the DOM only to re-create it for the next `id`.
That could be visibly jarring.
Better to simply re-use the same component instance and update the parameter.

Unfortunately, `ngOnInit` is only called once per component instantiation.
You need a way to detect when the route parameters change from _within the same instance_.
The observable `paramMap` property handles that beautifully.


<div class="alert is-helpful">



When subscribing to an observable in a component, you almost always arrange to unsubscribe when the component is destroyed.

There are a few exceptional observables where this is not necessary.
The `ActivatedRoute` observables are among the exceptions.

The `ActivatedRoute` and its observables are insulated from the `Router` itself.
The `Router` destroys a routed component when it is no longer needed and the injected `ActivatedRoute` dies with it.

Feel free to unsubscribe anyway. It is harmless and never a bad practice.


</div>



{@a snapshot}


#### _Snapshot_: the _no-observable_ alternative
_This_ application won't re-use the `HeroDetailComponent`.
The user always returns to the hero list to select another hero to view.
There's no way to navigate from one hero detail to another hero detail
without visiting the list component in between.
Therefore, the router creates a new `HeroDetailComponent` instance every time.

When you know for certain that a `HeroDetailComponent` instance will *never, never, ever*
be re-used, you can simplify the code with the *snapshot*.

The `route.snapshot` provides the initial value of the route parameter map.
You can access the parameters directly without subscribing or adding observable operators.
It's much simpler to write and read:


<code-example path="router/src/app/heroes/hero-detail/hero-detail.component.2.ts" header="src/app/heroes/hero-detail/hero-detail.component.ts (ngOnInit snapshot)" region="snapshot"></code-example>



<div class="alert is-helpful">



**Remember:** you only get the _initial_ value of the parameter map with this technique.
Stick with the observable `paramMap` approach if there's even a chance that the router
could re-use the component.
This sample stays with the observable `paramMap` strategy just in case.


</div>



{@a nav-to-list}


### Navigating back to the list component

The `HeroDetailComponent` has a "Back" button wired to its `gotoHeroes` method that navigates imperatively
back to the `HeroListComponent`.

The router `navigate` method takes the same one-item _link parameters array_
that you can bind to a `[routerLink]` directive.
It holds the _path to the `HeroListComponent`_:


<code-example path="router/src/app/heroes/hero-detail/hero-detail.component.1.ts" header="src/app/heroes/hero-detail/hero-detail.component.ts (excerpt)" region="gotoHeroes"></code-example>


{@a optional-route-parameters}

#### Route Parameters: Required or optional?

Use [*route parameters*](#route-parameters) to specify a *required* parameter value *within* the route URL
as you do when navigating to the `HeroDetailComponent` in order to view the hero with *id* 15:


<code-example format="nocode">
  localhost:4200/hero/15

</code-example>



You can also add *optional* information to a route request.
For example, when returning to the hero-detail.component.ts list from the hero detail view,
it would be nice if the viewed hero was preselected in the list.


<figure class="lightbox">
  <div class="card">
    <img src='generated/images/guide/router/selected-hero.png' alt="Selected hero">
  </div>
</figure>



You'll implement this feature in a moment by including the viewed hero's `id`
in the URL as an optional parameter when returning from the `HeroDetailComponent`.

Optional information takes other forms. Search criteria are often loosely structured, e.g., `name='wind*'`.
Multiple values are common&mdash;`after='12/31/2015' & before='1/1/2017'`&mdash;in no
particular order&mdash;`before='1/1/2017' & after='12/31/2015'`&mdash; in a
variety of formats&mdash;`during='currentYear'`.

These kinds of parameters don't fit easily in a URL *path*. Even if you could define a suitable URL token scheme,
doing so greatly complicates the pattern matching required to translate an incoming URL to a named route.

Optional parameters are the ideal vehicle for conveying arbitrarily complex information during navigation.
Optional parameters aren't involved in pattern matching and afford flexibility of expression.

The router supports navigation with optional parameters as well as required route parameters.
Define _optional_ parameters in a separate object _after_ you define the required route parameters.

In general, prefer a *required route parameter* when
the value is mandatory (for example, if necessary to distinguish one route path from another);
prefer an *optional parameter* when the value is optional, complex, and/or multivariate.


{@a optionally-selecting}


#### Heroes list: optionally selecting a hero

When navigating to the `HeroDetailComponent` you specified the _required_ `id` of the hero-to-edit in the
*route parameter* and made it the second item of the [_link parameters array_](#link-parameters-array).


<code-example path="router/src/app/heroes/hero-list/hero-list.component.1.html" header="src/app/heroes/hero-list/hero-list.component.html (link-parameters-array)" region="link-parameters-array"></code-example>



The router embedded the `id` value in the navigation URL because you had defined it
as a route parameter with an `:id` placeholder token in the route `path`:


<code-example path="router/src/app/heroes/heroes-routing.module.1.ts" header="src/app/heroes/heroes-routing.module.ts (hero-detail-route)" region="hero-detail-route"></code-example>



When the user clicks the back button, the `HeroDetailComponent` constructs another _link parameters array_
which it uses to navigate back to the `HeroListComponent`.


<code-example path="router/src/app/heroes/hero-detail/hero-detail.component.1.ts" header="src/app/heroes/hero-detail/hero-detail.component.ts (gotoHeroes)" region="gotoHeroes"></code-example>



This array lacks a route parameter because you had no reason to send information to the `HeroListComponent`.

Now you have a reason. You'd like to send the id of the current hero with the navigation request so that the
`HeroListComponent` can highlight that hero in its list.
This is a _nice-to-have_ feature; the list will display perfectly well without it.

Send the `id` with an object that contains an _optional_ `id` parameter.
For demonstration purposes, there's an extra junk parameter (`foo`) in the object that the `HeroListComponent` should ignore.
Here's the revised navigation statement:


<code-example path="router/src/app/heroes/hero-detail/hero-detail.component.3.ts" header="src/app/heroes/hero-detail/hero-detail.component.ts (go to heroes)" region="gotoHeroes"></code-example>



The application still works. Clicking "back" returns to the hero list view.

Look at the browser address bar.


It should look something like this, depending on where you run it:


<code-example language="bash">
  localhost:4200/heroes;id=15;foo=foo

</code-example>



The `id` value appears in the URL as (`;id=15;foo=foo`), not in the URL path.
The path for the "Heroes" route doesn't have an `:id` token.

The optional route parameters are not separated by "?" and "&" as they would be in the URL query string.
They are **separated by semicolons ";"**
This is *matrix URL* notation&mdash;something you may not have seen before.


<div class="alert is-helpful">



*Matrix URL* notation is an idea first introduced
in a [1996 proposal](http://www.w3.org/DesignIssues/MatrixURIs.html) by the founder of the web, Tim Berners-Lee.

Although matrix notation never made it into the HTML standard, it is legal and
it became popular among browser routing systems as a way to isolate parameters
belonging to parent and child routes. The Router is such a system and provides
support for the matrix notation across browsers.

The syntax may seem strange to you but users are unlikely to notice or care
as long as the URL can be emailed and pasted into a browser address bar
as this one can.

</div>



{@a route-parameters-activated-route}


### Route parameters in the *ActivatedRoute* service

The list of heroes is unchanged. No hero row is highlighted.


<div class="alert is-helpful">



The <live-example></live-example> *does* highlight the selected
row because it demonstrates the final state of the application which includes the steps you're *about* to cover.
At the moment this guide is describing the state of affairs *prior* to those steps.

</div>



The `HeroListComponent` isn't expecting any parameters at all and wouldn't know what to do with them.
You can change that.

Previously, when navigating from the `HeroListComponent` to the `HeroDetailComponent`,
you subscribed to the route parameter map `Observable` and made it available to the `HeroDetailComponent`
in the `ActivatedRoute` service.
You injected that service in the constructor of the `HeroDetailComponent`.

This time you'll be navigating in the opposite direction, from the `HeroDetailComponent` to the `HeroListComponent`.

First you extend the router import statement to include the `ActivatedRoute` service symbol:


<code-example path="router/src/app/heroes/hero-list/hero-list.component.ts" header="src/app/heroes/hero-list/hero-list.component.ts (import)" region="import-router"></code-example>



Import the `switchMap` operator to perform an operation on the `Observable` of route parameter map.


<code-example path="router/src/app/heroes/hero-list/hero-list.component.ts" header="src/app/heroes/hero-list/hero-list.component.ts (rxjs imports)" region="rxjs-imports"></code-example>



Then you inject the `ActivatedRoute` in the `HeroListComponent` constructor.


<code-example path="router/src/app/heroes/hero-list/hero-list.component.ts" header="src/app/heroes/hero-list/hero-list.component.ts (constructor and ngOnInit)" region="ctor"></code-example>



The `ActivatedRoute.paramMap` property is an `Observable` map of route parameters. The `paramMap` emits a new map of values that includes `id`
when the user navigates to the component. In `ngOnInit` you subscribe to those values, set the `selectedId`, and get the heroes.


Update the template with a [class binding](guide/template-syntax#class-binding).
The binding adds the `selected` CSS class when the comparison returns `true` and removes it when `false`.
Look for it within the repeated `<li>` tag as shown here:


<code-example path="router/src/app/heroes/hero-list/hero-list.component.html" header="src/app/heroes/hero-list/hero-list.component.html"></code-example>

Add some styles to apply when the list item is selected.

<code-example path="router/src/app/heroes/hero-list/hero-list.component.css" region="selected" header="src/app/heroes/hero-list/hero-list.component.css"></code-example>



When the user navigates from the heroes list to the "Magneta" hero and back, "Magneta" appears selected:

<figure class="lightbox">
  <div class="card">
    <img src='generated/images/guide/router/selected-hero.png' alt="Selected List">
  </div>
</figure>



The optional `foo` route parameter is harmless and continues to be ignored.

### Adding routable animations

{@a route-animation}


#### Adding animations to the routed component
The heroes feature module is almost complete, but what is a feature without some smooth transitions?

This section shows you how to add some [animations](guide/animations) to the `HeroDetailComponent`.

First import the `BrowserAnimationsModule` and add it to the `imports` array:

<code-example path="router/src/app/app.module.ts" header="src/app/app.module.ts (animations-module)" region="animations-module"></code-example>

Next, add a `data` object to the routes for `HeroListComponent` and `HeroDetailComponent`. Transitions are based on `states` and you'll use the `animation` data from the route to provide a named animation `state` for the transitions.

<code-example path="router/src/app/heroes/heroes-routing.module.2.ts" header="src/app/heroes/heroes-routing.module.ts (animation data)"></code-example>


Create an `animations.ts` file in the root `src/app/` folder. The contents look like this:

<code-example path="router/src/app/animations.ts" header="src/app/animations.ts (excerpt)"></code-example>


This file does the following:

* Imports the animation symbols that build the animation triggers, control state, and manage transitions between states.

* Exports a constant named `slideInAnimation` set to an animation trigger named *`routeAnimation`*;

* Defines one *transition* when switching back and forth from the `heroes` and `hero` routes to ease the component in from the left of the screen as it enters the application view (`:enter`), the other to animate the component to the right as it leaves the application view (`:leave`).

You could also create more transitions for other routes. This trigger is sufficient for the current milestone.

Back in the `AppComponent`, import the `RouterOutlet` token from the `@angular/router` package and the `slideInAnimation` from
`'./animations.ts`.

Add an `animations` array to the `@Component` metadata's that contains the `slideInAnimation`.

<code-example path="router/src/app/app.component.2.ts" header="src/app/app.component.ts (animations)" region="animation-imports"></code-example>

In order to use the routable animations, you'll need to wrap the `RouterOutlet` inside an element. You'll
use the `@routeAnimation` trigger and bind it to the element.

For the `@routeAnimation` transitions to key off states, you'll need to provide it with the `data` from the `ActivatedRoute`. The `RouterOutlet` is exposed as an `outlet` template variable, so you bind a reference to the router outlet. A variable of `routerOutlet` is an ideal choice.

<code-example path="router/src/app/app.component.2.html" header="src/app/app.component.html (router outlet)"></code-example>

The `@routeAnimation` property is bound to the `getAnimationData` with the provided `routerOutlet` reference, so you'll need to define that function in the `AppComponent`. The `getAnimationData` function returns the animation property from the `data` provided through the `ActivatedRoute`. The `animation` property matches the `transition` names you used in the `slideInAnimation` defined in `animations.ts`.

<code-example path="router/src/app/app.component.2.ts" header="src/app/app.component.ts (router outlet)" region="function-binding"></code-example>

When switching between the two routes, the `HeroDetailComponent` and `HeroListComponent` will ease in from the left when routed to and will slide to the right when navigating away.



{@a milestone-3-wrap-up}


### Milestone 3 wrap up

You've learned how to do the following:

* Organize the app into *feature areas*.
* Navigate imperatively from one component to another.
* Pass information along in route parameters and subscribe to them in the component.
* Import the feature area NgModule into the `AppModule`.
* Applying routable animations based on the page.

After these changes, the folder structure looks like this:


<div class='filetree'>

  <div class='file'>
    angular-router-sample
  </div>

  <div class='children'>

    <div class='file'>
      src
    </div>

    <div class='children'>

      <div class='file'>
        app
      </div>

      <div class='children'>

        <div class='file'>
          crisis-list
        </div>

          <div class='children'>

            <div class='file'>
              crisis-list.component.css
            </div>

            <div class='file'>
              crisis-list.component.html
            </div>

            <div class='file'>
              crisis-list.component.ts
            </div>

          </div>

        <div class='file'>
          heroes
        </div>

        <div class='children'>

          <div class='file'>
            hero-detail
          </div>

            <div class='children'>

              <div class='file'>
                hero-detail.component.css
              </div>

              <div class='file'>
                hero-detail.component.html
              </div>

              <div class='file'>
                hero-detail.component.ts
              </div>

            </div>

          <div class='file'>
            hero-list
          </div>

            <div class='children'>

              <div class='file'>
                hero-list.component.css
              </div>

              <div class='file'>
                hero-list.component.html
              </div>

              <div class='file'>
                hero-list.component.ts
              </div>

            </div>

          <div class='file'>
            hero.service.ts
          </div>

          <div class='file'>
            hero.ts
          </div>

          <div class='file'>
            heroes-routing.module.ts
          </div>

          <div class='file'>
            heroes.module.ts
          </div>

          <div class='file'>
            mock-heroes.ts
          </div>

        </div>

        <div class='file'>
          page-not-found
        </div>

        <div class='children'>

          <div class='file'>

            page-not-found.component.css

          </div>

          <div class='file'>

            page-not-found.component.html

          </div>

          <div class='file'>

            page-not-found.component.ts

          </div>

        </div>

      </div>

      <div class='file'>
        animations.ts
      </div>

      <div class='file'>
        app.component.css
      </div>

      <div class='file'>
        app.component.html
      </div>

      <div class='file'>
        app.component.ts
      </div>

      <div class='file'>
        app.module.ts
      </div>

      <div class='file'>
        app-routing.module.ts
      </div>

      <div class='file'>
        main.ts
      </div>

      <div class='file'>
        message.service.ts
      </div>

      <div class='file'>
        index.html
      </div>

      <div class='file'>
        styles.css
      </div>

      <div class='file'>
        tsconfig.json
      </div>

    </div>

    <div class='file'>
      node_modules ...
    </div>

    <div class='file'>
      package.json
    </div>

  </div>

</div>

Here are the relevant files for this version of the sample application.

<code-tabs>

  <code-pane header="animations.ts" path="router/src/app/animations.ts">

  </code-pane>

  <code-pane header="app.component.html" path="router/src/app/app.component.2.html">

  </code-pane>

  <code-pane header="app.component.ts" path="router/src/app/app.component.2.ts">

  </code-pane>

  <code-pane header="app.module.ts" path="router/src/app/app.module.3.ts">

  </code-pane>

  <code-pane header="app-routing.module.ts" path="router/src/app/app-routing.module.2.ts" region="milestone3">

  </code-pane>

  <code-pane header="hero-list.component.css" path="router/src/app/heroes/hero-list/hero-list.component.css">

  </code-pane>

  <code-pane header="hero-list.component.html" path="router/src/app/heroes/hero-list/hero-list.component.html">

  </code-pane>

  <code-pane header="hero-list.component.ts" path="router/src/app/heroes/hero-list/hero-list.component.ts">

  </code-pane>

  <code-pane header="hero-detail.component.html" path="router/src/app/heroes/hero-detail/hero-detail.component.html">

  </code-pane>

  <code-pane header="hero-detail.component.ts" path="router/src/app/heroes/hero-detail/hero-detail.component.3.ts">

  </code-pane>

  <code-pane header="hero.service.ts" path="router/src/app/heroes/hero.service.ts">

  </code-pane>

  <code-pane header="heroes.module.ts" path="router/src/app/heroes/heroes.module.ts">

  </code-pane>

  <code-pane header="heroes-routing.module.ts" path="router/src/app/heroes/heroes-routing.module.2.ts">

  </code-pane>

  <code-pane header="message.service.ts" path="router/src/app/message.service.ts">

  </code-pane>

</code-tabs>



{@a milestone-4}



## Milestone 4: Crisis center feature

It's time to add real features to the app's current placeholder crisis center.

Begin by imitating the heroes feature:

* Create a `crisis-center` subfolder in the `src/app` folder.
* Copy the files and folders from `app/heroes` into the new `crisis-center` folder.
* In the new files, change every mention of "hero" to "crisis", and "heroes" to "crises".
* Rename the NgModule files to `crisis-center.module.ts` and `crisis-center-routing.module.ts`.

You'll use mock crises instead of mock heroes:


<code-example path="router/src/app/crisis-center/mock-crises.ts" header="src/app/crisis-center/mock-crises.ts"></code-example>


The resulting crisis center is a foundation for introducing a new concept&mdash;**child routing**.
You can leave *Heroes* in its current state as a contrast with the *Crisis Center*
and decide later if the differences are worthwhile.


<div class="alert is-helpful">



In keeping with the
<a href="https://blog.8thlight.com/uncle-bob/2014/05/08/SingleReponsibilityPrinciple.html" title="Separation of Concerns">*Separation of Concerns* principle</a>,
changes to the *Crisis Center* won't affect the `AppModule` or
any other feature's component.

</div>



{@a crisis-child-routes}


### A crisis center with child routes

This section shows you how to organize the crisis center
to conform to the following recommended pattern for Angular applications:

* Each feature area resides in its own folder.
* Each feature has its own Angular feature module.
* Each area has its own area root component.
* Each area root component has its own router outlet and child routes.
* Feature area routes rarely (if ever) cross with routes of other features.

If your app had many feature areas, the app component trees might look like this:


<figure class="lightbox">
  <div class="card">
    <img src='generated/images/guide/router/component-tree.png' alt="Component Tree">
  </div>
</figure>



{@a child-routing-component}


### Child routing component

Generate a `CrisisCenter` component in the `crisis-center` folder:

<code-example language="none" class="code-shell">
  ng generate component crisis-center/crisis-center
</code-example>

Update the component template to look like this:

<code-example path="router/src/app/crisis-center/crisis-center/crisis-center.component.html" header="src/app/crisis-center/crisis-center/crisis-center.component.html"></code-example>

The `CrisisCenterComponent` has the following in common with the `AppComponent`:

* It is the *root* of the crisis center area,
just as `AppComponent` is the root of the entire application.
* It is a *shell* for the crisis management feature area,
just as the `AppComponent` is a shell to manage the high-level workflow.

Like most shells, the `CrisisCenterComponent` class is very simple, simpler even than `AppComponent`:
it has no business logic, and its template has no links, just a title and
`<router-outlet>` for the crisis center child component.


{@a child-route-config}


### Child route configuration

As a host page for the "Crisis Center" feature, generate a `CrisisCenterHome` component in the `crisis-center` folder.

<code-example language="none" class="code-shell">
  ng generate component crisis-center/crisis-center-home
</code-example>

Update the template with a welcome message to the `Crisis Center`.

<code-example path="router/src/app/crisis-center/crisis-center-home/crisis-center-home.component.html" header="src/app/crisis-center/crisis-center-home/crisis-center-home.component.html"></code-example>

Update the `crisis-center-routing.module.ts` you renamed after copying it from `heroes-routing.module.ts` file.
This time, you define **child routes** *within* the parent `crisis-center` route.

<code-example path="router/src/app/crisis-center/crisis-center-routing.module.1.ts" header="src/app/crisis-center/crisis-center-routing.module.ts (Routes)" region="routes"></code-example>


Notice that the parent `crisis-center` route has a `children` property
with a single route containing the `CrisisListComponent`. The `CrisisListComponent` route
also has a `children` array with two routes.

These two routes navigate to the crisis center child components,
`CrisisCenterHomeComponent` and `CrisisDetailComponent`, respectively.

There are *important differences* in the way the router treats these _child routes_.

The router displays the components of these routes in the `RouterOutlet`
of the `CrisisCenterComponent`, not in the `RouterOutlet` of the `AppComponent` shell.

The `CrisisListComponent` contains the crisis list and a `RouterOutlet` to
display the `Crisis Center Home` and `Crisis Detail` route components.

The `Crisis Detail` route is a child of the `Crisis List`. The router [reuses components](#reuse)
by default, so the `Crisis Detail` component will be re-used as you select different crises.
In contrast, back in the `Hero Detail` route, [the component was recreated](#snapshot-the-no-observable-alternative) each time you selected a different hero from the list of heroes.

At the top level, paths that begin with `/` refer to the root of the application.
But child routes *extend* the path of the parent route.
With each step down the route tree,
you add a slash followed by the route path, unless the path is _empty_.

Apply that logic to navigation within the crisis center for which the parent path is `/crisis-center`.

* To navigate to the `CrisisCenterHomeComponent`, the full URL is `/crisis-center` (`/crisis-center` + `''` + `''`).

* To navigate to the `CrisisDetailComponent` for a crisis with `id=2`, the full URL is
`/crisis-center/2` (`/crisis-center` + `''` +  `'/2'`).

The absolute URL for the latter example, including the `localhost` origin, is

<code-example>
  localhost:4200/crisis-center/2

</code-example>



Here's the complete `crisis-center-routing.module.ts` file with its imports.


<code-example path="router/src/app/crisis-center/crisis-center-routing.module.1.ts" header="src/app/crisis-center/crisis-center-routing.module.ts (excerpt)"></code-example>



{@a import-crisis-module}


### Import crisis center module into the *AppModule* routes

As with the `HeroesModule`, you must add the `CrisisCenterModule` to the `imports` array of the `AppModule`
_before_ the `AppRoutingModule`:

<code-tabs>

  <code-pane path="router/src/app/crisis-center/crisis-center.module.ts"header="src/app/crisis-center/crisis-center.module.ts">

  </code-pane>

  <code-pane path="router/src/app/app.module.4.ts" header="src/app/app.module.ts (import CrisisCenterModule)" region="crisis-center-module">

  </code-pane>

</code-tabs>

Remove the initial crisis center route from the `app-routing.module.ts`.
The feature routes are now provided by the `HeroesModule` and the `CrisisCenter` modules.

The `app-routing.module.ts` file retains the top-level application routes such as the default and wildcard routes.


<code-example path="router/src/app/app-routing.module.3.ts" header="src/app/app-routing.module.ts (v3)" region="v3"></code-example>




{@a relative-navigation}


### Relative navigation

While building out the crisis center feature, you navigated to the
crisis detail route using an **absolute path** that begins with a _slash_.

The router matches such _absolute_ paths to routes starting from the top of the route configuration.

You could continue to use absolute paths like this to navigate inside the *Crisis Center*
feature, but that pins the links to the parent routing structure.
If you changed the parent `/crisis-center` path, you would have to change the link parameters array.

You can free the links from this dependency by defining paths that are **relative** to the current URL segment.
Navigation _within_ the feature area remains intact even if you change the parent route path to the feature.

Here's an example:


<div class="alert is-helpful">



The router supports directory-like syntax in a _link parameters list_ to help guide route name lookup:

`./` or `no leading slash` is relative to the current level.

`../` to go up one level in the route path.

You can combine relative navigation syntax with an ancestor path.
If you must navigate to a sibling route, you could use the `../<sibling>` convention to go up
one level, then over and down the sibling route path.


</div>



To navigate a relative path with the `Router.navigate` method, you must supply the `ActivatedRoute`
to give the router knowledge of where you are in the current route tree.

After the _link parameters array_, add an object with a `relativeTo` property set to the `ActivatedRoute`.
The router then calculates the target URL based on the active route's location.


<div class="alert is-helpful">



**Always** specify the complete _absolute_ path when calling router's `navigateByUrl` method.


</div>



{@a nav-to-crisis}


### Navigate to crisis list with a relative URL

You've already injected the `ActivatedRoute` that you need to compose the relative navigation path.

When using a `RouterLink` to navigate instead of the `Router` service, you'd use the _same_
link parameters array, but you wouldn't provide the object with the `relativeTo` property.
The `ActivatedRoute` is implicit in a `RouterLink` directive.


Update the `gotoCrises` method of the `CrisisDetailComponent` to navigate back to the *Crisis Center* list using relative path navigation.


<code-example path="router/src/app/crisis-center/crisis-detail/crisis-detail.component.ts" header="src/app/crisis-center/crisis-detail/crisis-detail.component.ts (relative navigation)" region="gotoCrises-navigate"></code-example>


Notice that the path goes up a level using the `../` syntax.
If the current crisis `id` is `3`, the resulting path back to the crisis list is  `/crisis-center/;id=3;foo=foo`.


{@a named-outlets}



### Displaying multiple routes in named outlets

You decide to give users a way to contact the crisis center.
When a user clicks a "Contact" button, you want to display a message in a popup view.

The popup should stay open, even when switching between pages in the application, until the user closes it
by sending the message or canceling.
Clearly you can't put the popup in the same outlet as the other pages.

Until now, you've defined a single outlet and you've nested child routes
under that outlet to group routes together.
The router only supports one primary _unnamed_ outlet per template.

A template can also have any number of _named_ outlets.
Each named outlet has its own set of routes with their own components.
Multiple outlets can be displaying different content, determined by different routes, all at the same time.

Add an outlet named "popup" in the `AppComponent`, directly below the unnamed outlet.


<code-example path="router/src/app/app.component.4.html" header="src/app/app.component.html (outlets)" region="outlets"></code-example>



That's where a popup will go, once you learn how to route a popup component to it.


{@a secondary-routes}


#### Secondary routes

Named outlets are the targets of  _secondary routes_.

Secondary routes look like primary routes and you configure them the same way.
They differ in a few key respects.

* They are independent of each other.
* They work in combination with other routes.
* They are displayed in named outlets.

Generate a new component to compose the message.

<code-example language="none" class="code-shell">
  ng generate component compose-message
</code-example>

It displays a simple form with a header, an input box for the message,
and two buttons, "Send" and "Cancel".


<figure class="lightbox">
  <div class="card">
    <img src='generated/images/guide/router/contact-popup.png' alt="Contact popup">
  </div>
</figure>



Here's the component, its template and styles:


<code-tabs>

  <code-pane header="src/app/compose-message/compose-message.component.css" path="router/src/app/compose-message/compose-message.component.css">

  </code-pane>

  <code-pane header="src/app/compose-message/compose-message.component.html" path="router/src/app/compose-message/compose-message.component.html">

  </code-pane>

  <code-pane header="src/app/compose-message/compose-message.component.ts" path="router/src/app/compose-message/compose-message.component.ts">

  </code-pane>

</code-tabs>



It looks about the same as any other component you've seen in this guide.
There are two noteworthy differences.

Note that the `send()` method simulates latency by waiting a second before "sending" the message and closing the popup.

The `closePopup()` method closes the popup view by navigating to the popup outlet with a `null`.
That's a peculiarity covered [below](#clear-secondary-routes).


{@a add-secondary-route}


#### Add a secondary route

Open the `AppRoutingModule` and add a new `compose` route to the `appRoutes`.

<code-example path="router/src/app/app-routing.module.3.ts" header="src/app/app-routing.module.ts (compose route)" region="compose"></code-example>



The `path` and `component` properties should be familiar.
There's a new property, `outlet`, set to `'popup'`.
This route now targets the popup outlet and the `ComposeMessageComponent` will display there.

The user needs a way to open the popup.
Open the `AppComponent` and add a "Contact" link.

<code-example path="router/src/app/app.component.4.html" header="src/app/app.component.html (contact-link)" region="contact-link"></code-example>



Although the `compose` route is pinned to the "popup" outlet, that's not sufficient for wiring the route to a `RouterLink` directive.
You have to specify the named outlet in a _link parameters array_ and bind it to the `RouterLink` with a property binding.

The _link parameters array_ contains an object with a single `outlets` property whose value
is another object keyed by one (or more) outlet names.
In this case there is only the "popup" outlet property and its value is another _link parameters array_ that specifies the `compose` route.

You are in effect saying, _when the user clicks this link, display the component associated with the `compose` route in the `popup` outlet_.


<div class="alert is-helpful">



This `outlets` object within an outer object was completely unnecessary
when there was only one route and one _unnamed_ outlet to think about.

The router assumed that your route specification targeted the _unnamed_ primary outlet
and created these objects for you.

Routing to a named outlet has revealed a previously hidden router truth:
you can target multiple outlets with multiple routes in the same `RouterLink` directive.

You're not actually doing that here.
But to target a named outlet, you must use the richer, more verbose syntax.


</div>



{@a secondary-route-navigation}


#### Secondary route navigation: merging routes during navigation
Navigate to the _Crisis Center_ and click "Contact".
you should see something like the following URL in the browser address bar.


<code-example>
  http://.../crisis-center(popup:compose)

</code-example>



The interesting part of the URL follows the `...`:

* The `crisis-center` is the primary navigation.
* Parentheses surround the secondary route.
* The secondary route consists of an outlet name (`popup`), a `colon` separator, and the secondary route path (`compose`).

Click the _Heroes_ link and look at the URL again.


<code-example>
  http://.../heroes(popup:compose)
</code-example>



The primary navigation part has changed; the secondary route is the same.

The router is keeping track of two separate branches in a navigation tree and generating a representation of that tree in the URL.

You can add many more outlets and routes, at the top level and in nested levels, creating a navigation tree with many branches.
The router will generate the URL to go with it.

You can tell the router to navigate an entire tree at once by filling out the `outlets` object mentioned above.
Then pass that object inside a _link parameters array_  to the `router.navigate` method.

Experiment with these possibilities at your leisure.



{@a clear-secondary-routes}


#### Clearing secondary routes
As you've learned, a component in an outlet persists until you navigate away to a new component.
Secondary outlets are no different in this regard.

Each secondary outlet has its own navigation, independent of the navigation driving the primary outlet.
Changing a current route that displays in the primary outlet has no effect on the popup outlet.
That's why the popup stays visible as you navigate among the crises and heroes.

Clicking the "send" or "cancel" buttons _does_ clear the popup view.
To see how, look at the `closePopup()` method again:

<code-example path="router/src/app/compose-message/compose-message.component.ts" header="src/app/compose-message/compose-message.component.ts (closePopup)" region="closePopup"></code-example>



It navigates imperatively with the `Router.navigate()` method, passing in a [link parameters array](#link-parameters-array).

Like the array bound to the _Contact_ `RouterLink` in the `AppComponent`,
this one includes an object with an `outlets` property.
The `outlets` property value is another object with outlet names for keys.
The only named outlet is `'popup'`.

This time, the value of `'popup'` is `null`. That's not a route, but it is a legitimate value.
Setting the popup `RouterOutlet` to `null` clears the outlet and removes
the secondary popup route from the current URL.

{@a guards}

## Milestone 5: Route guards

At the moment, *any* user can navigate *anywhere* in the application *anytime*.
That's not always the right thing to do.

* Perhaps the user is not authorized to navigate to the target component.
* Maybe the user must login (*authenticate*) first.
* Maybe you should fetch some data before you display the target component.
* You might want to save pending changes before leaving a component.
* You might ask the user if it's OK to discard pending changes rather than save them.

You add _guards_ to the route configuration to handle these scenarios.

A guard's return value controls the router's behavior:

* If it returns `true`, the navigation process continues.
* If it returns `false`, the navigation process stops and the user stays put.
* If it returns a `UrlTree`, the current navigation cancels and a new navigation is initiated to the `UrlTree` returned.


<div class="alert is-helpful">

**Note:** The guard can also tell the router to navigate elsewhere, effectively canceling the current navigation. When
doing so inside a guard, the guard should return `false`;

</div>

The guard *might* return its boolean answer synchronously.
But in many cases, the guard can't produce an answer synchronously.
The guard could ask the user a question, save changes to the server, or fetch fresh data.
These are all asynchronous operations.

Accordingly, a routing guard can return an `Observable<boolean>` or a `Promise<boolean>` and the
router will wait for the observable to resolve to `true` or `false`.

<div class="alert is-critical">

**Note:** The observable provided to the Router _must_ also complete. If the observable does not complete, the navigation will not continue.

</div>

The router supports multiple guard interfaces:

* [`CanActivate`](api/router/CanActivate) to mediate navigation *to* a route.

* [`CanActivateChild`](api/router/CanActivateChild) to mediate navigation *to* a child route.

* [`CanDeactivate`](api/router/CanDeactivate) to mediate navigation *away* from the current route.

* [`Resolve`](api/router/Resolve) to perform route data retrieval *before* route activation.

* [`CanLoad`](api/router/CanLoad) to mediate navigation *to* a feature module loaded _asynchronously_.


You can have multiple guards at every level of a routing hierarchy.
The router checks the `CanDeactivate` and `CanActivateChild` guards first, from the deepest child route to the top.
Then it checks the `CanActivate` guards from the top down to the deepest child route. If the feature module
is loaded asynchronously, the `CanLoad` guard is checked before the module is loaded.
If _any_ guard returns false, pending guards that have not completed will be canceled,
and the entire navigation is canceled.

There are several examples over the next few sections.


{@a can-activate-guard}


### _CanActivate_: requiring authentication

Applications often restrict access to a feature area based on who the user is.
You could permit access only to authenticated users or to users with a specific role.
You might block or limit access until the user's account is activated.

The `CanActivate` guard is the tool to manage these navigation business rules.

#### Add an admin feature module

In this next section, you'll extend the crisis center with some new *administrative* features.
Those features aren't defined yet.
But you can start by adding a new feature module named `AdminModule`.

Generate an `admin` folder with a feature module file and a routing configuration file.

<code-example language="none" class="code-shell">
  ng generate module admin --routing
</code-example>

Next, generate the supporting components.

<code-example language="none" class="code-shell">
  ng generate component admin/admin-dashboard
</code-example>

<code-example language="none" class="code-shell">
  ng generate component admin/admin
</code-example>

<code-example language="none" class="code-shell">
  ng generate component admin/manage-crises
</code-example>

<code-example language="none" class="code-shell">
  ng generate component admin/manage-heroes
</code-example>

The admin feature file structure looks like this:


<div class='filetree'>

  <div class='file'>
    src/app/admin
  </div>

  <div class='children'>

    <div class='file'>
      admin
    </div>

      <div class='children'>

        <div class='file'>
          admin.component.css
        </div>

        <div class='file'>
          admin.component.html
        </div>

        <div class='file'>
          admin.component.ts
        </div>

      </div>

    <div class='file'>
      admin-dashboard
    </div>

      <div class='children'>

        <div class='file'>
          admin-dashboard.component.css
        </div>

        <div class='file'>
          admin-dashboard.component.html
        </div>

        <div class='file'>
          admin-dashboard.component.ts
        </div>

      </div>

    <div class='file'>
      manage-crises
    </div>

      <div class='children'>

        <div class='file'>
          manage-crises.component.css
        </div>

        <div class='file'>
          manage-crises.component.html
        </div>

        <div class='file'>
          manage-crises.component.ts
        </div>

      </div>

    <div class='file'>
      manage-heroes
    </div>

      <div class='children'>

        <div class='file'>
          manage-heroes.component.css
        </div>

        <div class='file'>
          manage-heroes.component.html
        </div>

        <div class='file'>
          manage-heroes.component.ts
        </div>

      </div>

    <div class='file'>
      admin.module.ts
    </div>

    <div class='file'>
      admin-routing.module.ts
    </div>

  </div>

</div>



The admin feature module contains the `AdminComponent` used for routing within the
feature module, a dashboard route and two unfinished components to manage crises and heroes.


<code-tabs>

  <code-pane header="src/app/admin/admin/admin.component.html"  path="router/src/app/admin/admin/admin.component.html">

  </code-pane>

  <code-pane header="src/app/admin/admin-dashboard/admin-dashboard.component.html" path="router/src/app/admin/admin-dashboard/admin-dashboard.component.1.html">

  </code-pane>

  <code-pane header="src/app/admin/admin.module.ts" path="router/src/app/admin/admin.module.ts">

  </code-pane>

  <code-pane header="src/app/admin/manage-crises/manage-crises.component.html" path="router/src/app/admin/manage-crises/manage-crises.component.html">

  </code-pane>

  <code-pane header="src/app/admin/manage-heroes/manage-heroes.component.html"  path="router/src/app/admin/manage-heroes/manage-heroes.component.html">

  </code-pane>

</code-tabs>



<div class="alert is-helpful">



Although the admin dashboard `RouterLink` only contains a relative slash without an additional URL segment, it
is considered a match to any route within the admin feature area. You only want the `Dashboard` link to be active when the user visits that route. Adding an additional binding to the `Dashboard` routerLink,`[routerLinkActiveOptions]="{ exact: true }"`, marks the `./` link as active when the user navigates to the `/admin` URL and not when navigating to any of the child routes.


</div>


{@a component-less-route}


##### Component-less route: grouping routes without a component

The initial admin routing configuration:


<code-example path="router/src/app/admin/admin-routing.module.1.ts" header="src/app/admin/admin-routing.module.ts (admin routing)" region="admin-routes"></code-example>

Looking at the child route under the `AdminComponent`, there is a `path` and a `children`
property but it's not using a `component`.
You haven't made a mistake in the configuration.
You've defined a _component-less_ route.

The goal is to group the `Crisis Center` management routes under the `admin` path.
You don't need a component to do it.
A _component-less_ route makes it easier to [guard child routes](#can-activate-child-guard).


Next, import the `AdminModule` into `app.module.ts` and add it to the `imports` array
to register the admin routes.


<code-example path="router/src/app/app.module.4.ts" header="src/app/app.module.ts (admin module)" region="admin-module"></code-example>



Add an "Admin" link to the `AppComponent` shell so that users can get to this feature.


<code-example path="router/src/app/app.component.5.html" header="src/app/app.component.html (template)"></code-example>



{@a guard-admin-feature}


#### Guard the admin feature

Currently every route within the *Crisis Center* is open to everyone.
The new *admin* feature should be accessible only to authenticated users.

You could hide the link until the user logs in. But that's tricky and difficult to maintain.

Instead you'll write a `canActivate()` guard method to redirect anonymous users to the
login page when they try to enter the admin area.

This is a general purpose guard&mdash;you can imagine other features
that require authenticated users&mdash;so you generate an
`AuthGuard` in the `auth` folder.

<code-example language="none" class="code-shell">
  ng generate guard auth/auth
</code-example>

At the moment you're interested in seeing how guards work so the first version does nothing useful.
It simply logs to console and `returns` true immediately, allowing navigation to proceed:


<code-example path="router/src/app/auth/auth.guard.1.ts" header="src/app/auth/auth.guard.ts (excerpt)"></code-example>



Next, open `admin-routing.module.ts `, import the `AuthGuard` class, and
update the admin route with a `canActivate` guard property that references it:


<code-example path="router/src/app/admin/admin-routing.module.2.ts" header="src/app/admin/admin-routing.module.ts (guarded admin route)" region="admin-route"></code-example>



The admin feature is now protected by the guard, albeit protected poorly.


{@a teach-auth}


#### Teach *AuthGuard* to authenticate

Make the `AuthGuard` at least pretend to authenticate.

The `AuthGuard` should call an application service that can login a user and retain information about the current user. Generate a new `AuthService` in the `auth` folder:

<code-example language="none" class="code-shell">
  ng generate service auth/auth
</code-example>

Update the `AuthService` to log in the user:

<code-example path="router/src/app/auth/auth.service.ts" header="src/app/auth/auth.service.ts (excerpt)"></code-example>



Although it doesn't actually log in, it has what you need for this discussion.
It has an `isLoggedIn` flag to tell you whether the user is authenticated.
Its `login` method simulates an API call to an external service by returning an
observable that resolves successfully after a short pause.
The `redirectUrl` property will store the attempted URL so you can navigate to it after authenticating.

Revise the `AuthGuard` to call it.


<code-example path="router/src/app/auth/auth.guard.2.ts" header="src/app/auth/auth.guard.ts (v2)"></code-example>



Notice that you *inject* the `AuthService` and the `Router` in the constructor.
You haven't provided the `AuthService` yet but it's good to know that you can inject helpful services into routing guards.

This guard returns a synchronous boolean result.
If the user is logged in, it returns true and the navigation continues.

The `ActivatedRouteSnapshot` contains the _future_ route that will be activated and the `RouterStateSnapshot`
contains the _future_ `RouterState` of the application, should you pass through the guard check.

If the user is not logged in, you store the attempted URL the user came from using the `RouterStateSnapshot.url` and
tell the router to navigate to a login page&mdash;a page you haven't created yet.
This secondary navigation automatically cancels the current navigation; `checkLogin()` returns
`false` just to be clear about that.


{@a add-login-component}


#### Add the *LoginComponent*

You need a `LoginComponent` for the user to log in to the app. After logging in, you'll redirect
to the stored URL if available, or use the default URL.
There is nothing new about this component or the way you wire it into the router configuration.

<code-example language="none" class="code-shell">
  ng generate component auth/login
</code-example>

Register a `/login` route in the `auth/auth-routing.module.ts`. In `app.module.ts`, import and add the `AuthModule` to the `AppModule` imports.


<code-tabs>

  <code-pane header="src/app/app.module.ts" path="router/src/app/app.module.ts" region="auth">

  </code-pane>

  <code-pane header="src/app/auth/login/login.component.html" path="router/src/app/auth/login/login.component.html">

  </code-pane>

  <code-pane header="src/app/auth/login/login.component.ts" path="router/src/app/auth/login/login.component.1.ts">

  </code-pane>

  <code-pane header="src/app/auth/auth.module.ts" path="router/src/app/auth/auth.module.ts">

  </code-pane>

</code-tabs>


{@a can-activate-child-guard}


### _CanActivateChild_: guarding child routes

You can also protect child routes with the `CanActivateChild` guard.
The `CanActivateChild` guard is similar to the `CanActivate` guard.
The key difference is that it runs _before_  any child route is activated.

You protected the admin feature module from unauthorized access.
You should also protect child routes _within_ the feature module.

Extend the `AuthGuard` to protect when navigating between the `admin` routes.
Open `auth.guard.ts` and add the `CanActivateChild` interface to the imported tokens from the router package.

Next, implement the `canActivateChild()` method which takes the same arguments as the `canActivate()` method:
an `ActivatedRouteSnapshot` and `RouterStateSnapshot`.
The `canActivateChild()` method can return an `Observable<boolean>` or `Promise<boolean>` for
async checks and a `boolean` for sync checks.
This one returns a `boolean`:


<code-example path="router/src/app/auth/auth.guard.3.ts" header="src/app/auth/auth.guard.ts (excerpt)" region="can-activate-child"></code-example>



Add the same `AuthGuard` to the `component-less` admin route to protect all other child routes at one time
instead of adding the `AuthGuard` to each route individually.


<code-example path="router/src/app/admin/admin-routing.module.3.ts" header="src/app/admin/admin-routing.module.ts (excerpt)" region="can-activate-child"></code-example>



{@a can-deactivate-guard}


### _CanDeactivate_: handling unsaved changes
Back in the "Heroes" workflow, the app accepts every change to a hero immediately without hesitation or validation.

In the real world, you might have to accumulate the users changes.
You might have to validate across fields.
You might have to validate on the server.
You might have to hold changes in a pending state until the user confirms them *as a group* or
cancels and reverts all changes.

What do you do about unapproved, unsaved changes when the user navigates away?
You can't just leave and risk losing the user's changes; that would be a terrible experience.

It's better to pause and let the user decide what to do.
If the user cancels, you'll stay put and allow more changes.
If the user approves, the app can save.

You still might delay navigation until the save succeeds.
If you let the user move to the next screen immediately and
the save were to fail (perhaps the data are ruled invalid), you would lose the context of the error.

You can't block while waiting for the server&mdash;that's not possible in a browser.
You need to stop the navigation while you wait, asynchronously, for the server
to return with its answer.

You need the `CanDeactivate` guard.

{@a cancel-save}


#### Cancel and save

The sample application doesn't talk to a server.
Fortunately, you have another way to demonstrate an asynchronous router hook.

Users update crisis information in the `CrisisDetailComponent`.
Unlike the `HeroDetailComponent`, the user changes do not update the crisis entity immediately.
Instead, the app updates the entity when the user presses the *Save* button and
discards the changes when the user presses the *Cancel* button.

Both buttons navigate back to the crisis list after save or cancel.


<code-example path="router/src/app/crisis-center/crisis-detail/crisis-detail.component.ts" header="src/app/crisis-center/crisis-detail/crisis-detail.component.ts (cancel and save methods)" region="cancel-save"></code-example>



What if the user tries to navigate away without saving or canceling?
The user could push the browser back button or click the heroes link.
Both actions trigger a navigation.
Should the app save or cancel automatically?

This demo does neither. Instead, it asks the user to make that choice explicitly
in a confirmation dialog box that *waits asynchronously for the user's
answer*.

<div class="alert is-helpful">



You could wait for the user's answer with synchronous, blocking code.
The app will be more responsive&mdash;and can do other work&mdash;by
waiting for the user's answer asynchronously. Waiting for the user asynchronously
is like waiting for the server asynchronously.

</div>



Generate a `Dialog` service to handle user confirmation.

<code-example language="none" class="code-shell">
  ng generate service dialog
=======
>>>>>>> 6a88bad0
</code-example>

### Adding components for routing

To use the Angular router, an application needs to have at least two components so that it can navigate from one to the other.
To create a component using the CLI, enter the following at the command line where `first` is the name of your component:

<code-example format="shell" language="shell">

ng generate component first

</code-example>

Repeat this step for a second component but give it a different name.
Here, the new name is `second`.

<code-example format="shell" language="shell">

ng generate component second

</code-example>

The CLI automatically appends `Component`, so if you were to write `first-component`, your component would be `FirstComponentComponent`.

<<<<<<< HEAD
<code-example path="router/src/app/crisis-center/crisis-detail-resolver.service.1.ts" header="src/app/crisis-center/crisis-detail-resolver.service.ts (generated)"></code-example>



Take the relevant parts of the crisis retrieval logic in `CrisisDetailComponent.ngOnInit`
and move them into the `CrisisDetailResolverService`.
Import the `Crisis` model, `CrisisService`, and the `Router`
so you can navigate elsewhere if you can't fetch the crisis.

Be explicit. Implement the `Resolve` interface with a type of `Crisis`.

Inject the `CrisisService` and `Router` and implement the `resolve()` method.
That method could return a `Promise`, an `Observable`, or a synchronous return value.

The `CrisisService.getCrisis` method returns an observable, in order to prevent the route from loading until the data is fetched.
The `Router` guards require an observable to `complete`, meaning it has emitted all
of its values. You use the `take` operator with an argument of `1` to ensure that the
Observable completes after retrieving the first value from the Observable returned by the
`getCrisis` method.

If it doesn't return a valid `Crisis`, return an empty `Observable`, canceling the previous in-flight navigation to the `CrisisDetailComponent` and navigate the user back to the `CrisisListComponent`. The update resolver service looks like this:

<code-example path="router/src/app/crisis-center/crisis-detail-resolver.service.ts" header="src/app/crisis-center/crisis-detail-resolver.service.ts"></code-example>

Import this resolver in the `crisis-center-routing.module.ts`
and add a `resolve` object to the `CrisisDetailComponent` route configuration.


<code-example path="router/src/app/crisis-center/crisis-center-routing.module.4.ts" header="src/app/crisis-center/crisis-center-routing.module.ts (resolver)"></code-example>



The `CrisisDetailComponent` should no longer fetch the crisis.
Update the `CrisisDetailComponent` to get the crisis from the  `ActivatedRoute.data.crisis` property instead;
that's where you said it should be when you re-configured the route.
It will be there when the `CrisisDetailComponent` ask for it.


<code-example path="router/src/app/crisis-center/crisis-detail/crisis-detail.component.ts" header="src/app/crisis-center/crisis-detail/crisis-detail.component.ts (ngOnInit v2)" region="ngOnInit"></code-example>



**Two critical points**

1. The router's `Resolve` interface is optional.
The `CrisisDetailResolverService` doesn't inherit from a base class.
The router looks for that method and calls it if found.

1. Rely on the router to call the resolver.
Don't worry about all the ways that the user could navigate away.
That's the router's job. Write this class and let the router take it from there.

The relevant *Crisis Center* code for this milestone follows.


<code-tabs>

  <code-pane header="app.component.html" path="router/src/app/app.component.html">

  </code-pane>

  <code-pane header="crisis-center-home.component.html" path="router/src/app/crisis-center/crisis-center-home/crisis-center-home.component.html">

  </code-pane>

  <code-pane header="crisis-center.component.html" path="router/src/app/crisis-center/crisis-center/crisis-center.component.html">

  </code-pane>

  <code-pane header="crisis-center-routing.module.ts" path="router/src/app/crisis-center/crisis-center-routing.module.4.ts">

  </code-pane>

  <code-pane header="crisis-list.component.html" path="router/src/app/crisis-center/crisis-list/crisis-list.component.html">

  </code-pane>

  <code-pane header="crisis-list.component.ts" path="router/src/app/crisis-center/crisis-list/crisis-list.component.ts">

  </code-pane>

  <code-pane header="crisis-detail.component.html" path="router/src/app/crisis-center/crisis-detail/crisis-detail.component.html">

  </code-pane>

  <code-pane header="crisis-detail.component.ts" path="router/src/app/crisis-center/crisis-detail/crisis-detail.component.ts">

  </code-pane>

  <code-pane header="crisis-detail-resolver.service.ts" path="router/src/app/crisis-center/crisis-detail-resolver.service.ts">

  </code-pane>

  <code-pane header="crisis.service.ts" path="router/src/app/crisis-center/crisis.service.ts">

  </code-pane>

  <code-pane header="dialog.service.ts" path="router/src/app/dialog.service.ts">

  </code-pane>

</code-tabs>

Guards

<code-tabs>

  <code-pane header="auth.guard.ts" path="router/src/app/auth/auth.guard.3.ts">

  </code-pane>

  <code-pane header="can-deactivate.guard.ts" path="router/src/app/can-deactivate.guard.ts">

  </code-pane>

</code-tabs>



{@a query-parameters}


{@a fragment}


### Query parameters and fragments

In the [route parameters](#optional-route-parameters) example, you only dealt with parameters specific to
the route, but what if you wanted optional parameters available to all routes?
This is where query parameters come into play.

[Fragments](https://en.wikipedia.org/wiki/Fragment_identifier) refer to certain elements on the page
identified with an `id` attribute.

Update the `AuthGuard` to provide a `session_id` query that will remain after navigating to another route.

Add an `anchor` element so you can jump to a certain point on the page.

Add the `NavigationExtras` object to the `router.navigate()` method that navigates you to the `/login` route.


<code-example path="router/src/app/auth/auth.guard.4.ts" header="src/app/auth/auth.guard.ts (v3)"></code-example>



You can also preserve query parameters and fragments across navigations without having to provide them
again when navigating. In the `LoginComponent`, you'll add an *object* as the
second argument in the `router.navigateUrl()` function
and provide the `queryParamsHandling` and `preserveFragment` to pass along the current query parameters
and fragment to the next route.


<code-example path="router/src/app/auth/login/login.component.ts" header="src/app/auth/login/login.component.ts (preserve)" region="preserve"></code-example>

<div class="alert is-helpful">


The `queryParamsHandling` feature also provides a `merge` option, which will preserve and combine the current query parameters with any provided query parameters
when navigating.


</div>



As you'll be navigating to the *Admin Dashboard* route after logging in, you'll update it to handle the
query parameters and fragment.


<code-example path="router/src/app/admin/admin-dashboard/admin-dashboard.component.1.ts" header="src/app/admin/admin-dashboard/admin-dashboard.component.ts (v2)"></code-example>



*Query parameters* and *fragments* are also available through the `ActivatedRoute` service.
Just like *route parameters*, the query parameters and fragments are provided as an `Observable`.
The updated *Crisis Admin* component feeds the `Observable` directly into the template using the `AsyncPipe`.


Now, you can click on the *Admin* button, which takes you to the *Login*
page with the provided `queryParamMap` and `fragment`. After you click the login button, notice that
you have been redirected to the `Admin Dashboard` page with the query parameters and fragment still intact in the address bar.

You can use these persistent bits of information for things that need to be provided across pages like
authentication tokens or session ids.


<div class="alert is-helpful">



The `query params` and `fragment` can also be preserved using a `RouterLink` with
the `queryParamsHandling` and `preserveFragment` bindings respectively.


</div>


{@a asynchronous-routing}

## Milestone 6: Asynchronous routing

As you've worked through the milestones, the application has naturally gotten larger.
As you continue to build out feature areas, the overall application size will continue to grow.
At some point you'll reach a tipping point where the application takes a long time to load.

How do you combat this problem?  With asynchronous routing, which loads feature modules _lazily_, on request.
Lazy loading has multiple benefits.

* You can load feature areas only when requested by the user.
* You can speed up load time for users that only visit certain areas of the application.
* You can continue expanding lazy loaded feature areas without increasing the size of the initial load bundle.

You're already part of the way there.
By organizing the application into modules&mdash;`AppModule`,
`HeroesModule`, `AdminModule` and `CrisisCenterModule`&mdash;you
have natural candidates for lazy loading.

Some modules, like `AppModule`, must be loaded from the start.
But others can and should be lazy loaded.
The `AdminModule`, for example, is needed by a few authorized users, so
you should only load it when requested by the right people.


{@a lazy-loading-route-config}


### Lazy Loading route configuration

Change the `admin` **path** in the `admin-routing.module.ts` from `'admin'` to an empty string, `''`, the _empty path_.

The `Router` supports  *empty path* routes;
use them to group routes together without adding any additional path segments to the URL.
Users will still visit `/admin` and the `AdminComponent` still serves as the *Routing Component* containing child routes.

Open the `AppRoutingModule` and add a new `admin` route to its `appRoutes` array.

Give it a `loadChildren` property instead of a `children` property.
The `loadChildren` property takes a function that returns a promise using the browser's built-in syntax for lazy loading code using dynamic imports `import('...')`.
The path is the location of the `AdminModule` (relative to the app root).
After the code is requested and loaded, the `Promise` resolves an object that contains the `NgModule`, in this case the `AdminModule`.

<code-example path="router/src/app/app-routing.module.5.ts" region="admin-1" header="app-routing.module.ts (load children)"></code-example>

<div class="alert is-important">

*Note*: When using absolute paths, the `NgModule` file location must begin with `src/app` in order to resolve correctly. For custom [path mapping with absolute paths](https://www.typescriptlang.org/docs/handbook/module-resolution.html#path-mapping), the `baseUrl` and `paths` properties in the project `tsconfig.json` must be configured.

</div>


When the router navigates to this route, it uses the `loadChildren` string to dynamically load the `AdminModule`.
Then it adds the `AdminModule` routes to its current route configuration.
Finally, it loads the requested route to the destination admin component.

The lazy loading and re-configuration happen just once, when the route is _first_ requested;
the module and routes are available immediately for subsequent requests.

=======
<a id="basics-base-href"></a>
>>>>>>> 6a88bad0

<div class="alert is-helpful">

<header><code>&lt;base href&gt;</code></header>

This guide works with a CLI-generated Angular application.
If you are working manually, make sure that you have `<base href="/">` in the `<head>` of your index.html file.
This assumes that the `app` folder is the application root, and uses `"/"`.

</div>

### Importing your new components

To use your new components, import them into `AppRoutingModule` at the top of the file, as follows:

<code-example header="AppRoutingModule (excerpt)">

import { FirstComponent } from './first/first.component';
import { SecondComponent } from './second/second.component';

</code-example>

<<<<<<< HEAD
{@a can-load-guard}


### _CanLoad_ Guard: guarding unauthorized loading of feature modules

You're already protecting the `AdminModule` with a `CanActivate` guard that prevents unauthorized users from
accessing the admin feature area.
It redirects to the login page if the user is not authorized.
=======
<a id="basic-route"></a>
>>>>>>> 6a88bad0

## Defining a basic route

There are three fundamental building blocks to creating a route.

Import the `AppRoutingModule` into `AppModule` and add it to the `imports` array.

The Angular CLI performs this step for you.
However, if you are creating an application manually or working with an existing, non-CLI application, verify that the imports and configuration are correct.
The following is the default `AppModule` using the CLI with the `--routing` flag.

<code-example header="Default CLI AppModule with routing" path="router/src/app/app.module.8.ts"></code-example>

1.  Import `RouterModule` and `Routes` into your routing module.

    The Angular CLI performs this step automatically.
    The CLI also sets up a `Routes` array for your routes and configures the `imports` and `exports` arrays for `@NgModule()`.

    <code-example header="CLI application routing module" path="router/src/app/app-routing.module.7.ts"></code-example>

1.  Define your routes in your `Routes` array.

    Each route in this array is a JavaScript object that contains two properties.
    The first property, `path`, defines the URL path for the route.
    The second property, `component`, defines the component Angular should use for the corresponding path.

    <code-example header="AppRoutingModule (excerpt)" path="router/src/app/app-routing.module.8.ts" region="routes"></code-example>

1.  Add your routes to your application.

    Now that you have defined your routes, add them to your application.
    First, add links to the two components.
    Assign the anchor tag that you want to add the route to the `routerLink` attribute.
    Set the value of the attribute to the component to show when a user clicks on each link.
    Next, update your component template to include `<router-outlet>`.
    This element informs Angular to update the application view with the component for the selected route.

    <code-example header="Template with routerLink and router-outlet" path="router/src/app/app.component.7.html"></code-example>

<a id="route-order"></a>

### Route order

The order of routes is important because the `Router` uses a first-match wins strategy when matching routes, so more specific routes should be placed above less specific routes.
List routes with a static path first, followed by an empty path route, which matches the default route.
The [wildcard route](guide/router#setting-up-wildcard-routes) comes last because it matches every URL and the `Router` selects it only if no other routes match first.

<a id="getting-route-information"></a>

## Getting route information

Often, as a user navigates your application, you want to pass information from one component to another.
For example, consider an application that displays a shopping list of grocery items.
Each item in the list has a unique `id`.
To edit an item, users click an Edit button, which opens an `EditGroceryItem` component.
You want that component to retrieve the `id` for the grocery item so it can display the right information to the user.

Use a route to pass this type of information to your application components.
To do so, you use the [ActivatedRoute](api/router/ActivatedRoute) interface.

To get information from a route:

1.  Import `ActivatedRoute` and `ParamMap` to your component.

    <code-example header="In the component class (excerpt)" path="router/src/app/heroes/hero-detail/hero-detail.component.ts" region="imports-route-info"></code-example>

    These `import` statements add several important elements that your component needs.
    To learn more about each, see the following API pages:

    *   [`Router`](api/router)
    *   [`ActivatedRoute`](api/router/ActivatedRoute)
    *   [`ParamMap`](api/router/ParamMap)

1.  Inject an instance of `ActivatedRoute` by adding it to your application's constructor:

    <code-example header="In the component class (excerpt)" path="router/src/app/heroes/hero-detail/hero-detail.component.ts" region="activated-route"></code-example>

1.  Update the `ngOnInit()` method to access the `ActivatedRoute` and track the `name` parameter:

    <code-example header="In the component (excerpt)">

    ngOnInit() {
      this.route.queryParams.subscribe(params =&gt; {
        this.name = params['name'];
      });
    }

    </code-example>

    <div class="alert is-helpful">

    **NOTE**: <br />
    The preceding example uses a variable, `name`, and assigns it the value based on the `name` parameter.

    </div>

<a id="wildcard-route-how-to"></a>

## Setting up wildcard routes

A well-functioning application should gracefully handle when users attempt to navigate to a part of your application that does not exist.
To add this functionality to your application, you set up a wildcard route.
The Angular router selects this route any time the requested URL doesn't match any router paths.

To set up a wildcard route, add the following code to your `routes` definition.

<code-example header="AppRoutingModule (excerpt)">

{ path: '**', component: &lt;component-name&gt; }

</code-example>

The two asterisks, `**`, indicate to Angular that this `routes` definition is a wildcard route.
For the component property, you can define any component in your application.
Common choices include an application-specific `PageNotFoundComponent`, which you can define to [display a 404 page](guide/router#404-page-how-to) to your users; or a redirect to your application's main component.
A wildcard route is the last route because it matches any URL.
For more detail on why order matters for routes, see [Route order](guide/router#route-order).

<a id="404-page-how-to"></a>

## Displaying a 404 page

To display a 404 page, set up a [wildcard route](guide/router#wildcard-route-how-to) with the `component` property set to the component you'd like to use for your 404 page as follows:

<code-example header="AppRoutingModule (excerpt)" path="router/src/app/app-routing.module.8.ts" region="routes-with-wildcard"></code-example>

The last route with the `path` of `**` is a wildcard route.
The router selects this route if the requested URL doesn't match any of the paths earlier in the list and sends the user to the `PageNotFoundComponent`.

## Setting up redirects

To set up a redirect, configure a route with the `path` you want to redirect from, the `component` you want to redirect to, and a `pathMatch` value that tells the router how to match the URL.

<code-example header="AppRoutingModule (excerpt)" path="router/src/app/app-routing.module.8.ts" region="redirect"></code-example>

In this example, the third route is a redirect so that the router defaults to the `first-component` route.
Notice that this redirect precedes the wildcard route.
Here, `path: ''` means to use the initial relative URL \(`''`\).

For more details on `pathMatch` see [Spotlight on `pathMatch`](guide/router-tutorial-toh#pathmatch).

<a id="nesting-routes"></a>

## Nesting routes

As your application grows more complex, you might want to create routes that are relative to a component other than your root component.
These types of nested routes are called child routes.
This means you're adding a second `<router-outlet>` to your app, because it is in addition to the `<router-outlet>` in `AppComponent`.

In this example, there are two additional child components, `child-a`, and `child-b`.
Here, `FirstComponent` has its own `<nav>` and a second `<router-outlet>` in addition to the one in `AppComponent`.

<code-example header="In the template" path="router/src/app/app.component.8.html" region="child-routes"></code-example>

A child route is like any other route, in that it needs both a `path` and a `component`.
The one difference is that you place child routes in a `children` array within the parent route.

<code-example header="AppRoutingModule (excerpt)" path="router/src/app/app-routing.module.9.ts" region="child-routes"></code-example>

<a id="setting-the-page-title"></a>

## Setting the page title

Each page in your application should have a unique title so that they can be identified in the browser history.
The `Router` sets the document's title using the `title` property from the `Route` config.

<code-example header="AppRoutingModule (excerpt)" path="router/src/app/app-routing.module.10.ts" region="page-title"></code-example>

<div class="alert is-helpful">

**NOTE**: <br /> The `title` property follows the same rules as static route `data` and dynamic values that implement `Resolve`.

</div>

You can also provide a custom title strategy by extending the `TitleStrategy`.

<code-example header="AppRoutingModule (excerpt)" path="router/src/app/app-routing.module.10.ts" region="custom-page-title"></code-example>

<a id="using-relative-paths"></a>

## Using relative paths

Relative paths let you define paths that are relative to the current URL segment.
The following example shows a relative route to another component, `second-component`.
`FirstComponent` and `SecondComponent` are at the same level in the tree, however, the link to `SecondComponent` is situated within the `FirstComponent`, meaning that the router has to go up a level and then into the second directory to find the `SecondComponent`.
Rather than writing out the whole path to get to `SecondComponent`, use the `../` notation to go up a level.

<code-example header="In the template" path="router/src/app/app.component.8.html" region="relative-route"></code-example>

In addition to `../`, use `./` or no leading slash to specify the current level.

### Specifying a relative route

To specify a relative route, use the `NavigationExtras` `relativeTo` property.
In the component class, import `NavigationExtras` from the `@angular/router`.

Then use `relativeTo` in your navigation method.
After the link parameters array, which here contains `items`, add an object with the `relativeTo` property set to the `ActivatedRoute`, which is `this.route`.

<code-example header="RelativeTo" path="router/src/app/app.component.4.ts" region="relative-to">

The `navigate()` arguments configure the router to use the current route as a basis upon which to append `items`.

</code-example>

The `goToItems()` method interprets the destination URI as relative to the activated route and navigates to the `items` route.

## Accessing query parameters and fragments

Sometimes, a feature of your application requires accessing a part of a route, such as a query parameter or a fragment.
The Tour of Heroes application at this stage in the tutorial uses a list view in which you can click on a hero to see details.
The router uses an `id` to show the correct hero's details.

First, import the following members in the component you want to navigate from.

<code-example header="Component import statements (excerpt)">

import { ActivatedRoute } from '&commat;angular/router';
import { Observable } from 'rxjs';
import { switchMap } from 'rxjs/operators';

</code-example>

Next inject the activated route service:

<code-example header="Component (excerpt)">

constructor(private route: ActivatedRoute) {}

</code-example>

Configure the class so that you have an observable, `heroes$`, a `selectedId` to hold the `id` number of the hero, and the heroes in the `ngOnInit()`, add the following code to get the `id` of the selected hero.
This code snippet assumes that you have a heroes list, a hero service, a function to get your heroes, and the HTML to render your list and details, just as in the Tour of Heroes example.

<code-example header="Component 1 (excerpt)">

heroes&dollar;: Observable&lt;Hero[]&gt;;
selectedId: number;
heroes = HEROES;

ngOnInit() {
  this.heroes&dollar; = this.route.paramMap.pipe(
    switchMap(params =&gt; {
      this.selectedId = Number(params.get('id'));
      return this.service.getHeroes();
    })
  );
}

</code-example>

Next, in the component that you want to navigate to, import the following members.

<code-example header="Component 2 (excerpt)">

import { Router, ActivatedRoute, ParamMap } from '&commat;angular/router';
import { Observable } from 'rxjs';

</code-example>

Inject `ActivatedRoute` and `Router` in the constructor of the component class so they are available to this component:

<code-example header="Component 2 (excerpt)">

hero&dollar;: Observable&lt;Hero&gt;;

constructor(
  private route: ActivatedRoute,
  private router: Router  ) {}

ngOnInit() {
  const heroId = this.route.snapshot.paramMap.get('id');
  this.hero&dollar; = this.service.getHero(heroId);
}

gotoItems(hero: Hero) {
  const heroId = hero ? hero.id : null;
  // Pass along the hero id if available
  // so that the HeroList component can select that item.
  this.router.navigate(['/heroes', { id: heroId }]);
}

</code-example>

<a id="lazy-loading"></a>

## Lazy loading

You can configure your routes to lazy load modules, which means that Angular only loads modules as needed, rather than loading all modules when the application launches.
Additionally, preload parts of your application in the background to improve the user experience.

For more information on lazy loading and preloading see the dedicated guide [Lazy loading NgModules](guide/lazy-loading-ngmodules).

## Preventing unauthorized access

Use route guards to prevent users from navigating to parts of an application without authorization.
The following route guards are available in Angular:

*   [`CanActivate`](api/router/CanActivate)
*   [`CanActivateChild`](api/router/CanActivateChild)
*   [`CanDeactivate`](api/router/CanDeactivate)
*   [`Resolve`](api/router/Resolve)
*   [`CanLoad`](api/router/CanLoad)

To use route guards, consider using [component-less routes](api/router/Route#componentless-routes) as this facilitates guarding child routes.

Create a service for your guard:

<code-example format="shell" language="shell">

ng generate guard your-guard

</code-example>

In your guard class, implement the guard you want to use.
The following example uses `CanActivate` to guard the route.

<code-example header="Component (excerpt)">

export class YourGuard implements CanActivate {
  canActivate(
    next: ActivatedRouteSnapshot,
    state: RouterStateSnapshot): boolean {
      // your  logic goes here
  }
}

</code-example>

In your routing module, use the appropriate property in your `routes` configuration.
Here, `canActivate` tells the router to mediate navigation to this particular route.

<code-example header="Routing module (excerpt)">

{
  path: '/your-path',
  component: YourComponent,
  canActivate: [YourGuard],
}

</code-example>

For more information with a working example, see the [routing tutorial section on route guards](guide/router-tutorial-toh#milestone-5-route-guards).

## Link parameters array

A link parameters array holds the following ingredients for router navigation:

*   The path of the route to the destination component
*   Required and optional route parameters that go into the route URL

Bind the `RouterLink` directive to such an array like this:

<code-example header="src/app/app.component.ts (h-anchor)" path="router/src/app/app.component.3.ts" region="h-anchor"></code-example>

The following is a two-element array when specifying a route parameter:

<code-example header="src/app/heroes/hero-list/hero-list.component.html (nav-to-detail)" path="router/src/app/heroes/hero-list/hero-list.component.1.html" region="nav-to-detail"></code-example>

Provide optional route parameters in an object, as in `{ foo: 'foo' }`:

<code-example header="src/app/app.component.ts (cc-query-params)" path="router/src/app/app.component.3.ts" region="cc-query-params"></code-example>

These three examples cover the needs of an application with one level of routing.
However, with a child router, such as in the crisis center, you create new link array possibilities.

The following minimal `RouterLink` example builds upon a specified [default child route](guide/router-tutorial-toh#a-crisis-center-with-child-routes) for the crisis center.

<code-example header="src/app/app.component.ts (cc-anchor-w-default)" path="router/src/app/app.component.3.ts" region="cc-anchor-w-default"></code-example>

Review the following:

*   The first item in the array identifies the parent route \(`/crisis-center`\)
*   There are no parameters for this parent route
*   There is no default for the child route so you need to pick one
*   You're navigating to the `CrisisListComponent`, whose route path is `/`, but you don't need to explicitly add the slash

Consider the following router link that navigates from the root of the application down to the Dragon Crisis:

<code-example header="src/app/app.component.ts (Dragon-anchor)" path="router/src/app/app.component.3.ts" region="Dragon-anchor"></code-example>

*   The first item in the array identifies the parent route \(`/crisis-center`\)
*   There are no parameters for this parent route
*   The second item identifies the child route details about a particular crisis \(`/:id`\)
*   The details child route requires an `id` route parameter
*   You added the `id` of the Dragon Crisis as the second item in the array \(`1`\)
*   The resulting path is `/crisis-center/1`

You could also redefine the `AppComponent` template with Crisis Center routes exclusively:

<code-example header="src/app/app.component.ts (template)" path="router/src/app/app.component.3.ts" region="template"></code-example>

In summary, you can write applications with one, two or more levels of routing.
The link parameters array affords the flexibility to represent any routing depth and any legal sequence of route paths, \(required\) router parameters, and \(optional\) route parameter objects.

<a id="browser-url-styles"></a>
<a id="location-strategy"></a>

## `LocationStrategy` and browser URL styles

When the router navigates to a new component view, it updates the browser's location and history with a URL for that view.

Modern HTML5 browsers support [history.pushState](https://developer.mozilla.org/docs/Web/API/History_API/Working_with_the_History_API#adding_and_modifying_history_entries "HTML5 browser history push-state"), a technique that changes a browser's location and history without triggering a server page request.
The router can compose a "natural" URL that is indistinguishable from one that would otherwise require a page load.

Here's the Crisis Center URL in this "HTML5 pushState" style:

<code-example format="none" language="http">

localhost:3002/crisis-center

</code-example>

Older browsers send page requests to the server when the location URL changes unless the change occurs after a "#" \(called the "hash"\).
Routers can take advantage of this exception by composing in-application route URLs with hashes.
Here's a "hash URL" that routes to the Crisis Center.

<code-example format="none" language="http">

<<<<<<< HEAD
Older browsers send page requests to the server when the location URL changes
_unless_ the change occurs after a "#" (called the "hash").
Routers can take advantage of this exception by composing in-application route
URLs with hashes. Here's a "hash URL" that routes to the *Crisis Center*.


<code-example format="nocode">
  localhost:3002/src/#/crisis-center/
=======
localhost:3002/src/#/crisis-center
>>>>>>> 6a88bad0

</code-example>

The router supports both styles with two `LocationStrategy` providers:

| Providers              | Details |
|:---                    |:---     |
| `PathLocationStrategy` | The default "HTML5 pushState" style. |
| `HashLocationStrategy` | The "hash URL" style.                |

The `RouterModule.forRoot()` function sets the `LocationStrategy` to the `PathLocationStrategy`, which makes it the default strategy.
You also have the option of switching to the `HashLocationStrategy` with an override during the bootstrapping process.

<div class="alert is-helpful">

For more information on providers and the bootstrap process, see [Dependency Injection](guide/dependency-injection-providers).

</div>

## Choosing a routing strategy

You must choose a routing strategy early in the development of your project because once the application is in production, visitors to your site use and depend on application URL references.

Almost all Angular projects should use the default HTML5 style.
It produces URLs that are easier for users to understand and it preserves the option to do server-side rendering.

Rendering critical pages on the server is a technique that can greatly improve perceived responsiveness when the application first loads.
An application that would otherwise take ten or more seconds to start could be rendered on the server and delivered to the user's device in less than a second.

This option is only available if application URLs look like normal web URLs without hash \(`#`\) characters in the middle.

## `<base href>`

The router uses the browser's [history.pushState](https://developer.mozilla.org/docs/Web/API/History_API/Working_with_the_History_API#adding_and_modifying_history_entries "HTML5 browser history push-state") for navigation.
`pushState` lets you customize in-application URL paths; for example, `localhost:4200/crisis-center`.
The in-application URLs can be indistinguishable from server URLs.

Modern HTML5 browsers were the first to support `pushState` which is why many people refer to these URLs as "HTML5 style" URLs.

<div class="alert is-helpful">

HTML5 style navigation is the router default.
In the [LocationStrategy and browser URL styles](#browser-url-styles) section, learn why HTML5 style is preferable, how to adjust its behavior, and how to switch to the older hash \(`#`\) style, if necessary.

</div>

You must add a [`<base href>` element](https://developer.mozilla.org/docs/Web/HTML/Element/base "base href") to the application's `index.html` for `pushState` routing to work.
The browser uses the `<base href>` value to prefix relative URLs when referencing CSS files, scripts, and images.

Add the `<base>` element just after the `<head>` tag.
If the `app` folder is the application root, as it is for this application, set the `href` value in `index.html` as shown here.

<code-example header="src/index.html (base-href)" path="router/src/index.html" region="base-href"></code-example>

### HTML5 URLs and the `<base href>`

The guidelines that follow will refer to different parts of a URL.
This diagram outlines what those parts refer to:

<code-example format="output" hideCopy language="none">

foo://example.com:8042/over/there?name=ferret#nose
&bsol;&lowbar;/   &bsol;&lowbar;&lowbar;&lowbar;&lowbar;&lowbar;&lowbar;&lowbar;&lowbar;&lowbar;&lowbar;&lowbar;&lowbar;&lowbar;&lowbar;/&bsol;&lowbar;&lowbar;&lowbar;&lowbar;&lowbar;&lowbar;&lowbar;&lowbar;&lowbar;/ &bsol;&lowbar;&lowbar;&lowbar;&lowbar;&lowbar;&lowbar;&lowbar;&lowbar;&lowbar;/ &bsol;&lowbar;&lowbar;/
 &verbar;           &verbar;            &verbar;            &verbar;        &verbar;
scheme    authority      path        query   fragment

</code-example>

While the router uses the [HTML5 pushState](https://developer.mozilla.org/docs/Web/API/History_API#Adding_and_modifying_history_entries "Browser history push-state") style by default, you must configure that strategy with a `<base href>`.

The preferred way to configure the strategy is to add a [`<base href>` element](https://developer.mozilla.org/docs/Web/HTML/Element/base "base href") tag in the `<head>` of the `index.html`.

<code-example header="src/index.html (base-href)" path="router/src/index.html" region="base-href"></code-example>

Without that tag, the browser might not be able to load resources \(images, CSS, scripts\) when "deep linking" into the application.

Some developers might not be able to add the `<base>` element, perhaps because they don't have access to `<head>` or the `index.html`.

Those developers can still use HTML5 URLs by taking the following two steps:

1.  Provide the router with an appropriate `APP_BASE_HREF` value.
1.  Use root URLs \(URLs with an `authority`\) for all web resources: CSS, images, scripts, and template HTML files.

    *   The `<base href>` `path` should end with a "/", as browsers ignore characters in the `path` that follow the right-most "`/`"
    *   If the `<base href>` includes a `query` part, the `query` is only used if the `path` of a link in the page is empty and has no `query`.
        This means that a `query` in the `<base href>` is only included when using `HashLocationStrategy`.

    *   If a link in the page is a root URL \(has an `authority`\), the `<base href>` is not used.
        In this way, an `APP_BASE_HREF` with an authority will cause all links created by Angular to ignore the `<base href>` value.

    *   A fragment in the `<base href>` is *never* persisted

For more complete information on how `<base href>` is used to construct target URIs, see the [RFC](https://tools.ietf.org/html/rfc3986#section-5.2.2) section on transforming references.

<a id="hashlocationstrategy"></a>

### `HashLocationStrategy`

Use `HashLocationStrategy` by providing the `useHash: true` in an object as the second argument of the `RouterModule.forRoot()` in the `AppModule`.

<code-example header="src/app/app.module.ts (hash URL strategy)" path="router/src/app/app.module.6.ts"></code-example>

<!-- links -->

<!-- external links -->

<!-- end links -->

@reviewed 2022-02-28<|MERGE_RESOLUTION|>--- conflicted
+++ resolved
@@ -13,3489 +13,6 @@
 
 ng new routing-app --routing --defaults
 
-<<<<<<< HEAD
-* Enter a URL in the address bar and the browser navigates to a corresponding page.
-* Click links on the page and the browser navigates to a new page.
-* Click the browser's back and forward buttons and the browser navigates
-  backward and forward through the history of pages you've seen.
-
-The Angular `Router` ("the router") borrows from this model.
-It can interpret a browser URL as an instruction to navigate to a client-generated view.
-It can pass optional parameters along to the supporting view component that help it decide what specific content to present.
-You can bind the router to links on a page and it will navigate to
-the appropriate application view when the user clicks a link.
-You can navigate imperatively when the user clicks a button, selects from a drop box,
-or in response to some other stimulus from any source. And the router logs activity
-in the browser's history journal so the back and forward buttons work as well.
-
-{@a basics}
-
-
-## The Basics
-
-This guide proceeds in phases, marked by milestones, starting from a simple two-pager
-and building toward a modular, multi-view design with child routes.
-
-An introduction to a few core router concepts will help orient you to the details that follow.
-
-
-{@a basics-base-href}
-
-
-### *&lt;base href>*
-
-Most routing applications should add a `<base>` element to the `index.html` as the first child in the  `<head>` tag
-to tell the router how to compose navigation URLs.
-
-If the `app` folder is the application root, as it is for the sample application,
-set the `href` value *exactly* as shown here.
-
-
-<code-example path="router/src/index.html" header="src/index.html (base-href)" region="base-href"></code-example>
-
-
-
-{@a basics-router-imports}
-
-
-### Router imports
-
-The Angular Router is an optional service that presents a particular component view for a given URL.
-It is not part of the Angular core. It is in its own library package, `@angular/router`.
-Import what you need from it as you would from any other Angular package.
-
-
-<code-example path="router/src/app/app.module.1.ts" header="src/app/app.module.ts (import)" region="import-router"></code-example>
-
-
-
-<div class="alert is-helpful">
-
-
-
-You'll learn about more options in the [details below](#browser-url-styles).
-
-
-</div>
-
-
-
-{@a basics-config}
-
-
-### Configuration
-
-A routed Angular application has one singleton instance of the *`Router`* service.
-When the browser's URL changes, that router looks for a corresponding `Route`
-from which it can determine the component to display.
-
-A router has no routes until you configure it.
-The following example creates five route definitions, configures the router via the `RouterModule.forRoot()` method,
-and adds the result to the `AppModule`'s `imports` array.
-
-
-<code-example path="router/src/app/app.module.0.ts" header="src/app/app.module.ts (excerpt)"></code-example>
-
-
-
-{@a example-config}
-
-
-The `appRoutes` array of *routes* describes how to navigate.
-Pass it to the `RouterModule.forRoot()` method in the module `imports` to configure the router.
-
-Each `Route` maps a URL `path` to a component.
-There are _no leading slashes_ in the _path_.
-The router parses and builds the final URL for you,
-allowing you to use both relative and absolute paths when navigating between application views.
-
-The `:id` in the second route is a token for a route parameter. In a URL such as `/hero/42`, "42"
-is the value of the `id` parameter. The corresponding `HeroDetailComponent`
-will use that value to find and present the hero whose `id` is 42.
-You'll learn more about route parameters later in this guide.
-
-The `data` property in the third route is a place to store arbitrary data associated with
-this specific route. The data property is accessible within each activated route. Use it to store
-items such as page titles, breadcrumb text, and other read-only, _static_ data.
-You'll use the [resolve guard](#resolve-guard) to retrieve _dynamic_ data later in the guide.
-
-The **empty path** in the fourth route represents the default path for the application,
-the place to go when the path in the URL is empty, as it typically is at the start.
-This default route redirects to the route for the `/heroes` URL and, therefore, will display the `HeroesListComponent`.
-
-The `**` path in the last route is a **wildcard**. The router will select this route
-if the requested URL doesn't match any paths for routes defined earlier in the configuration.
-This is useful for displaying a "404 - Not Found" page or redirecting to another route.
-
-**The order of the routes in the configuration matters** and this is by design. The router uses a **first-match wins**
-strategy when matching routes, so more specific routes should be placed above less specific routes.
-In the configuration above, routes with a static path are listed first, followed by an empty path route,
-that matches the default route.
-The wildcard route comes last because it matches _every URL_ and should be selected _only_ if no other routes are matched first.
-
-If you need to see what events are happening during the navigation lifecycle, there is the **enableTracing** option as part of the router's default configuration. This outputs each router event that took place during each navigation lifecycle to the browser console. This should only be used for _debugging_ purposes. You set the `enableTracing: true` option in the object passed as the second argument to the `RouterModule.forRoot()` method.
-
-{@a basics-router-outlet}
-
-
-### Router outlet
-
-The `RouterOutlet` is a directive from the router library that is used like a component.
-It acts as a placeholder that marks the spot in the template where the router should
-display the components for that outlet.
-
-
-<code-example language="html">
-  &lt;router-outlet>&lt;/router-outlet>
-  &lt;!-- Routed components go here -->
-
-</code-example>
-
-Given the configuration above, when the browser URL for this application becomes `/heroes`,
-the router matches that URL to the route path `/heroes` and displays the `HeroListComponent`
-as a sibling element to the `RouterOutlet` that you've placed in the host component's template.
-
-{@a basics-router-links}
-{@a router-link}
-
-
-### Router links
-
-Now you have routes configured and a place to render them, but
-how do you navigate? The URL could arrive directly from the browser address bar.
-But most of the time you navigate as a result of some user action such as the click of
-an anchor tag.
-
-Consider the following template:
-
-
-<code-example path="router/src/app/app.component.1.html" header="src/app/app.component.html"></code-example>
-
-The `RouterLink` directives on the anchor tags give the router control over those elements.
-The navigation paths are fixed, so you can assign a string to the `routerLink` (a "one-time" binding).
-
-Had the navigation path been more dynamic, you could have bound to a template expression that
-returned an array of route link parameters (the _link parameters array_).
-The router resolves that array into a complete URL.
-
-
-{@a router-link-active}
-
-
-### Active router links
-
-The `RouterLinkActive` directive toggles css classes for active `RouterLink` bindings based on the current `RouterState`.
-
-On each anchor tag, you see a [property binding](guide/template-syntax#property-binding) to the `RouterLinkActive` directive that look like `routerLinkActive="..."`.
-
-The template expression to the right of the equals (=) contains a space-delimited string of CSS classes
-that the Router will add when this link is active (and remove when the link is inactive). You set the `RouterLinkActive`
-directive to a string of classes such as `[routerLinkActive]="'active fluffy'"` or bind it to a component
-property that returns such a string.
-
-Active route links cascade down through each level of the route tree, so parent and child router links can be active at the same time. To override this behavior, you can bind to the `[routerLinkActiveOptions]` input binding with the `{ exact: true }` expression. By using `{ exact: true }`, a given `RouterLink` will only be active if its URL is an exact match to the current URL.
-
-
-{@a basics-router-state}
-
-
-### Router state
-
-After the end of each successful navigation lifecycle, the router builds a tree of `ActivatedRoute` objects
-that make up the current state of the router. You can access the current `RouterState` from anywhere in the
-application using the `Router` service and the `routerState` property.
-
-Each `ActivatedRoute` in the `RouterState` provides methods to traverse up and down the route tree
-to get information from parent, child and sibling routes.
-
-{@a activated-route}
-
-
-### Activated route
-
-The route path and parameters are available through an injected router service called the
-[ActivatedRoute](api/router/ActivatedRoute).
-It has a great deal of useful information including:
-
-<table>
-  <tr>
-    <th>
-      Property
-    </th>
-
-    <th>
-      Description
-    </th>
-  </tr>
-
-  <tr>
-    <td>
-      <code>url</code>
-    </td>
-    <td>
-
-    An `Observable` of the route path(s), represented as an array of strings for each part of the route path.
-
-    </td>
-  </tr>
-
-  <tr>
-    <td>
-      <code>data</code>
-    </td>
-    <td>
-
-    An `Observable` that contains the `data` object provided for the route. Also contains any resolved values from the [resolve guard](#resolve-guard).
-
-    </td>
-  </tr>
-
-  <tr>
-    <td>
-      <code>paramMap</code>
-    </td>
-    <td>
-
-    An `Observable` that contains a [map](api/router/ParamMap) of the required and [optional parameters](#optional-route-parameters) specific to the route. The map supports retrieving single and multiple values from the same parameter.
-
-    </td>
-  </tr>
-
-  <tr>
-    <td>
-      <code>queryParamMap</code>
-    </td>
-    <td>
-
-    An `Observable` that contains a [map](api/router/ParamMap) of the [query parameters](#query-parameters) available to all routes.
-    The map supports retrieving single and multiple values from the query parameter.
-
-    </td>
-  </tr>
-
-  <tr>
-    <td>
-      <code>fragment</code>
-    </td>
-    <td>
-
-    An `Observable` of the URL [fragment](#fragment) available to all routes.
-
-    </td>
-  </tr>
-
-  <tr>
-    <td>
-      <code>outlet</code>
-    </td>
-    <td>
-
-    The name of the `RouterOutlet` used to render the route. For an unnamed outlet, the outlet name is _primary_.
-
-    </td>
-  </tr>
-
-  <tr>
-    <td>
-      <code>routeConfig</code>
-    </td>
-    <td>
-
-    The route configuration used for the route that contains the origin path.
-
-    </td>
-  </tr>
-
-    <tr>
-    <td>
-      <code>parent</code>
-    </td>
-    <td>
-
-    The route's parent `ActivatedRoute` when this route is a [child route](#child-routing-component).
-
-    </td>
-  </tr>
-
-  <tr>
-    <td>
-      <code>firstChild</code>
-    </td>
-    <td>
-
-    Contains the first `ActivatedRoute` in the list of this route's child routes.
-
-    </td>
-  </tr>
-
-  <tr>
-    <td>
-      <code>children</code>
-    </td>
-    <td>
-
-    Contains all the [child routes](#child-routing-component) activated under the current route.
-
-    </td>
-  </tr>
-</table>
-
-<div class="alert is-helpful">
-
-Two older properties are still available. They are less capable than their replacements, discouraged, and may be deprecated in a future Angular version.
-
-**`params`**&mdash;An `Observable` that contains the required and [optional parameters](#optional-route-parameters) specific to the route. Use `paramMap` instead.
-
-**`queryParams`**&mdash;An `Observable` that contains the [query parameters](#query-parameters) available to all routes.
-Use `queryParamMap` instead.
-
-</div>
-
-### Router events
-
-During each navigation, the `Router` emits navigation events through the `Router.events` property. These events range from when the navigation starts and ends to many points in between. The full list of navigation events is displayed in the table below.
-
-<table>
-  <tr>
-    <th>
-      Router Event
-    </th>
-
-    <th>
-      Description
-    </th>
-  </tr>
-
-  <tr>
-    <td>
-      <code>NavigationStart</code>
-    </td>
-    <td>
-
-      An [event](api/router/NavigationStart) triggered when navigation starts.
-
-    </td>
-  </tr>
-
-  <tr>
-    <td>
-      <code>RouteConfigLoadStart</code>
-    </td>
-    <td>
-
-      An [event](api/router/RouteConfigLoadStart) triggered before the `Router`
-      [lazy loads](#asynchronous-routing) a route configuration.
-
-    </td>
-  </tr>
-
-  <tr>
-    <td>
-      <code>RouteConfigLoadEnd</code>
-    </td>
-    <td>
-
-      An [event](api/router/RouteConfigLoadEnd) triggered after a route has been lazy loaded.
-
-    </td>
-  </tr>
-
-  <tr>
-    <td>
-      <code>RoutesRecognized</code>
-    </td>
-    <td>
-
-      An [event](api/router/RoutesRecognized) triggered when the Router parses the URL and the routes are recognized.
-
-    </td>
-  </tr>
-
-  <tr>
-    <td>
-      <code>GuardsCheckStart</code>
-    </td>
-    <td>
-
-      An [event](api/router/GuardsCheckStart) triggered when the Router begins the Guards phase of routing.
-
-    </td>
-  </tr>
-
-  <tr>
-    <td>
-      <code>ChildActivationStart</code>
-    </td>
-    <td>
-
-      An [event](api/router/ChildActivationStart) triggered when the Router begins activating a route's children.
-
-    </td>
-  </tr>
-
-  <tr>
-    <td>
-      <code>ActivationStart</code>
-    </td>
-    <td>
-
-      An [event](api/router/ActivationStart) triggered when the Router begins activating a route.
-
-    </td>
-  </tr>
-
-  <tr>
-    <td>
-      <code>GuardsCheckEnd</code>
-    </td>
-    <td>
-
-      An [event](api/router/GuardsCheckEnd) triggered when the Router finishes the Guards phase of routing successfully.
-
-    </td>
-  </tr>
-
-  <tr>
-    <td>
-      <code>ResolveStart</code>
-    </td>
-    <td>
-
-      An [event](api/router/ResolveStart) triggered when the Router begins the Resolve phase of routing.
-
-    </td>
-  </tr>
-
-  <tr>
-    <td>
-      <code>ResolveEnd</code>
-    </td>
-    <td>
-
-      An [event](api/router/ResolveEnd) triggered when the Router finishes the Resolve phase of routing successfuly.
-
-    </td>
-  </tr>
-
-  <tr>
-    <td>
-      <code>ChildActivationEnd</code>
-    </td>
-    <td>
-
-      An [event](api/router/ChildActivationEnd) triggered when the Router finishes activating a route's children.
-
-    </td>
-  </tr>
-
-  <tr>
-    <td>
-      <code>ActivationEnd</code>
-    </td>
-    <td>
-
-      An [event](api/router/ActivationStart) triggered when the Router finishes activating a route.
-
-    </td>
-  </tr>
-
-  <tr>
-    <td>
-      <code>NavigationEnd</code>
-    </td>
-    <td>
-
-      An [event](api/router/NavigationEnd) triggered when navigation ends successfully.
-
-    </td>
-  </tr>
-
-  <tr>
-    <td>
-      <code>NavigationCancel</code>
-    </td>
-    <td>
-
-      An [event](api/router/NavigationCancel) triggered when navigation is canceled.
-      This can happen when a [Route Guard](#guards) returns false during navigation,
-      or redirects by returning a `UrlTree`.
-
-    </td>
-  </tr>
-
-  <tr>
-    <td>
-      <code>NavigationError</code>
-    </td>
-    <td>
-
-      An [event](api/router/NavigationError) triggered when navigation fails due to an unexpected error.
-
-    </td>
-  </tr>
-
-  <tr>
-    <td>
-      <code>Scroll</code>
-    </td>
-    <td>
-
-      An [event](api/router/Scroll) that represents a scrolling event.
-
-    </td>
-  </tr>
-</table>
-
-These events are logged to the console when the `enableTracing` option is enabled also. For an example of filtering router navigation events, visit the [router section](guide/observables-in-angular#router) of the [Observables in Angular](guide/observables-in-angular) guide.
-
-{@a basics-summary}
-
-
-### Summary
-
-The application has a configured router.
-The shell component has a `RouterOutlet` where it can display views produced by the router.
-It has `RouterLink`s that users can click to navigate via the router.
-
-Here are the key `Router` terms and their meanings:
-
-<table>
-
-  <tr>
-
-    <th>
-      Router Part
-    </th>
-
-    <th>
-      Meaning
-    </th>
-
-  </tr>
-
-  <tr>
-
-    <td>
-      <code>Router</code>
-    </td>
-
-    <td>
-      Displays the application component for the active URL.
-      Manages navigation from one component to the next.
-    </td>
-
-  </tr>
-
-  <tr>
-
-    <td>
-      <code>RouterModule</code>
-    </td>
-
-    <td>
-      A separate NgModule that provides the necessary service providers
-      and directives for navigating through application views.
-    </td>
-
-  </tr>
-
-  <tr>
-
-    <td>
-      <code>Routes</code>
-    </td>
-
-    <td>
-      Defines an array of Routes, each mapping a URL path to a component.
-    </td>
-
-  </tr>
-
-  <tr>
-
-    <td>
-      <code>Route</code>
-    </td>
-
-    <td>
-      Defines how the router should navigate to a component based on a URL pattern.
-      Most routes consist of a path and a component type.
-    </td>
-
-  </tr>
-
-  <tr>
-
-    <td>
-      <code>RouterOutlet</code>
-    </td>
-
-    <td>
-      The directive (<code>&lt;router-outlet></code>) that marks where the router displays a view.
-    </td>
-
-  </tr>
-
-  <tr>
-
-    <td>
-      <code>RouterLink</code>
-    </td>
-
-    <td>
-      The directive for binding a clickable HTML element to
-      a route. Clicking an element with a <code>routerLink</code> directive
-      that is bound to a <i>string</i> or a <i>link parameters array</i> triggers a navigation.
-    </td>
-
-  </tr>
-
-  <tr>
-
-    <td>
-      <code>RouterLinkActive</code>
-    </td>
-
-    <td>
-      The directive for adding/removing classes from an HTML element when an associated
-      <code>routerLink</code> contained on or inside the element becomes active/inactive.
-    </td>
-
-  </tr>
-
-  <tr>
-
-    <td>
-      <code>ActivatedRoute</code>
-    </td>
-
-    <td>
-      A service that is provided to each route component that contains route specific
-      information such as route parameters, static data, resolve data, global query params, and the global fragment.
-    </td>
-
-  </tr>
-
-  <tr>
-
-    <td>
-      <code>RouterState</code>
-    </td>
-
-    <td>
-      The current state of the router including a tree of the currently activated
-      routes together with convenience methods for traversing the route tree.
-    </td>
-
-  </tr>
-
-  <tr>
-
-    <td>
-      <b><i>Link parameters array</i></b>
-    </td>
-
-    <td>
-      An array that the router interprets as a routing instruction.
-      You can bind that array to a <code>RouterLink</code> or pass the array as an argument to
-      the <code>Router.navigate</code> method.
-    </td>
-
-  </tr>
-
-  <tr>
-
-    <td>
-      <b><i>Routing component</i></b>
-    </td>
-
-    <td>
-      An Angular component with a <code>RouterOutlet</code> that displays views based on router navigations.
-    </td>
-
-  </tr>
-
-</table>
-
-
-
-
-{@a sample-app-intro}
-
-
-## The sample application
-
-This guide describes development of a multi-page routed sample application.
-Along the way, it highlights design decisions and describes key features of the router such as:
-
-* Organizing the application features into modules.
-* Navigating to a component (*Heroes* link to "Heroes List").
-* Including a route parameter (passing the Hero `id` while routing to the "Hero Detail").
-* Child routes (the *Crisis Center* has its own routes).
-* The `CanActivate` guard (checking route access).
-* The `CanActivateChild` guard (checking child route access).
-* The `CanDeactivate` guard (ask permission to discard unsaved changes).
-* The `Resolve` guard (pre-fetching route data).
-* Lazy loading feature modules.
-* The `CanLoad` guard (check before loading feature module assets).
-
-The guide proceeds as a sequence of milestones as if you were building the app step-by-step.
-But, it is not a tutorial and it glosses over details of Angular application construction
-that are more thoroughly covered elsewhere in the documentation.
-
-The full source for the final version of the app can be seen and downloaded from the <live-example></live-example>.
-
-
-### The sample application in action
-
-Imagine an application that helps the _Hero Employment Agency_ run its business.
-Heroes need work and the agency finds crises for them to solve.
-
-The application has three main feature areas:
-
-1. A *Crisis Center* for maintaining the list of crises for assignment to heroes.
-1. A *Heroes* area for maintaining the list of heroes employed by the agency.
-1. An *Admin* area to manage the list of crises and heroes.
-
-Try it by clicking on this <live-example title="Hero Employment Agency Live Example">live example link</live-example>.
-
-Once the app warms up, you'll see a row of navigation buttons
-and the *Heroes* view with its list of heroes.
-
-
-<figure class="lightbox">
-  <div class="card">
-    <img src='generated/images/guide/router/hero-list.png' alt="Hero List">
-  </div>
-</figure>
-
-
-
-Select one hero and the app takes you to a hero editing screen.
-
-<figure class="lightbox">
-  <div class="card">
-    <img src='generated/images/guide/router/hero-detail.png' alt="Crisis Center Detail">
-  </div>
-</figure>
-
-
-
-Alter the name.
-Click the "Back" button and the app returns to the heroes list which displays the changed hero name.
-Notice that the name change took effect immediately.
-
-Had you clicked the browser's back button instead of the "Back" button,
-the app would have returned you to the heroes list as well.
-Angular app navigation updates the browser history as normal web navigation does.
-
-Now click the *Crisis Center* link for a list of ongoing crises.
-
-
-<figure class="lightbox">
-  <div class="card">
-    <img src='generated/images/guide/router/crisis-center-list.png' alt="Crisis Center List">
-  </div>
-</figure>
-
-
-
-Select a crisis and the application takes you to a crisis editing screen.
-The _Crisis Detail_ appears in a child component on the same page, beneath the list.
-
-Alter the name of a crisis.
-Notice that the corresponding name in the crisis list does _not_ change.
-
-
-<figure class="lightbox">
-  <div class="card">
-    <img src='generated/images/guide/router/crisis-center-detail.png' alt="Crisis Center Detail">
-  </div>
-</figure>
-
-
-
-Unlike *Hero Detail*, which updates as you type,
-*Crisis Detail* changes are temporary until you either save or discard them by pressing the "Save" or "Cancel" buttons.
-Both buttons navigate back to the *Crisis Center* and its list of crises.
-
-***Do not click either button yet***.
-Click the browser back button or the "Heroes" link instead.
-
-Up pops a dialog box.
-
-
-<figure class="lightbox">
-  <div class="card">
-    <img src='generated/images/guide/router/confirm-dialog.png' alt="Confirm Dialog">
-  </div>
-</figure>
-
-
-
-You can say "OK" and lose your changes or click "Cancel" and continue editing.
-
-Behind this behavior is the router's `CanDeactivate` guard.
-The guard gives you a chance to clean-up or ask the user's permission before navigating away from the current view.
-
-The `Admin` and `Login` buttons illustrate other router capabilities to be covered later in the guide.
-This short introduction will do for now.
-
-Proceed to the first application milestone.
-
-{@a getting-started}
-
-## Milestone 1: Getting started
-
-Begin with a simple version of the app that navigates between two empty views.
-
-
-<figure class="lightbox">
-  <div class="card">
-    <img src='generated/images/guide/router/router-1-anim.gif' alt="App in action">
-  </div>
-</figure>
-
-{@a import}
-
-Generate a sample application to follow the walkthrough.
-
-<code-example language="none" class="code-shell">
-  ng new angular-router-sample
-</code-example>
-
-### Define Routes
-
-A router must be configured with a list of route definitions.
-
-Each definition translates to a [Route](api/router/Route) object which has two things: a
-`path`, the URL path segment for this route; and a
-`component`, the component associated with this route.
-
-The router draws upon its registry of definitions when the browser URL changes
-or when application code tells the router to navigate along a route path.
-
-In simpler terms, you might say this of the first route:
-
-* When the browser's location URL changes to match the path segment `/crisis-center`, then
-the router activates an instance of the `CrisisListComponent` and displays its view.
-
-* When the application requests navigation to the path `/crisis-center`, the router
-activates an instance of `CrisisListComponent`, displays its view, and updates the
-browser's address location and history with the URL for that path.
-
-The first configuration defines an array of two routes with simple paths leading to the
-`CrisisListComponent` and `HeroListComponent`. Generate the `CrisisList` and `HeroList` components.
-
-<code-example language="none" class="code-shell">
-  ng generate component crisis-list
-</code-example>
-
-<code-example language="none" class="code-shell">
-  ng generate component hero-list
-</code-example>
-
-Replace the contents of each component with the sample HTML below.
-
-<code-tabs>
-
-  <code-pane header="src/app/crisis-list/crisis-list.component.html" path="router/src/app/crisis-list/crisis-list.component.1.html">
-
-  </code-pane>
-
-  <code-pane header="src/app/hero-list/hero-list.component.html" path="router/src/app/hero-list/hero-list.component.1.html" region="template">
-
-  </code-pane>
-
-</code-tabs>
-
-### Register Router and Routes
-
-In order to use the Router, you must first register the `RouterModule` from the `@angular/router` package. Define an array of routes, `appRoutes`, and pass them to the `RouterModule.forRoot()` method. It returns a module, containing the configured `Router` service provider, plus other providers that the routing library requires. Once the application is bootstrapped, the `Router` performs the initial navigation based on the current browser URL.
-
-<div class="alert is-important">
-
-  **Note:** The `RouterModule.forRoot` method is a pattern used to register application-wide providers. Read more about application-wide providers in the [Singleton services](guide/singleton-services#forRoot-router) guide.
-
-</div>
-
-
-<code-example path="router/src/app/app.module.1.ts" header="src/app/app.module.ts (first-config)" region="first-config"></code-example>
-
-<div class="alert is-helpful">
-
-Adding the configured `RouterModule` to the `AppModule` is sufficient for simple route configurations. As the application grows, you'll want to [refactor the routing configuration](#refactor-the-routing-configuration-into-a-routing-module) into a separate file and create a **[Routing Module](#routing-module)**, a special type of `Service Module` dedicated to the purpose of routing in feature modules.
-
-</div>
-
-Registering the `RouterModule.forRoot()` in the `AppModule` imports makes the `Router` service available everywhere in the application.
-
-{@a shell}
-
-
-### Add the Router Outlet
-
-The root `AppComponent` is the application shell. It has a title, a navigation bar with two links, and a router outlet where the router swaps components on and off the page. Here's what you get:
-
-
-<figure class="lightbox">
-  <div class="card">
-    <img src='generated/images/guide/router/shell-and-outlet.png' alt="Shell">
-  </div>
-</figure>
-
-The router outlet serves as a placeholder when the routed components will be rendered below it.
-
-{@a shell-template}
-
-The corresponding component template looks like this:
-
-<code-example path="router/src/app/app.component.1.html" header="src/app/app.component.html"></code-example>
-
-{@a wildcard}
-
-### Define a Wildcard route
-
-You've created two routes in the app so far, one to `/crisis-center` and the other to `/heroes`. Any other URL causes the router to throw an error and crash the app.
-
-Add a **wildcard** route to intercept invalid URLs and handle them gracefully.
-A _wildcard_ route has a path consisting of two asterisks. It matches _every_ URL.
-The router will select _this_ route if it can't match a route earlier in the configuration.
-A wildcard route can navigate to a custom "404 Not Found" component or [redirect](#redirect) to an existing route.
-
-
-<div class="alert is-helpful">
-
-The router selects the route with a [_first match wins_](#example-config) strategy.
-Wildcard routes are the least specific routes in the route configuration.
-Be sure it is the _last_ route in the configuration.
-
-</div>
-
-To test this feature, add a button with a `RouterLink` to the `HeroListComponent` template and set the link to `"/sidekicks"`.
-
-<code-example path="router/src/app/hero-list/hero-list.component.1.html" header="src/app/hero-list/hero-list.component.html (excerpt)"></code-example>
-
-The application will fail if the user clicks that button because you haven't defined a `"/sidekicks"` route yet.
-
-Instead of adding the `"/sidekicks"` route, define a `wildcard` route instead and have it navigate to a simple `PageNotFoundComponent`.
-
-<code-example path="router/src/app/app.module.1.ts" header="src/app/app.module.ts (wildcard)" region="wildcard"></code-example>
-
-Create the `PageNotFoundComponent` to display when users visit invalid URLs.
-
-<code-example language="none" class="code-shell">
-  ng generate component page-not-found
-</code-example>
-
-<code-example path="router/src/app/page-not-found/page-not-found.component.html" header="src/app/page-not-found.component.html (404 component)"></code-example>
-
-Now when the user visits `/sidekicks`, or any other invalid URL, the browser displays "Page not found".
-The browser address bar continues to point to the invalid URL.
-
-{@a redirect}
-
-### Set up redirects
-
-When the application launches, the initial URL in the browser bar is something like:
-
-<code-example>
-  localhost:4200
-</code-example>
-
-That doesn't match any of the concrete configured routes which means
-the router falls through to the wildcard route and displays the `PageNotFoundComponent`.
-
-The application needs a **default route** to a valid page.
-The default page for this app is the list of heroes.
-The app should navigate there as if the user clicked the "Heroes" link or pasted `localhost:4200/heroes` into the address bar.
-
-The preferred solution is to add a `redirect` route that translates the initial relative URL (`''`)
-to the desired default path (`/heroes`). The browser address bar shows `.../heroes` as if you'd navigated there directly.
-
-Add the default route somewhere _above_ the wildcard route.
-It's just above the wildcard route in the following excerpt showing the complete `appRoutes` for this milestone.
-
-
-<code-example path="router/src/app/app-routing.module.1.ts" header="src/app/app-routing.module.ts (appRoutes)" region="appRoutes"></code-example>
-
-
-A redirect route requires a `pathMatch` property to tell the router how to match a URL to the path of a route.
-The router throws an error if you don't.
-In this app, the router should select the route to the `HeroListComponent` only when the *entire URL* matches `''`,
-so set the `pathMatch` value to `'full'`.
-
-
-<div class="alert is-helpful">
-
-
-Technically, `pathMatch = 'full'` results in a route hit when the *remaining*, unmatched segments of the URL match `''`.
-In this example, the redirect is in a top level route so the *remaining* URL and the *entire* URL are the same thing.
-
-The other possible `pathMatch` value is `'prefix'` which tells the router
-to match the redirect route when the *remaining* URL ***begins*** with the redirect route's _prefix_ path.
-
-Don't do that here.
-If the `pathMatch` value were `'prefix'`, _every_ URL would match `''`.
-
-Try setting it to `'prefix'` then click the `Go to sidekicks` button.
-Remember that's a bad URL and you should see the "Page not found" page.
-Instead, you're still on the "Heroes" page.
-Enter a bad URL in the browser address bar.
-You're instantly re-routed to `/heroes`.
-_Every_ URL, good or bad, that falls through to _this_ route definition
-will be a match.
-
-The default route should redirect to the `HeroListComponent` _only_ when the _entire_ url is  `''`.
-Remember to restore the redirect to `pathMatch = 'full'`.
-
-Learn more in Victor Savkin's
-[post on redirects](http://vsavkin.tumblr.com/post/146722301646/angular-router-empty-paths-componentless-routes).
-
-
-</div>
-
-
-### Basics wrap up
-
-You've got a very basic navigating app, one that can switch between two views
-when the user clicks a link.
-
-You've learned how to do the following:
-
-* Load the router library.
-* Add a nav bar to the shell template with anchor tags, `routerLink`  and `routerLinkActive` directives.
-* Add a `router-outlet` to the shell template where views will be displayed.
-* Configure the router module with `RouterModule.forRoot()`.
-* Set the router to compose HTML5 browser URLs.
-* handle invalid routes with a `wildcard` route.
-* navigate to the default route when the app launches with an empty path.
-
-The starter app's structure looks like this:
-
-<div class='filetree'>
-
-  <div class='file'>
-    angular-router-sample
-  </div>
-
-  <div class='children'>
-
-    <div class='file'>
-      src
-    </div>
-
-    <div class='children'>
-
-      <div class='file'>
-        app
-      </div>
-
-      <div class='children'>
-
-        <div class='file'>
-          crisis-list
-        </div>
-
-        <div class='children'>
-
-          <div class='file'>
-
-            crisis-list.component.css
-
-          </div>
-
-          <div class='file'>
-
-            crisis-list.component.html
-
-          </div>
-
-          <div class='file'>
-
-            crisis-list.component.ts
-
-          </div>
-
-        </div>
-
-        <div class='file'>
-          hero-list
-        </div>
-
-        <div class='children'>
-
-          <div class='file'>
-
-            hero-list.component.css
-
-          </div>
-
-          <div class='file'>
-
-            hero-list.component.html
-
-          </div>
-
-          <div class='file'>
-
-            hero-list.component.ts
-
-          </div>
-
-        </div>
-
-        <div class='file'>
-          page-not-found
-        </div>
-
-        <div class='children'>
-
-          <div class='file'>
-
-            page-not-found.component.css
-
-          </div>
-
-          <div class='file'>
-
-            page-not-found.component.html
-
-          </div>
-
-          <div class='file'>
-
-            page-not-found.component.ts
-
-          </div>
-
-        </div>
-
-        <div class='file'>
-          app.component.css
-        </div>
-
-        <div class='file'>
-          app.component.html
-        </div>
-
-        <div class='file'>
-          app.component.ts
-        </div>
-
-        <div class='file'>
-          app.module.ts
-        </div>
-
-      </div>
-
-      <div class='file'>
-        main.ts
-      </div>
-
-      <div class='file'>
-        index.html
-      </div>
-
-      <div class='file'>
-        styles.css
-      </div>
-
-      <div class='file'>
-        tsconfig.json
-      </div>
-
-    </div>
-
-    <div class='file'>
-      node_modules ...
-    </div>
-
-    <div class='file'>
-      package.json
-    </div>
-
-  </div>
-
-</div>
-
-
-
-Here are the files discussed in this milestone.
-
-
-<code-tabs>
-
-  <code-pane header="app.component.html" path="router/src/app/app.component.1.html">
-
-  </code-pane>
-
-  <code-pane header="app.module.ts" path="router/src/app/app.module.1.ts">
-
-  </code-pane>
-
-  <code-pane header="hero-list/hero-list.component.html" path="router/src/app/hero-list/hero-list.component.1.html">
-
-  </code-pane>
-
-  <code-pane header="crisis-list/crisis-list.component.html" path="router/src/app/crisis-list/crisis-list.component.1.html">
-
-  </code-pane>
-
-  <code-pane header="page-not-found/page-not-found.component.html" path="router/src/app/page-not-found/page-not-found.component.html">
-
-  </code-pane>
-
-  <code-pane header="index.html" path="router/src/index.html">
-
-  </code-pane>
-
-</code-tabs>
-
-
-{@a routing-module}
-
-## Milestone 2: *Routing module*
-
-In the initial route configuration, you provided a simple setup with two routes used
-to configure the application for routing. This is perfectly fine for simple routing.
-As the application grows and you make use of more `Router` features, such as guards,
-resolvers, and child routing, you'll naturally want to refactor the routing configuration into its own file.
-We recommend moving the routing information into a special-purpose module called a *Routing Module*.
-
-The **Routing Module** has several characteristics:
-
-* Separates routing concerns from other application concerns.
-* Provides a module to replace or remove when testing the application.
-* Provides a well-known location for routing service providers including guards and resolvers.
-* Does **not** declare components.
-
-{@a integrate-routing}
-
-### Integrate routing with your app
-
-The sample routing application does not include routing by default.
-When you use the [Angular CLI](cli) to create a project that will use routing, set the `--routing` option for the project or app, and for each NgModule.
-When you create or initialize a new project (using the CLI [`ng new`](cli/new) command) or a new app (using the [`ng generate app`](cli/generate) command), specify the `--routing` option. This tells the CLI to include the `@angular/router` npm package and create a file named `app-routing.module.ts`.
-You can then use routing in any NgModule that you add to the project or app.
-
-For example, the following command generates an NgModule that can use routing.
-
-```sh
-ng generate module my-module --routing
-```
-
-This creates a separate file named `my-module-routing.module.ts` to store the NgModule's routes.
-The file includes an empty `Routes` object that you can fill with routes to different components and NgModules.
-
-{@a routing-refactor}
-
-
-### Refactor the routing configuration into a _routing module_
-
-Create an `AppRouting` module in the `/app` folder to contain the routing configuration.
-
-<code-example language="none" class="code-shell">
-  ng generate module app-routing --module app --flat
-</code-example>
-
-Import the `CrisisListComponent`, `HeroListComponent`, and `PageNotFoundComponent` symbols
-just like you did in the `app.module.ts`. Then move the `Router` imports
-and routing configuration, including `RouterModule.forRoot()`, into this routing module.
-
-Re-export the Angular `RouterModule` by adding it to the module `exports` array.
-By re-exporting the `RouterModule` here the components declared in `AppModule` will have access to router directives such as `RouterLink` and `RouterOutlet`.
-
-After these steps, the file should look like this.
-
-<code-example path="router/src/app/app-routing.module.1.ts" header="src/app/app-routing.module.ts"></code-example>
-
-Next, update the `app.module.ts` file, removing `RouterModule.forRoot` in
-the `imports` array.
-
-<code-example path="router/src/app/app.module.2.ts" header="src/app/app.module.ts"></code-example>
-
-
-
-<div class="alert is-helpful">
-
-
-
-Later in this guide you will create [multiple routing modules](#heroes-functionality) and discover that
-you must import those routing modules [in the correct order](#routing-module-order).
-
-
-</div>
-
-
-
-The application continues to work just the same, and you can use `AppRoutingModule` as
-the central place to maintain future routing configuration.
-
-
-{@a why-routing-module}
-
-
-### Do you need a _Routing Module_?
-
-The _Routing Module_ *replaces* the routing configuration in the root or feature module.
-_Either_ configure routes in the Routing Module _or_ within the module itself but not in both.
-
-The Routing Module is a design choice whose value is most obvious when the configuration is complex
-and includes specialized guard and resolver services.
-It can seem like overkill when the actual configuration is dead simple.
-
-Some developers skip the Routing Module (for example, `AppRoutingModule`) when the configuration is simple and
-merge the routing configuration directly into the companion module (for example, `AppModule`).
-
-Choose one pattern or the other and follow that pattern consistently.
-
-Most developers should always implement a Routing Module for the sake of consistency.
-It keeps the code clean when configuration becomes complex.
-It makes testing the feature module easier.
-Its existence calls attention to the fact that a module is routed.
-It is where developers expect to find and expand routing configuration.
-
-{@a heroes-feature}
-
-## Milestone 3: Heroes feature
-
-You've seen how to navigate using the `RouterLink` directive.
-Now you'll learn the following:
-
-* Organize the app and routes into *feature areas* using modules.
-* Navigate imperatively from one component to another.
-* Pass required and optional information in route parameters.
-
-This example recreates the heroes feature in the "Services" episode of the
-[Tour of Heroes tutorial](tutorial/toh-pt4 "Tour of Heroes: Services"),
-and you'll be copying much of the code
-from the <live-example name="toh-pt4" title="Tour of Heroes: Services example code"></live-example>.
-
-Here's how the user will experience this version of the app:
-
-
-<figure class="lightbox">
-  <div class="card">
-    <img src='generated/images/guide/router/router-2-anim.gif' alt="App in action">
-  </div>
-</figure>
-
-
-
-A typical application has multiple *feature areas*,
-each dedicated to a particular business purpose.
-
-While you could continue to add files to the `src/app/` folder,
-that is unrealistic and ultimately not maintainable.
-Most developers prefer to put each feature area in its own folder.
-
-You are about to break up the app into different *feature modules*, each with its own concerns.
-Then you'll import into the main module and navigate among them.
-
-
-{@a heroes-functionality}
-
-
-### Add heroes functionality
-
-Follow these steps:
-
-* Create a `HeroesModule` with routing in the heroes folder and register it with the root `AppModule`. This is where you'll be implementing the *hero management*.
-
-<code-example language="none" class="code-shell">
-  ng generate module heroes/heroes --module app --flat --routing
-</code-example>
-
-* Move the placeholder `hero-list` folder that's in the `app` into the `heroes` folder.
-* Copy the contents of the `heroes/heroes.component.html` from
-  the <live-example name="toh-pt4" title="Tour of Heroes: Services example code">"Services" tutorial</live-example> into the `hero-list.component.html` template.
-
-  * Relabel the `<h2>` to `<h2>HEROES</h2>`.
-  * Delete the `<app-hero-detail>` component at the bottom of the template.
-
-* Copy the contents of the `heroes/heroes.component.css` from the live example into the `hero-list.component.css` file.
-* Copy the contents of the `heroes/heroes.component.ts` from the live example into the `hero-list.component.ts` file.
-
-  * Change the component class name to `HeroListComponent`.
-  * Change the `selector` to `app-hero-list`.
-
-<div class="alert is-helpful">
-
-   Selectors are **not required** for _routed components_ due to the components are dynamically inserted when the page is rendered, but are useful for identifying and targeting them in your HTML element tree.
-
-</div>
-
-* Copy the `hero-detail` folder, the `hero.ts`, `hero.service.ts`,  and `mock-heroes.ts` files into the `heroes` subfolder.
-* Copy the `message.service.ts` into the `src/app` folder.
-* Update the relative path import to the `message.service` in the `hero.service.ts` file.
-
-Next, you'll update the `HeroesModule` metadata.
-
-  * Import and add the `HeroDetailComponent` and `HeroListComponent` to the `declarations` array in the `HeroesModule`.
-
-<code-example path="router/src/app/heroes/heroes.module.ts" header="src/app/heroes/heroes.module.ts"></code-example>
-
-
-
-When you're done, you'll have these *hero management* files:
-
-
-<div class='filetree'>
-
-  <div class='file'>
-    src/app/heroes
-  </div>
-
-  <div class='children'>
-
-    <div class='file'>
-      hero-detail
-    </div>
-
-      <div class='children'>
-
-        <div class='file'>
-          hero-detail.component.css
-        </div>
-
-        <div class='file'>
-          hero-detail.component.html
-        </div>
-
-        <div class='file'>
-          hero-detail.component.ts
-        </div>
-
-      </div>
-
-    <div class='file'>
-      hero-list
-    </div>
-
-      <div class='children'>
-
-        <div class='file'>
-          hero-list.component.css
-        </div>
-
-        <div class='file'>
-          hero-list.component.html
-        </div>
-
-        <div class='file'>
-          hero-list.component.ts
-        </div>
-
-      </div>
-
-    <div class='file'>
-      hero.service.ts
-    </div>
-
-    <div class='file'>
-      hero.ts
-    </div>
-
-    <div class='file'>
-      heroes-routing.module.ts
-    </div>
-
-    <div class='file'>
-      heroes.module.ts
-    </div>
-
-    <div class='file'>
-      mock-heroes.ts
-    </div>
-
-    </div>
-
-
-
-
-  </div>
-
-</div>
-
-
-
-{@a hero-routing-requirements}
-
-
-#### *Hero* feature routing requirements
-
-The heroes feature has two interacting components, the hero list and the hero detail.
-The list view is self-sufficient; you navigate to it, it gets a list of heroes and displays them.
-
-The detail view is different. It displays a particular hero. It can't know which hero to show on its own.
-That information must come from outside.
-
-When the user selects a hero from the list, the app should navigate to the detail view
-and show that hero.
-You tell the detail view which hero to display by including the selected hero's id in the route URL.
-
-Import the hero components from their new locations in the `src/app/heroes/` folder, define the two hero routes.
-
-Now that you have routes for the `Heroes` module, register them with the `Router` via the
-`RouterModule` _almost_ as you did in the `AppRoutingModule`.
-
-There is a small but critical difference.
-In the `AppRoutingModule`, you used the static **`RouterModule.forRoot()`** method to register the routes and application level service providers.
-In a feature module you use the static **`forChild`** method.
-
-
-<div class="alert is-helpful">
-
-
-
-Only call `RouterModule.forRoot()` in the root `AppRoutingModule`
-(or the `AppModule` if that's where you register top level application routes).
-In any other module, you must call the **`RouterModule.forChild`** method to register additional routes.
-
-</div>
-
-The updated `HeroesRoutingModule` looks like this:
-
-
-<code-example path="router/src/app/heroes/heroes-routing.module.1.ts" header="src/app/heroes/heroes-routing.module.ts"></code-example>
-
-
-
-<div class="alert is-helpful">
-
-
-Consider giving each feature module its own route configuration file.
-It may seem like overkill early when the feature routes are simple.
-But routes have a tendency to grow more complex and consistency in patterns pays off over time.
-
-
-</div>
-
-
-{@a remove-duplicate-hero-routes}
-
-
-#### Remove duplicate hero routes
-
-The hero routes are currently defined in _two_ places: in the `HeroesRoutingModule`,
-by way of the `HeroesModule`, and in the `AppRoutingModule`.
-
-Routes provided by feature modules are combined together into their imported module's routes by the router.
-This allows you to continue defining the feature module routes without modifying the main route configuration.
-
-Remove the `HeroListComponent` import and the `/heroes` route from the `app-routing.module.ts`.
-
-**Leave the default and the wildcard routes!**
-These are concerns at the top level of the application itself.
-
-
-<code-example path="router/src/app/app-routing.module.2.ts" header="src/app/app-routing.module.ts (v2)"></code-example>
-
-
-
-{@a merge-hero-routes}
-
-
-#### Remove heroes declarations
-
-Remove the `HeroListComponent` from the `AppModule`'s `declarations` because it's now provided by the `HeroesModule`. You can evolve the hero feature with more components and different routes. That's a key benefit of creating a separate module for each feature area.
-
-After these steps, the `AppModule` should look like this:
-
-
-<code-example path="router/src/app/app.module.3.ts" header="src/app/app.module.ts"></code-example>
-
-
-
-{@a routing-module-order}
-
-
-### Module import order matters
-
-Look at the module `imports` array. Notice that the `AppRoutingModule` is _last_.
-Most importantly, it comes _after_ the `HeroesModule`.
-
-<code-example path="router/src/app/app.module.3.ts" region="module-imports" header="src/app/app.module.ts (module-imports)"></code-example>
-
-
-
-The order of route configuration matters.
-The router accepts the first route that matches a navigation request path.
-
-When all routes were in one `AppRoutingModule`,
-you put the default and [wildcard](#wildcard) routes last, after the `/heroes` route,
-so that the router had a chance to match a URL to the `/heroes` route _before_
-hitting the wildcard route and navigating to "Page not found".
-
-The routes are no longer in one file.
-They are distributed across two modules, `AppRoutingModule` and `HeroesRoutingModule`.
-
-Each routing module augments the route configuration _in the order of import_.
-If you list `AppRoutingModule` first, the wildcard route will be registered
-_before_ the hero routes.
-The wildcard route&mdash;which matches _every_ URL&mdash;will intercept the attempt to navigate to a hero route.
-
-
-<div class="alert is-helpful">
-
-
-
-Reverse the routing modules and see for yourself that
-a click of the heroes link results in "Page not found".
-Learn about inspecting the runtime router configuration
-[below](#inspect-config "Inspect the router config").
-
-
-</div>
-
-### Route Parameters
-
-{@a route-def-with-parameter}
-
-
-#### Route definition with a parameter
-
-Return to the `HeroesRoutingModule` and look at the route definitions again.
-The route to `HeroDetailComponent` has a twist.
-
-
-<code-example path="router/src/app/heroes/heroes-routing.module.1.ts" header="src/app/heroes/heroes-routing.module.ts (excerpt)" region="hero-detail-route"></code-example>
-
-
-
-Notice the `:id` token in the path. That creates a slot in the path for a **Route Parameter**.
-In this case, the router will insert the `id` of a hero into that slot.
-
-If you tell the router to navigate to the detail component and display "Magneta",
-you expect a hero id to appear in the browser URL like this:
-
-
-<code-example format="nocode">
-  localhost:4200/hero/15
-
-</code-example>
-
-
-
-If a user enters that URL into the browser address bar, the router should recognize the
-pattern and go to the same "Magneta" detail view.
-
-
-<div class="callout is-helpful">
-
-
-
-<header>
-  Route parameter: Required or optional?
-</header>
-
-
-
-Embedding the route parameter token, `:id`,
-in the route definition path is a good choice for this scenario
-because the `id` is *required* by the `HeroDetailComponent` and because
-the value `15` in the path clearly distinguishes the route to "Magneta" from
-a route for some other hero.
-
-
-</div>
-
-
-{@a route-parameters}
-
-
-#### Setting the route parameters in the list view
-
-After navigating to the `HeroDetailComponent`, you expect to see the details of the selected hero.
-You need *two* pieces of information: the routing path to the component and the hero's `id`.
-
-Accordingly, the _link parameters array_ has *two* items:  the routing _path_ and a _route parameter_ that specifies the
-`id` of the selected hero.
-
-
-<code-example path="router/src/app/heroes/hero-list/hero-list.component.1.html" header="src/app/heroes/hero-list/hero-list.component.html (link-parameters-array)" region="link-parameters-array"></code-example>
-
-
-
-The router composes the destination URL from the array like this:
-`localhost:4200/hero/15`.
-
-
-
-<div class="alert is-helpful">
-
-
-
-How does the target `HeroDetailComponent` learn about that `id`?
-Don't analyze the URL. Let the router do it.
-
-The router extracts the route parameter (`id:15`) from the URL and supplies it to
-the `HeroDetailComponent` via the `ActivatedRoute` service.
-
-
-</div>
-
-{@a activated-route}
-
-### _Activated Route_ in action
-
-Import the `Router`, `ActivatedRoute`, and `ParamMap` tokens from the router package.
-
-
-<code-example path="router/src/app/heroes/hero-detail/hero-detail.component.1.ts" header="src/app/heroes/hero-detail/hero-detail.component.ts (activated route)" region="imports"></code-example>
-
-
-
-Import the `switchMap` operator because you need it later to process the `Observable` route parameters.
-
-
-<code-example path="router/src/app/heroes/hero-detail/hero-detail.component.3.ts" header="src/app/heroes/hero-detail/hero-detail.component.ts (switchMap operator import)" region="rxjs-operator-import"></code-example>
-
-
-
-{@a hero-detail-ctor}
-
-
-As usual, you write a constructor that asks Angular to inject services
-that the component requires and reference them as private variables.
-
-
-<code-example path="router/src/app/heroes/hero-detail/hero-detail.component.3.ts" header="src/app/heroes/hero-detail/hero-detail.component.ts (constructor)" region="ctor"></code-example>
-
-Later, in the `ngOnInit` method, you use the `ActivatedRoute` service to retrieve the parameters for the route,
-pull the hero `id` from the parameters and retrieve the hero to display.
-
-
-<code-example path="router/src/app/heroes/hero-detail/hero-detail.component.3.ts" header="src/app/heroes/hero-detail/hero-detail.component.ts (ngOnInit)" region="ngOnInit"></code-example>
-
-The `paramMap` processing is a bit tricky. When the map changes, you `get()`
-the `id` parameter from the changed parameters.
-
-Then you tell the `HeroService` to fetch the hero with that `id` and return the result of the `HeroService` request.
-
-You might think to use the RxJS `map` operator.
-But the `HeroService` returns an `Observable<Hero>`.
-So you flatten the `Observable` with the `switchMap` operator instead.
-
-The `switchMap` operator also cancels previous in-flight requests. If the user re-navigates to this route
-with a new `id` while the `HeroService` is still retrieving the old `id`, `switchMap` discards that old request and returns the hero for the new `id`.
-
-The observable `Subscription` will be handled by the `AsyncPipe` and the component's `hero` property will be (re)set with the retrieved hero.
-
-#### _ParamMap_ API
-
-The `ParamMap` API is inspired by the [URLSearchParams interface](https://developer.mozilla.org/en-US/docs/Web/API/URLSearchParams). It provides methods
-to handle parameter access for both route parameters (`paramMap`) and query parameters (`queryParamMap`).
-
-<table>
-  <tr>
-    <th>
-      Member
-    </th>
-
-    <th>
-      Description
-    </th>
-  </tr>
-
-  <tr>
-    <td>
-      <code>has(name)</code>
-    </td>
-    <td>
-
-    Returns `true` if the parameter name is in the map of parameters.
-
-    </td>
-  </tr>
-
-  <tr>
-    <td>
-      <code>get(name)</code>
-    </td>
-    <td>
-
-    Returns the parameter name value (a `string`) if present, or `null` if the parameter name is not in the map. Returns the _first_ element if the parameter value is actually an array of values.
-
-    </td>
-  </tr>
-
-  <tr>
-    <td>
-      <code>getAll(name)</code>
-    </td>
-    <td>
-
-    Returns a `string array` of the parameter name value if found, or an empty `array` if the parameter name value is not in the map. Use `getAll` when a single parameter could have multiple values.
-
-    </td>
-  </tr>
-
-  <tr>
-    <td>
-      <code>keys</code>
-    </td>
-    <td>
-
-    Returns a `string array` of all parameter names in the map.
-
-    </td>
-  </tr>
-</table>
-
-{@a reuse}
-
-#### Observable <i>paramMap</i> and component reuse
-
-In this example, you retrieve the route parameter map from an `Observable`.
-That implies that the route parameter map can change during the lifetime of this component.
-
-They might. By default, the router re-uses a component instance when it re-navigates to the same component type
-without visiting a different component first. The route parameters could change each time.
-
-Suppose a parent component navigation bar had "forward" and "back" buttons
-that scrolled through the list of heroes.
-Each click navigated imperatively to the `HeroDetailComponent` with the next or previous `id`.
-
-You don't want the router to remove the current `HeroDetailComponent` instance from the DOM only to re-create it for the next `id`.
-That could be visibly jarring.
-Better to simply re-use the same component instance and update the parameter.
-
-Unfortunately, `ngOnInit` is only called once per component instantiation.
-You need a way to detect when the route parameters change from _within the same instance_.
-The observable `paramMap` property handles that beautifully.
-
-
-<div class="alert is-helpful">
-
-
-
-When subscribing to an observable in a component, you almost always arrange to unsubscribe when the component is destroyed.
-
-There are a few exceptional observables where this is not necessary.
-The `ActivatedRoute` observables are among the exceptions.
-
-The `ActivatedRoute` and its observables are insulated from the `Router` itself.
-The `Router` destroys a routed component when it is no longer needed and the injected `ActivatedRoute` dies with it.
-
-Feel free to unsubscribe anyway. It is harmless and never a bad practice.
-
-
-</div>
-
-
-
-{@a snapshot}
-
-
-#### _Snapshot_: the _no-observable_ alternative
-_This_ application won't re-use the `HeroDetailComponent`.
-The user always returns to the hero list to select another hero to view.
-There's no way to navigate from one hero detail to another hero detail
-without visiting the list component in between.
-Therefore, the router creates a new `HeroDetailComponent` instance every time.
-
-When you know for certain that a `HeroDetailComponent` instance will *never, never, ever*
-be re-used, you can simplify the code with the *snapshot*.
-
-The `route.snapshot` provides the initial value of the route parameter map.
-You can access the parameters directly without subscribing or adding observable operators.
-It's much simpler to write and read:
-
-
-<code-example path="router/src/app/heroes/hero-detail/hero-detail.component.2.ts" header="src/app/heroes/hero-detail/hero-detail.component.ts (ngOnInit snapshot)" region="snapshot"></code-example>
-
-
-
-<div class="alert is-helpful">
-
-
-
-**Remember:** you only get the _initial_ value of the parameter map with this technique.
-Stick with the observable `paramMap` approach if there's even a chance that the router
-could re-use the component.
-This sample stays with the observable `paramMap` strategy just in case.
-
-
-</div>
-
-
-
-{@a nav-to-list}
-
-
-### Navigating back to the list component
-
-The `HeroDetailComponent` has a "Back" button wired to its `gotoHeroes` method that navigates imperatively
-back to the `HeroListComponent`.
-
-The router `navigate` method takes the same one-item _link parameters array_
-that you can bind to a `[routerLink]` directive.
-It holds the _path to the `HeroListComponent`_:
-
-
-<code-example path="router/src/app/heroes/hero-detail/hero-detail.component.1.ts" header="src/app/heroes/hero-detail/hero-detail.component.ts (excerpt)" region="gotoHeroes"></code-example>
-
-
-{@a optional-route-parameters}
-
-#### Route Parameters: Required or optional?
-
-Use [*route parameters*](#route-parameters) to specify a *required* parameter value *within* the route URL
-as you do when navigating to the `HeroDetailComponent` in order to view the hero with *id* 15:
-
-
-<code-example format="nocode">
-  localhost:4200/hero/15
-
-</code-example>
-
-
-
-You can also add *optional* information to a route request.
-For example, when returning to the hero-detail.component.ts list from the hero detail view,
-it would be nice if the viewed hero was preselected in the list.
-
-
-<figure class="lightbox">
-  <div class="card">
-    <img src='generated/images/guide/router/selected-hero.png' alt="Selected hero">
-  </div>
-</figure>
-
-
-
-You'll implement this feature in a moment by including the viewed hero's `id`
-in the URL as an optional parameter when returning from the `HeroDetailComponent`.
-
-Optional information takes other forms. Search criteria are often loosely structured, e.g., `name='wind*'`.
-Multiple values are common&mdash;`after='12/31/2015' & before='1/1/2017'`&mdash;in no
-particular order&mdash;`before='1/1/2017' & after='12/31/2015'`&mdash; in a
-variety of formats&mdash;`during='currentYear'`.
-
-These kinds of parameters don't fit easily in a URL *path*. Even if you could define a suitable URL token scheme,
-doing so greatly complicates the pattern matching required to translate an incoming URL to a named route.
-
-Optional parameters are the ideal vehicle for conveying arbitrarily complex information during navigation.
-Optional parameters aren't involved in pattern matching and afford flexibility of expression.
-
-The router supports navigation with optional parameters as well as required route parameters.
-Define _optional_ parameters in a separate object _after_ you define the required route parameters.
-
-In general, prefer a *required route parameter* when
-the value is mandatory (for example, if necessary to distinguish one route path from another);
-prefer an *optional parameter* when the value is optional, complex, and/or multivariate.
-
-
-{@a optionally-selecting}
-
-
-#### Heroes list: optionally selecting a hero
-
-When navigating to the `HeroDetailComponent` you specified the _required_ `id` of the hero-to-edit in the
-*route parameter* and made it the second item of the [_link parameters array_](#link-parameters-array).
-
-
-<code-example path="router/src/app/heroes/hero-list/hero-list.component.1.html" header="src/app/heroes/hero-list/hero-list.component.html (link-parameters-array)" region="link-parameters-array"></code-example>
-
-
-
-The router embedded the `id` value in the navigation URL because you had defined it
-as a route parameter with an `:id` placeholder token in the route `path`:
-
-
-<code-example path="router/src/app/heroes/heroes-routing.module.1.ts" header="src/app/heroes/heroes-routing.module.ts (hero-detail-route)" region="hero-detail-route"></code-example>
-
-
-
-When the user clicks the back button, the `HeroDetailComponent` constructs another _link parameters array_
-which it uses to navigate back to the `HeroListComponent`.
-
-
-<code-example path="router/src/app/heroes/hero-detail/hero-detail.component.1.ts" header="src/app/heroes/hero-detail/hero-detail.component.ts (gotoHeroes)" region="gotoHeroes"></code-example>
-
-
-
-This array lacks a route parameter because you had no reason to send information to the `HeroListComponent`.
-
-Now you have a reason. You'd like to send the id of the current hero with the navigation request so that the
-`HeroListComponent` can highlight that hero in its list.
-This is a _nice-to-have_ feature; the list will display perfectly well without it.
-
-Send the `id` with an object that contains an _optional_ `id` parameter.
-For demonstration purposes, there's an extra junk parameter (`foo`) in the object that the `HeroListComponent` should ignore.
-Here's the revised navigation statement:
-
-
-<code-example path="router/src/app/heroes/hero-detail/hero-detail.component.3.ts" header="src/app/heroes/hero-detail/hero-detail.component.ts (go to heroes)" region="gotoHeroes"></code-example>
-
-
-
-The application still works. Clicking "back" returns to the hero list view.
-
-Look at the browser address bar.
-
-
-It should look something like this, depending on where you run it:
-
-
-<code-example language="bash">
-  localhost:4200/heroes;id=15;foo=foo
-
-</code-example>
-
-
-
-The `id` value appears in the URL as (`;id=15;foo=foo`), not in the URL path.
-The path for the "Heroes" route doesn't have an `:id` token.
-
-The optional route parameters are not separated by "?" and "&" as they would be in the URL query string.
-They are **separated by semicolons ";"**
-This is *matrix URL* notation&mdash;something you may not have seen before.
-
-
-<div class="alert is-helpful">
-
-
-
-*Matrix URL* notation is an idea first introduced
-in a [1996 proposal](http://www.w3.org/DesignIssues/MatrixURIs.html) by the founder of the web, Tim Berners-Lee.
-
-Although matrix notation never made it into the HTML standard, it is legal and
-it became popular among browser routing systems as a way to isolate parameters
-belonging to parent and child routes. The Router is such a system and provides
-support for the matrix notation across browsers.
-
-The syntax may seem strange to you but users are unlikely to notice or care
-as long as the URL can be emailed and pasted into a browser address bar
-as this one can.
-
-</div>
-
-
-
-{@a route-parameters-activated-route}
-
-
-### Route parameters in the *ActivatedRoute* service
-
-The list of heroes is unchanged. No hero row is highlighted.
-
-
-<div class="alert is-helpful">
-
-
-
-The <live-example></live-example> *does* highlight the selected
-row because it demonstrates the final state of the application which includes the steps you're *about* to cover.
-At the moment this guide is describing the state of affairs *prior* to those steps.
-
-</div>
-
-
-
-The `HeroListComponent` isn't expecting any parameters at all and wouldn't know what to do with them.
-You can change that.
-
-Previously, when navigating from the `HeroListComponent` to the `HeroDetailComponent`,
-you subscribed to the route parameter map `Observable` and made it available to the `HeroDetailComponent`
-in the `ActivatedRoute` service.
-You injected that service in the constructor of the `HeroDetailComponent`.
-
-This time you'll be navigating in the opposite direction, from the `HeroDetailComponent` to the `HeroListComponent`.
-
-First you extend the router import statement to include the `ActivatedRoute` service symbol:
-
-
-<code-example path="router/src/app/heroes/hero-list/hero-list.component.ts" header="src/app/heroes/hero-list/hero-list.component.ts (import)" region="import-router"></code-example>
-
-
-
-Import the `switchMap` operator to perform an operation on the `Observable` of route parameter map.
-
-
-<code-example path="router/src/app/heroes/hero-list/hero-list.component.ts" header="src/app/heroes/hero-list/hero-list.component.ts (rxjs imports)" region="rxjs-imports"></code-example>
-
-
-
-Then you inject the `ActivatedRoute` in the `HeroListComponent` constructor.
-
-
-<code-example path="router/src/app/heroes/hero-list/hero-list.component.ts" header="src/app/heroes/hero-list/hero-list.component.ts (constructor and ngOnInit)" region="ctor"></code-example>
-
-
-
-The `ActivatedRoute.paramMap` property is an `Observable` map of route parameters. The `paramMap` emits a new map of values that includes `id`
-when the user navigates to the component. In `ngOnInit` you subscribe to those values, set the `selectedId`, and get the heroes.
-
-
-Update the template with a [class binding](guide/template-syntax#class-binding).
-The binding adds the `selected` CSS class when the comparison returns `true` and removes it when `false`.
-Look for it within the repeated `<li>` tag as shown here:
-
-
-<code-example path="router/src/app/heroes/hero-list/hero-list.component.html" header="src/app/heroes/hero-list/hero-list.component.html"></code-example>
-
-Add some styles to apply when the list item is selected.
-
-<code-example path="router/src/app/heroes/hero-list/hero-list.component.css" region="selected" header="src/app/heroes/hero-list/hero-list.component.css"></code-example>
-
-
-
-When the user navigates from the heroes list to the "Magneta" hero and back, "Magneta" appears selected:
-
-<figure class="lightbox">
-  <div class="card">
-    <img src='generated/images/guide/router/selected-hero.png' alt="Selected List">
-  </div>
-</figure>
-
-
-
-The optional `foo` route parameter is harmless and continues to be ignored.
-
-### Adding routable animations
-
-{@a route-animation}
-
-
-#### Adding animations to the routed component
-The heroes feature module is almost complete, but what is a feature without some smooth transitions?
-
-This section shows you how to add some [animations](guide/animations) to the `HeroDetailComponent`.
-
-First import the `BrowserAnimationsModule` and add it to the `imports` array:
-
-<code-example path="router/src/app/app.module.ts" header="src/app/app.module.ts (animations-module)" region="animations-module"></code-example>
-
-Next, add a `data` object to the routes for `HeroListComponent` and `HeroDetailComponent`. Transitions are based on `states` and you'll use the `animation` data from the route to provide a named animation `state` for the transitions.
-
-<code-example path="router/src/app/heroes/heroes-routing.module.2.ts" header="src/app/heroes/heroes-routing.module.ts (animation data)"></code-example>
-
-
-Create an `animations.ts` file in the root `src/app/` folder. The contents look like this:
-
-<code-example path="router/src/app/animations.ts" header="src/app/animations.ts (excerpt)"></code-example>
-
-
-This file does the following:
-
-* Imports the animation symbols that build the animation triggers, control state, and manage transitions between states.
-
-* Exports a constant named `slideInAnimation` set to an animation trigger named *`routeAnimation`*;
-
-* Defines one *transition* when switching back and forth from the `heroes` and `hero` routes to ease the component in from the left of the screen as it enters the application view (`:enter`), the other to animate the component to the right as it leaves the application view (`:leave`).
-
-You could also create more transitions for other routes. This trigger is sufficient for the current milestone.
-
-Back in the `AppComponent`, import the `RouterOutlet` token from the `@angular/router` package and the `slideInAnimation` from
-`'./animations.ts`.
-
-Add an `animations` array to the `@Component` metadata's that contains the `slideInAnimation`.
-
-<code-example path="router/src/app/app.component.2.ts" header="src/app/app.component.ts (animations)" region="animation-imports"></code-example>
-
-In order to use the routable animations, you'll need to wrap the `RouterOutlet` inside an element. You'll
-use the `@routeAnimation` trigger and bind it to the element.
-
-For the `@routeAnimation` transitions to key off states, you'll need to provide it with the `data` from the `ActivatedRoute`. The `RouterOutlet` is exposed as an `outlet` template variable, so you bind a reference to the router outlet. A variable of `routerOutlet` is an ideal choice.
-
-<code-example path="router/src/app/app.component.2.html" header="src/app/app.component.html (router outlet)"></code-example>
-
-The `@routeAnimation` property is bound to the `getAnimationData` with the provided `routerOutlet` reference, so you'll need to define that function in the `AppComponent`. The `getAnimationData` function returns the animation property from the `data` provided through the `ActivatedRoute`. The `animation` property matches the `transition` names you used in the `slideInAnimation` defined in `animations.ts`.
-
-<code-example path="router/src/app/app.component.2.ts" header="src/app/app.component.ts (router outlet)" region="function-binding"></code-example>
-
-When switching between the two routes, the `HeroDetailComponent` and `HeroListComponent` will ease in from the left when routed to and will slide to the right when navigating away.
-
-
-
-{@a milestone-3-wrap-up}
-
-
-### Milestone 3 wrap up
-
-You've learned how to do the following:
-
-* Organize the app into *feature areas*.
-* Navigate imperatively from one component to another.
-* Pass information along in route parameters and subscribe to them in the component.
-* Import the feature area NgModule into the `AppModule`.
-* Applying routable animations based on the page.
-
-After these changes, the folder structure looks like this:
-
-
-<div class='filetree'>
-
-  <div class='file'>
-    angular-router-sample
-  </div>
-
-  <div class='children'>
-
-    <div class='file'>
-      src
-    </div>
-
-    <div class='children'>
-
-      <div class='file'>
-        app
-      </div>
-
-      <div class='children'>
-
-        <div class='file'>
-          crisis-list
-        </div>
-
-          <div class='children'>
-
-            <div class='file'>
-              crisis-list.component.css
-            </div>
-
-            <div class='file'>
-              crisis-list.component.html
-            </div>
-
-            <div class='file'>
-              crisis-list.component.ts
-            </div>
-
-          </div>
-
-        <div class='file'>
-          heroes
-        </div>
-
-        <div class='children'>
-
-          <div class='file'>
-            hero-detail
-          </div>
-
-            <div class='children'>
-
-              <div class='file'>
-                hero-detail.component.css
-              </div>
-
-              <div class='file'>
-                hero-detail.component.html
-              </div>
-
-              <div class='file'>
-                hero-detail.component.ts
-              </div>
-
-            </div>
-
-          <div class='file'>
-            hero-list
-          </div>
-
-            <div class='children'>
-
-              <div class='file'>
-                hero-list.component.css
-              </div>
-
-              <div class='file'>
-                hero-list.component.html
-              </div>
-
-              <div class='file'>
-                hero-list.component.ts
-              </div>
-
-            </div>
-
-          <div class='file'>
-            hero.service.ts
-          </div>
-
-          <div class='file'>
-            hero.ts
-          </div>
-
-          <div class='file'>
-            heroes-routing.module.ts
-          </div>
-
-          <div class='file'>
-            heroes.module.ts
-          </div>
-
-          <div class='file'>
-            mock-heroes.ts
-          </div>
-
-        </div>
-
-        <div class='file'>
-          page-not-found
-        </div>
-
-        <div class='children'>
-
-          <div class='file'>
-
-            page-not-found.component.css
-
-          </div>
-
-          <div class='file'>
-
-            page-not-found.component.html
-
-          </div>
-
-          <div class='file'>
-
-            page-not-found.component.ts
-
-          </div>
-
-        </div>
-
-      </div>
-
-      <div class='file'>
-        animations.ts
-      </div>
-
-      <div class='file'>
-        app.component.css
-      </div>
-
-      <div class='file'>
-        app.component.html
-      </div>
-
-      <div class='file'>
-        app.component.ts
-      </div>
-
-      <div class='file'>
-        app.module.ts
-      </div>
-
-      <div class='file'>
-        app-routing.module.ts
-      </div>
-
-      <div class='file'>
-        main.ts
-      </div>
-
-      <div class='file'>
-        message.service.ts
-      </div>
-
-      <div class='file'>
-        index.html
-      </div>
-
-      <div class='file'>
-        styles.css
-      </div>
-
-      <div class='file'>
-        tsconfig.json
-      </div>
-
-    </div>
-
-    <div class='file'>
-      node_modules ...
-    </div>
-
-    <div class='file'>
-      package.json
-    </div>
-
-  </div>
-
-</div>
-
-Here are the relevant files for this version of the sample application.
-
-<code-tabs>
-
-  <code-pane header="animations.ts" path="router/src/app/animations.ts">
-
-  </code-pane>
-
-  <code-pane header="app.component.html" path="router/src/app/app.component.2.html">
-
-  </code-pane>
-
-  <code-pane header="app.component.ts" path="router/src/app/app.component.2.ts">
-
-  </code-pane>
-
-  <code-pane header="app.module.ts" path="router/src/app/app.module.3.ts">
-
-  </code-pane>
-
-  <code-pane header="app-routing.module.ts" path="router/src/app/app-routing.module.2.ts" region="milestone3">
-
-  </code-pane>
-
-  <code-pane header="hero-list.component.css" path="router/src/app/heroes/hero-list/hero-list.component.css">
-
-  </code-pane>
-
-  <code-pane header="hero-list.component.html" path="router/src/app/heroes/hero-list/hero-list.component.html">
-
-  </code-pane>
-
-  <code-pane header="hero-list.component.ts" path="router/src/app/heroes/hero-list/hero-list.component.ts">
-
-  </code-pane>
-
-  <code-pane header="hero-detail.component.html" path="router/src/app/heroes/hero-detail/hero-detail.component.html">
-
-  </code-pane>
-
-  <code-pane header="hero-detail.component.ts" path="router/src/app/heroes/hero-detail/hero-detail.component.3.ts">
-
-  </code-pane>
-
-  <code-pane header="hero.service.ts" path="router/src/app/heroes/hero.service.ts">
-
-  </code-pane>
-
-  <code-pane header="heroes.module.ts" path="router/src/app/heroes/heroes.module.ts">
-
-  </code-pane>
-
-  <code-pane header="heroes-routing.module.ts" path="router/src/app/heroes/heroes-routing.module.2.ts">
-
-  </code-pane>
-
-  <code-pane header="message.service.ts" path="router/src/app/message.service.ts">
-
-  </code-pane>
-
-</code-tabs>
-
-
-
-{@a milestone-4}
-
-
-
-## Milestone 4: Crisis center feature
-
-It's time to add real features to the app's current placeholder crisis center.
-
-Begin by imitating the heroes feature:
-
-* Create a `crisis-center` subfolder in the `src/app` folder.
-* Copy the files and folders from `app/heroes` into the new `crisis-center` folder.
-* In the new files, change every mention of "hero" to "crisis", and "heroes" to "crises".
-* Rename the NgModule files to `crisis-center.module.ts` and `crisis-center-routing.module.ts`.
-
-You'll use mock crises instead of mock heroes:
-
-
-<code-example path="router/src/app/crisis-center/mock-crises.ts" header="src/app/crisis-center/mock-crises.ts"></code-example>
-
-
-The resulting crisis center is a foundation for introducing a new concept&mdash;**child routing**.
-You can leave *Heroes* in its current state as a contrast with the *Crisis Center*
-and decide later if the differences are worthwhile.
-
-
-<div class="alert is-helpful">
-
-
-
-In keeping with the
-<a href="https://blog.8thlight.com/uncle-bob/2014/05/08/SingleReponsibilityPrinciple.html" title="Separation of Concerns">*Separation of Concerns* principle</a>,
-changes to the *Crisis Center* won't affect the `AppModule` or
-any other feature's component.
-
-</div>
-
-
-
-{@a crisis-child-routes}
-
-
-### A crisis center with child routes
-
-This section shows you how to organize the crisis center
-to conform to the following recommended pattern for Angular applications:
-
-* Each feature area resides in its own folder.
-* Each feature has its own Angular feature module.
-* Each area has its own area root component.
-* Each area root component has its own router outlet and child routes.
-* Feature area routes rarely (if ever) cross with routes of other features.
-
-If your app had many feature areas, the app component trees might look like this:
-
-
-<figure class="lightbox">
-  <div class="card">
-    <img src='generated/images/guide/router/component-tree.png' alt="Component Tree">
-  </div>
-</figure>
-
-
-
-{@a child-routing-component}
-
-
-### Child routing component
-
-Generate a `CrisisCenter` component in the `crisis-center` folder:
-
-<code-example language="none" class="code-shell">
-  ng generate component crisis-center/crisis-center
-</code-example>
-
-Update the component template to look like this:
-
-<code-example path="router/src/app/crisis-center/crisis-center/crisis-center.component.html" header="src/app/crisis-center/crisis-center/crisis-center.component.html"></code-example>
-
-The `CrisisCenterComponent` has the following in common with the `AppComponent`:
-
-* It is the *root* of the crisis center area,
-just as `AppComponent` is the root of the entire application.
-* It is a *shell* for the crisis management feature area,
-just as the `AppComponent` is a shell to manage the high-level workflow.
-
-Like most shells, the `CrisisCenterComponent` class is very simple, simpler even than `AppComponent`:
-it has no business logic, and its template has no links, just a title and
-`<router-outlet>` for the crisis center child component.
-
-
-{@a child-route-config}
-
-
-### Child route configuration
-
-As a host page for the "Crisis Center" feature, generate a `CrisisCenterHome` component in the `crisis-center` folder.
-
-<code-example language="none" class="code-shell">
-  ng generate component crisis-center/crisis-center-home
-</code-example>
-
-Update the template with a welcome message to the `Crisis Center`.
-
-<code-example path="router/src/app/crisis-center/crisis-center-home/crisis-center-home.component.html" header="src/app/crisis-center/crisis-center-home/crisis-center-home.component.html"></code-example>
-
-Update the `crisis-center-routing.module.ts` you renamed after copying it from `heroes-routing.module.ts` file.
-This time, you define **child routes** *within* the parent `crisis-center` route.
-
-<code-example path="router/src/app/crisis-center/crisis-center-routing.module.1.ts" header="src/app/crisis-center/crisis-center-routing.module.ts (Routes)" region="routes"></code-example>
-
-
-Notice that the parent `crisis-center` route has a `children` property
-with a single route containing the `CrisisListComponent`. The `CrisisListComponent` route
-also has a `children` array with two routes.
-
-These two routes navigate to the crisis center child components,
-`CrisisCenterHomeComponent` and `CrisisDetailComponent`, respectively.
-
-There are *important differences* in the way the router treats these _child routes_.
-
-The router displays the components of these routes in the `RouterOutlet`
-of the `CrisisCenterComponent`, not in the `RouterOutlet` of the `AppComponent` shell.
-
-The `CrisisListComponent` contains the crisis list and a `RouterOutlet` to
-display the `Crisis Center Home` and `Crisis Detail` route components.
-
-The `Crisis Detail` route is a child of the `Crisis List`. The router [reuses components](#reuse)
-by default, so the `Crisis Detail` component will be re-used as you select different crises.
-In contrast, back in the `Hero Detail` route, [the component was recreated](#snapshot-the-no-observable-alternative) each time you selected a different hero from the list of heroes.
-
-At the top level, paths that begin with `/` refer to the root of the application.
-But child routes *extend* the path of the parent route.
-With each step down the route tree,
-you add a slash followed by the route path, unless the path is _empty_.
-
-Apply that logic to navigation within the crisis center for which the parent path is `/crisis-center`.
-
-* To navigate to the `CrisisCenterHomeComponent`, the full URL is `/crisis-center` (`/crisis-center` + `''` + `''`).
-
-* To navigate to the `CrisisDetailComponent` for a crisis with `id=2`, the full URL is
-`/crisis-center/2` (`/crisis-center` + `''` +  `'/2'`).
-
-The absolute URL for the latter example, including the `localhost` origin, is
-
-<code-example>
-  localhost:4200/crisis-center/2
-
-</code-example>
-
-
-
-Here's the complete `crisis-center-routing.module.ts` file with its imports.
-
-
-<code-example path="router/src/app/crisis-center/crisis-center-routing.module.1.ts" header="src/app/crisis-center/crisis-center-routing.module.ts (excerpt)"></code-example>
-
-
-
-{@a import-crisis-module}
-
-
-### Import crisis center module into the *AppModule* routes
-
-As with the `HeroesModule`, you must add the `CrisisCenterModule` to the `imports` array of the `AppModule`
-_before_ the `AppRoutingModule`:
-
-<code-tabs>
-
-  <code-pane path="router/src/app/crisis-center/crisis-center.module.ts"header="src/app/crisis-center/crisis-center.module.ts">
-
-  </code-pane>
-
-  <code-pane path="router/src/app/app.module.4.ts" header="src/app/app.module.ts (import CrisisCenterModule)" region="crisis-center-module">
-
-  </code-pane>
-
-</code-tabs>
-
-Remove the initial crisis center route from the `app-routing.module.ts`.
-The feature routes are now provided by the `HeroesModule` and the `CrisisCenter` modules.
-
-The `app-routing.module.ts` file retains the top-level application routes such as the default and wildcard routes.
-
-
-<code-example path="router/src/app/app-routing.module.3.ts" header="src/app/app-routing.module.ts (v3)" region="v3"></code-example>
-
-
-
-
-{@a relative-navigation}
-
-
-### Relative navigation
-
-While building out the crisis center feature, you navigated to the
-crisis detail route using an **absolute path** that begins with a _slash_.
-
-The router matches such _absolute_ paths to routes starting from the top of the route configuration.
-
-You could continue to use absolute paths like this to navigate inside the *Crisis Center*
-feature, but that pins the links to the parent routing structure.
-If you changed the parent `/crisis-center` path, you would have to change the link parameters array.
-
-You can free the links from this dependency by defining paths that are **relative** to the current URL segment.
-Navigation _within_ the feature area remains intact even if you change the parent route path to the feature.
-
-Here's an example:
-
-
-<div class="alert is-helpful">
-
-
-
-The router supports directory-like syntax in a _link parameters list_ to help guide route name lookup:
-
-`./` or `no leading slash` is relative to the current level.
-
-`../` to go up one level in the route path.
-
-You can combine relative navigation syntax with an ancestor path.
-If you must navigate to a sibling route, you could use the `../<sibling>` convention to go up
-one level, then over and down the sibling route path.
-
-
-</div>
-
-
-
-To navigate a relative path with the `Router.navigate` method, you must supply the `ActivatedRoute`
-to give the router knowledge of where you are in the current route tree.
-
-After the _link parameters array_, add an object with a `relativeTo` property set to the `ActivatedRoute`.
-The router then calculates the target URL based on the active route's location.
-
-
-<div class="alert is-helpful">
-
-
-
-**Always** specify the complete _absolute_ path when calling router's `navigateByUrl` method.
-
-
-</div>
-
-
-
-{@a nav-to-crisis}
-
-
-### Navigate to crisis list with a relative URL
-
-You've already injected the `ActivatedRoute` that you need to compose the relative navigation path.
-
-When using a `RouterLink` to navigate instead of the `Router` service, you'd use the _same_
-link parameters array, but you wouldn't provide the object with the `relativeTo` property.
-The `ActivatedRoute` is implicit in a `RouterLink` directive.
-
-
-Update the `gotoCrises` method of the `CrisisDetailComponent` to navigate back to the *Crisis Center* list using relative path navigation.
-
-
-<code-example path="router/src/app/crisis-center/crisis-detail/crisis-detail.component.ts" header="src/app/crisis-center/crisis-detail/crisis-detail.component.ts (relative navigation)" region="gotoCrises-navigate"></code-example>
-
-
-Notice that the path goes up a level using the `../` syntax.
-If the current crisis `id` is `3`, the resulting path back to the crisis list is  `/crisis-center/;id=3;foo=foo`.
-
-
-{@a named-outlets}
-
-
-
-### Displaying multiple routes in named outlets
-
-You decide to give users a way to contact the crisis center.
-When a user clicks a "Contact" button, you want to display a message in a popup view.
-
-The popup should stay open, even when switching between pages in the application, until the user closes it
-by sending the message or canceling.
-Clearly you can't put the popup in the same outlet as the other pages.
-
-Until now, you've defined a single outlet and you've nested child routes
-under that outlet to group routes together.
-The router only supports one primary _unnamed_ outlet per template.
-
-A template can also have any number of _named_ outlets.
-Each named outlet has its own set of routes with their own components.
-Multiple outlets can be displaying different content, determined by different routes, all at the same time.
-
-Add an outlet named "popup" in the `AppComponent`, directly below the unnamed outlet.
-
-
-<code-example path="router/src/app/app.component.4.html" header="src/app/app.component.html (outlets)" region="outlets"></code-example>
-
-
-
-That's where a popup will go, once you learn how to route a popup component to it.
-
-
-{@a secondary-routes}
-
-
-#### Secondary routes
-
-Named outlets are the targets of  _secondary routes_.
-
-Secondary routes look like primary routes and you configure them the same way.
-They differ in a few key respects.
-
-* They are independent of each other.
-* They work in combination with other routes.
-* They are displayed in named outlets.
-
-Generate a new component to compose the message.
-
-<code-example language="none" class="code-shell">
-  ng generate component compose-message
-</code-example>
-
-It displays a simple form with a header, an input box for the message,
-and two buttons, "Send" and "Cancel".
-
-
-<figure class="lightbox">
-  <div class="card">
-    <img src='generated/images/guide/router/contact-popup.png' alt="Contact popup">
-  </div>
-</figure>
-
-
-
-Here's the component, its template and styles:
-
-
-<code-tabs>
-
-  <code-pane header="src/app/compose-message/compose-message.component.css" path="router/src/app/compose-message/compose-message.component.css">
-
-  </code-pane>
-
-  <code-pane header="src/app/compose-message/compose-message.component.html" path="router/src/app/compose-message/compose-message.component.html">
-
-  </code-pane>
-
-  <code-pane header="src/app/compose-message/compose-message.component.ts" path="router/src/app/compose-message/compose-message.component.ts">
-
-  </code-pane>
-
-</code-tabs>
-
-
-
-It looks about the same as any other component you've seen in this guide.
-There are two noteworthy differences.
-
-Note that the `send()` method simulates latency by waiting a second before "sending" the message and closing the popup.
-
-The `closePopup()` method closes the popup view by navigating to the popup outlet with a `null`.
-That's a peculiarity covered [below](#clear-secondary-routes).
-
-
-{@a add-secondary-route}
-
-
-#### Add a secondary route
-
-Open the `AppRoutingModule` and add a new `compose` route to the `appRoutes`.
-
-<code-example path="router/src/app/app-routing.module.3.ts" header="src/app/app-routing.module.ts (compose route)" region="compose"></code-example>
-
-
-
-The `path` and `component` properties should be familiar.
-There's a new property, `outlet`, set to `'popup'`.
-This route now targets the popup outlet and the `ComposeMessageComponent` will display there.
-
-The user needs a way to open the popup.
-Open the `AppComponent` and add a "Contact" link.
-
-<code-example path="router/src/app/app.component.4.html" header="src/app/app.component.html (contact-link)" region="contact-link"></code-example>
-
-
-
-Although the `compose` route is pinned to the "popup" outlet, that's not sufficient for wiring the route to a `RouterLink` directive.
-You have to specify the named outlet in a _link parameters array_ and bind it to the `RouterLink` with a property binding.
-
-The _link parameters array_ contains an object with a single `outlets` property whose value
-is another object keyed by one (or more) outlet names.
-In this case there is only the "popup" outlet property and its value is another _link parameters array_ that specifies the `compose` route.
-
-You are in effect saying, _when the user clicks this link, display the component associated with the `compose` route in the `popup` outlet_.
-
-
-<div class="alert is-helpful">
-
-
-
-This `outlets` object within an outer object was completely unnecessary
-when there was only one route and one _unnamed_ outlet to think about.
-
-The router assumed that your route specification targeted the _unnamed_ primary outlet
-and created these objects for you.
-
-Routing to a named outlet has revealed a previously hidden router truth:
-you can target multiple outlets with multiple routes in the same `RouterLink` directive.
-
-You're not actually doing that here.
-But to target a named outlet, you must use the richer, more verbose syntax.
-
-
-</div>
-
-
-
-{@a secondary-route-navigation}
-
-
-#### Secondary route navigation: merging routes during navigation
-Navigate to the _Crisis Center_ and click "Contact".
-you should see something like the following URL in the browser address bar.
-
-
-<code-example>
-  http://.../crisis-center(popup:compose)
-
-</code-example>
-
-
-
-The interesting part of the URL follows the `...`:
-
-* The `crisis-center` is the primary navigation.
-* Parentheses surround the secondary route.
-* The secondary route consists of an outlet name (`popup`), a `colon` separator, and the secondary route path (`compose`).
-
-Click the _Heroes_ link and look at the URL again.
-
-
-<code-example>
-  http://.../heroes(popup:compose)
-</code-example>
-
-
-
-The primary navigation part has changed; the secondary route is the same.
-
-The router is keeping track of two separate branches in a navigation tree and generating a representation of that tree in the URL.
-
-You can add many more outlets and routes, at the top level and in nested levels, creating a navigation tree with many branches.
-The router will generate the URL to go with it.
-
-You can tell the router to navigate an entire tree at once by filling out the `outlets` object mentioned above.
-Then pass that object inside a _link parameters array_  to the `router.navigate` method.
-
-Experiment with these possibilities at your leisure.
-
-
-
-{@a clear-secondary-routes}
-
-
-#### Clearing secondary routes
-As you've learned, a component in an outlet persists until you navigate away to a new component.
-Secondary outlets are no different in this regard.
-
-Each secondary outlet has its own navigation, independent of the navigation driving the primary outlet.
-Changing a current route that displays in the primary outlet has no effect on the popup outlet.
-That's why the popup stays visible as you navigate among the crises and heroes.
-
-Clicking the "send" or "cancel" buttons _does_ clear the popup view.
-To see how, look at the `closePopup()` method again:
-
-<code-example path="router/src/app/compose-message/compose-message.component.ts" header="src/app/compose-message/compose-message.component.ts (closePopup)" region="closePopup"></code-example>
-
-
-
-It navigates imperatively with the `Router.navigate()` method, passing in a [link parameters array](#link-parameters-array).
-
-Like the array bound to the _Contact_ `RouterLink` in the `AppComponent`,
-this one includes an object with an `outlets` property.
-The `outlets` property value is another object with outlet names for keys.
-The only named outlet is `'popup'`.
-
-This time, the value of `'popup'` is `null`. That's not a route, but it is a legitimate value.
-Setting the popup `RouterOutlet` to `null` clears the outlet and removes
-the secondary popup route from the current URL.
-
-{@a guards}
-
-## Milestone 5: Route guards
-
-At the moment, *any* user can navigate *anywhere* in the application *anytime*.
-That's not always the right thing to do.
-
-* Perhaps the user is not authorized to navigate to the target component.
-* Maybe the user must login (*authenticate*) first.
-* Maybe you should fetch some data before you display the target component.
-* You might want to save pending changes before leaving a component.
-* You might ask the user if it's OK to discard pending changes rather than save them.
-
-You add _guards_ to the route configuration to handle these scenarios.
-
-A guard's return value controls the router's behavior:
-
-* If it returns `true`, the navigation process continues.
-* If it returns `false`, the navigation process stops and the user stays put.
-* If it returns a `UrlTree`, the current navigation cancels and a new navigation is initiated to the `UrlTree` returned.
-
-
-<div class="alert is-helpful">
-
-**Note:** The guard can also tell the router to navigate elsewhere, effectively canceling the current navigation. When
-doing so inside a guard, the guard should return `false`;
-
-</div>
-
-The guard *might* return its boolean answer synchronously.
-But in many cases, the guard can't produce an answer synchronously.
-The guard could ask the user a question, save changes to the server, or fetch fresh data.
-These are all asynchronous operations.
-
-Accordingly, a routing guard can return an `Observable<boolean>` or a `Promise<boolean>` and the
-router will wait for the observable to resolve to `true` or `false`.
-
-<div class="alert is-critical">
-
-**Note:** The observable provided to the Router _must_ also complete. If the observable does not complete, the navigation will not continue.
-
-</div>
-
-The router supports multiple guard interfaces:
-
-* [`CanActivate`](api/router/CanActivate) to mediate navigation *to* a route.
-
-* [`CanActivateChild`](api/router/CanActivateChild) to mediate navigation *to* a child route.
-
-* [`CanDeactivate`](api/router/CanDeactivate) to mediate navigation *away* from the current route.
-
-* [`Resolve`](api/router/Resolve) to perform route data retrieval *before* route activation.
-
-* [`CanLoad`](api/router/CanLoad) to mediate navigation *to* a feature module loaded _asynchronously_.
-
-
-You can have multiple guards at every level of a routing hierarchy.
-The router checks the `CanDeactivate` and `CanActivateChild` guards first, from the deepest child route to the top.
-Then it checks the `CanActivate` guards from the top down to the deepest child route. If the feature module
-is loaded asynchronously, the `CanLoad` guard is checked before the module is loaded.
-If _any_ guard returns false, pending guards that have not completed will be canceled,
-and the entire navigation is canceled.
-
-There are several examples over the next few sections.
-
-
-{@a can-activate-guard}
-
-
-### _CanActivate_: requiring authentication
-
-Applications often restrict access to a feature area based on who the user is.
-You could permit access only to authenticated users or to users with a specific role.
-You might block or limit access until the user's account is activated.
-
-The `CanActivate` guard is the tool to manage these navigation business rules.
-
-#### Add an admin feature module
-
-In this next section, you'll extend the crisis center with some new *administrative* features.
-Those features aren't defined yet.
-But you can start by adding a new feature module named `AdminModule`.
-
-Generate an `admin` folder with a feature module file and a routing configuration file.
-
-<code-example language="none" class="code-shell">
-  ng generate module admin --routing
-</code-example>
-
-Next, generate the supporting components.
-
-<code-example language="none" class="code-shell">
-  ng generate component admin/admin-dashboard
-</code-example>
-
-<code-example language="none" class="code-shell">
-  ng generate component admin/admin
-</code-example>
-
-<code-example language="none" class="code-shell">
-  ng generate component admin/manage-crises
-</code-example>
-
-<code-example language="none" class="code-shell">
-  ng generate component admin/manage-heroes
-</code-example>
-
-The admin feature file structure looks like this:
-
-
-<div class='filetree'>
-
-  <div class='file'>
-    src/app/admin
-  </div>
-
-  <div class='children'>
-
-    <div class='file'>
-      admin
-    </div>
-
-      <div class='children'>
-
-        <div class='file'>
-          admin.component.css
-        </div>
-
-        <div class='file'>
-          admin.component.html
-        </div>
-
-        <div class='file'>
-          admin.component.ts
-        </div>
-
-      </div>
-
-    <div class='file'>
-      admin-dashboard
-    </div>
-
-      <div class='children'>
-
-        <div class='file'>
-          admin-dashboard.component.css
-        </div>
-
-        <div class='file'>
-          admin-dashboard.component.html
-        </div>
-
-        <div class='file'>
-          admin-dashboard.component.ts
-        </div>
-
-      </div>
-
-    <div class='file'>
-      manage-crises
-    </div>
-
-      <div class='children'>
-
-        <div class='file'>
-          manage-crises.component.css
-        </div>
-
-        <div class='file'>
-          manage-crises.component.html
-        </div>
-
-        <div class='file'>
-          manage-crises.component.ts
-        </div>
-
-      </div>
-
-    <div class='file'>
-      manage-heroes
-    </div>
-
-      <div class='children'>
-
-        <div class='file'>
-          manage-heroes.component.css
-        </div>
-
-        <div class='file'>
-          manage-heroes.component.html
-        </div>
-
-        <div class='file'>
-          manage-heroes.component.ts
-        </div>
-
-      </div>
-
-    <div class='file'>
-      admin.module.ts
-    </div>
-
-    <div class='file'>
-      admin-routing.module.ts
-    </div>
-
-  </div>
-
-</div>
-
-
-
-The admin feature module contains the `AdminComponent` used for routing within the
-feature module, a dashboard route and two unfinished components to manage crises and heroes.
-
-
-<code-tabs>
-
-  <code-pane header="src/app/admin/admin/admin.component.html"  path="router/src/app/admin/admin/admin.component.html">
-
-  </code-pane>
-
-  <code-pane header="src/app/admin/admin-dashboard/admin-dashboard.component.html" path="router/src/app/admin/admin-dashboard/admin-dashboard.component.1.html">
-
-  </code-pane>
-
-  <code-pane header="src/app/admin/admin.module.ts" path="router/src/app/admin/admin.module.ts">
-
-  </code-pane>
-
-  <code-pane header="src/app/admin/manage-crises/manage-crises.component.html" path="router/src/app/admin/manage-crises/manage-crises.component.html">
-
-  </code-pane>
-
-  <code-pane header="src/app/admin/manage-heroes/manage-heroes.component.html"  path="router/src/app/admin/manage-heroes/manage-heroes.component.html">
-
-  </code-pane>
-
-</code-tabs>
-
-
-
-<div class="alert is-helpful">
-
-
-
-Although the admin dashboard `RouterLink` only contains a relative slash without an additional URL segment, it
-is considered a match to any route within the admin feature area. You only want the `Dashboard` link to be active when the user visits that route. Adding an additional binding to the `Dashboard` routerLink,`[routerLinkActiveOptions]="{ exact: true }"`, marks the `./` link as active when the user navigates to the `/admin` URL and not when navigating to any of the child routes.
-
-
-</div>
-
-
-{@a component-less-route}
-
-
-##### Component-less route: grouping routes without a component
-
-The initial admin routing configuration:
-
-
-<code-example path="router/src/app/admin/admin-routing.module.1.ts" header="src/app/admin/admin-routing.module.ts (admin routing)" region="admin-routes"></code-example>
-
-Looking at the child route under the `AdminComponent`, there is a `path` and a `children`
-property but it's not using a `component`.
-You haven't made a mistake in the configuration.
-You've defined a _component-less_ route.
-
-The goal is to group the `Crisis Center` management routes under the `admin` path.
-You don't need a component to do it.
-A _component-less_ route makes it easier to [guard child routes](#can-activate-child-guard).
-
-
-Next, import the `AdminModule` into `app.module.ts` and add it to the `imports` array
-to register the admin routes.
-
-
-<code-example path="router/src/app/app.module.4.ts" header="src/app/app.module.ts (admin module)" region="admin-module"></code-example>
-
-
-
-Add an "Admin" link to the `AppComponent` shell so that users can get to this feature.
-
-
-<code-example path="router/src/app/app.component.5.html" header="src/app/app.component.html (template)"></code-example>
-
-
-
-{@a guard-admin-feature}
-
-
-#### Guard the admin feature
-
-Currently every route within the *Crisis Center* is open to everyone.
-The new *admin* feature should be accessible only to authenticated users.
-
-You could hide the link until the user logs in. But that's tricky and difficult to maintain.
-
-Instead you'll write a `canActivate()` guard method to redirect anonymous users to the
-login page when they try to enter the admin area.
-
-This is a general purpose guard&mdash;you can imagine other features
-that require authenticated users&mdash;so you generate an
-`AuthGuard` in the `auth` folder.
-
-<code-example language="none" class="code-shell">
-  ng generate guard auth/auth
-</code-example>
-
-At the moment you're interested in seeing how guards work so the first version does nothing useful.
-It simply logs to console and `returns` true immediately, allowing navigation to proceed:
-
-
-<code-example path="router/src/app/auth/auth.guard.1.ts" header="src/app/auth/auth.guard.ts (excerpt)"></code-example>
-
-
-
-Next, open `admin-routing.module.ts `, import the `AuthGuard` class, and
-update the admin route with a `canActivate` guard property that references it:
-
-
-<code-example path="router/src/app/admin/admin-routing.module.2.ts" header="src/app/admin/admin-routing.module.ts (guarded admin route)" region="admin-route"></code-example>
-
-
-
-The admin feature is now protected by the guard, albeit protected poorly.
-
-
-{@a teach-auth}
-
-
-#### Teach *AuthGuard* to authenticate
-
-Make the `AuthGuard` at least pretend to authenticate.
-
-The `AuthGuard` should call an application service that can login a user and retain information about the current user. Generate a new `AuthService` in the `auth` folder:
-
-<code-example language="none" class="code-shell">
-  ng generate service auth/auth
-</code-example>
-
-Update the `AuthService` to log in the user:
-
-<code-example path="router/src/app/auth/auth.service.ts" header="src/app/auth/auth.service.ts (excerpt)"></code-example>
-
-
-
-Although it doesn't actually log in, it has what you need for this discussion.
-It has an `isLoggedIn` flag to tell you whether the user is authenticated.
-Its `login` method simulates an API call to an external service by returning an
-observable that resolves successfully after a short pause.
-The `redirectUrl` property will store the attempted URL so you can navigate to it after authenticating.
-
-Revise the `AuthGuard` to call it.
-
-
-<code-example path="router/src/app/auth/auth.guard.2.ts" header="src/app/auth/auth.guard.ts (v2)"></code-example>
-
-
-
-Notice that you *inject* the `AuthService` and the `Router` in the constructor.
-You haven't provided the `AuthService` yet but it's good to know that you can inject helpful services into routing guards.
-
-This guard returns a synchronous boolean result.
-If the user is logged in, it returns true and the navigation continues.
-
-The `ActivatedRouteSnapshot` contains the _future_ route that will be activated and the `RouterStateSnapshot`
-contains the _future_ `RouterState` of the application, should you pass through the guard check.
-
-If the user is not logged in, you store the attempted URL the user came from using the `RouterStateSnapshot.url` and
-tell the router to navigate to a login page&mdash;a page you haven't created yet.
-This secondary navigation automatically cancels the current navigation; `checkLogin()` returns
-`false` just to be clear about that.
-
-
-{@a add-login-component}
-
-
-#### Add the *LoginComponent*
-
-You need a `LoginComponent` for the user to log in to the app. After logging in, you'll redirect
-to the stored URL if available, or use the default URL.
-There is nothing new about this component or the way you wire it into the router configuration.
-
-<code-example language="none" class="code-shell">
-  ng generate component auth/login
-</code-example>
-
-Register a `/login` route in the `auth/auth-routing.module.ts`. In `app.module.ts`, import and add the `AuthModule` to the `AppModule` imports.
-
-
-<code-tabs>
-
-  <code-pane header="src/app/app.module.ts" path="router/src/app/app.module.ts" region="auth">
-
-  </code-pane>
-
-  <code-pane header="src/app/auth/login/login.component.html" path="router/src/app/auth/login/login.component.html">
-
-  </code-pane>
-
-  <code-pane header="src/app/auth/login/login.component.ts" path="router/src/app/auth/login/login.component.1.ts">
-
-  </code-pane>
-
-  <code-pane header="src/app/auth/auth.module.ts" path="router/src/app/auth/auth.module.ts">
-
-  </code-pane>
-
-</code-tabs>
-
-
-{@a can-activate-child-guard}
-
-
-### _CanActivateChild_: guarding child routes
-
-You can also protect child routes with the `CanActivateChild` guard.
-The `CanActivateChild` guard is similar to the `CanActivate` guard.
-The key difference is that it runs _before_  any child route is activated.
-
-You protected the admin feature module from unauthorized access.
-You should also protect child routes _within_ the feature module.
-
-Extend the `AuthGuard` to protect when navigating between the `admin` routes.
-Open `auth.guard.ts` and add the `CanActivateChild` interface to the imported tokens from the router package.
-
-Next, implement the `canActivateChild()` method which takes the same arguments as the `canActivate()` method:
-an `ActivatedRouteSnapshot` and `RouterStateSnapshot`.
-The `canActivateChild()` method can return an `Observable<boolean>` or `Promise<boolean>` for
-async checks and a `boolean` for sync checks.
-This one returns a `boolean`:
-
-
-<code-example path="router/src/app/auth/auth.guard.3.ts" header="src/app/auth/auth.guard.ts (excerpt)" region="can-activate-child"></code-example>
-
-
-
-Add the same `AuthGuard` to the `component-less` admin route to protect all other child routes at one time
-instead of adding the `AuthGuard` to each route individually.
-
-
-<code-example path="router/src/app/admin/admin-routing.module.3.ts" header="src/app/admin/admin-routing.module.ts (excerpt)" region="can-activate-child"></code-example>
-
-
-
-{@a can-deactivate-guard}
-
-
-### _CanDeactivate_: handling unsaved changes
-Back in the "Heroes" workflow, the app accepts every change to a hero immediately without hesitation or validation.
-
-In the real world, you might have to accumulate the users changes.
-You might have to validate across fields.
-You might have to validate on the server.
-You might have to hold changes in a pending state until the user confirms them *as a group* or
-cancels and reverts all changes.
-
-What do you do about unapproved, unsaved changes when the user navigates away?
-You can't just leave and risk losing the user's changes; that would be a terrible experience.
-
-It's better to pause and let the user decide what to do.
-If the user cancels, you'll stay put and allow more changes.
-If the user approves, the app can save.
-
-You still might delay navigation until the save succeeds.
-If you let the user move to the next screen immediately and
-the save were to fail (perhaps the data are ruled invalid), you would lose the context of the error.
-
-You can't block while waiting for the server&mdash;that's not possible in a browser.
-You need to stop the navigation while you wait, asynchronously, for the server
-to return with its answer.
-
-You need the `CanDeactivate` guard.
-
-{@a cancel-save}
-
-
-#### Cancel and save
-
-The sample application doesn't talk to a server.
-Fortunately, you have another way to demonstrate an asynchronous router hook.
-
-Users update crisis information in the `CrisisDetailComponent`.
-Unlike the `HeroDetailComponent`, the user changes do not update the crisis entity immediately.
-Instead, the app updates the entity when the user presses the *Save* button and
-discards the changes when the user presses the *Cancel* button.
-
-Both buttons navigate back to the crisis list after save or cancel.
-
-
-<code-example path="router/src/app/crisis-center/crisis-detail/crisis-detail.component.ts" header="src/app/crisis-center/crisis-detail/crisis-detail.component.ts (cancel and save methods)" region="cancel-save"></code-example>
-
-
-
-What if the user tries to navigate away without saving or canceling?
-The user could push the browser back button or click the heroes link.
-Both actions trigger a navigation.
-Should the app save or cancel automatically?
-
-This demo does neither. Instead, it asks the user to make that choice explicitly
-in a confirmation dialog box that *waits asynchronously for the user's
-answer*.
-
-<div class="alert is-helpful">
-
-
-
-You could wait for the user's answer with synchronous, blocking code.
-The app will be more responsive&mdash;and can do other work&mdash;by
-waiting for the user's answer asynchronously. Waiting for the user asynchronously
-is like waiting for the server asynchronously.
-
-</div>
-
-
-
-Generate a `Dialog` service to handle user confirmation.
-
-<code-example language="none" class="code-shell">
-  ng generate service dialog
-=======
->>>>>>> 6a88bad0
 </code-example>
 
 ### Adding components for routing
@@ -3520,267 +37,7 @@
 
 The CLI automatically appends `Component`, so if you were to write `first-component`, your component would be `FirstComponentComponent`.
 
-<<<<<<< HEAD
-<code-example path="router/src/app/crisis-center/crisis-detail-resolver.service.1.ts" header="src/app/crisis-center/crisis-detail-resolver.service.ts (generated)"></code-example>
-
-
-
-Take the relevant parts of the crisis retrieval logic in `CrisisDetailComponent.ngOnInit`
-and move them into the `CrisisDetailResolverService`.
-Import the `Crisis` model, `CrisisService`, and the `Router`
-so you can navigate elsewhere if you can't fetch the crisis.
-
-Be explicit. Implement the `Resolve` interface with a type of `Crisis`.
-
-Inject the `CrisisService` and `Router` and implement the `resolve()` method.
-That method could return a `Promise`, an `Observable`, or a synchronous return value.
-
-The `CrisisService.getCrisis` method returns an observable, in order to prevent the route from loading until the data is fetched.
-The `Router` guards require an observable to `complete`, meaning it has emitted all
-of its values. You use the `take` operator with an argument of `1` to ensure that the
-Observable completes after retrieving the first value from the Observable returned by the
-`getCrisis` method.
-
-If it doesn't return a valid `Crisis`, return an empty `Observable`, canceling the previous in-flight navigation to the `CrisisDetailComponent` and navigate the user back to the `CrisisListComponent`. The update resolver service looks like this:
-
-<code-example path="router/src/app/crisis-center/crisis-detail-resolver.service.ts" header="src/app/crisis-center/crisis-detail-resolver.service.ts"></code-example>
-
-Import this resolver in the `crisis-center-routing.module.ts`
-and add a `resolve` object to the `CrisisDetailComponent` route configuration.
-
-
-<code-example path="router/src/app/crisis-center/crisis-center-routing.module.4.ts" header="src/app/crisis-center/crisis-center-routing.module.ts (resolver)"></code-example>
-
-
-
-The `CrisisDetailComponent` should no longer fetch the crisis.
-Update the `CrisisDetailComponent` to get the crisis from the  `ActivatedRoute.data.crisis` property instead;
-that's where you said it should be when you re-configured the route.
-It will be there when the `CrisisDetailComponent` ask for it.
-
-
-<code-example path="router/src/app/crisis-center/crisis-detail/crisis-detail.component.ts" header="src/app/crisis-center/crisis-detail/crisis-detail.component.ts (ngOnInit v2)" region="ngOnInit"></code-example>
-
-
-
-**Two critical points**
-
-1. The router's `Resolve` interface is optional.
-The `CrisisDetailResolverService` doesn't inherit from a base class.
-The router looks for that method and calls it if found.
-
-1. Rely on the router to call the resolver.
-Don't worry about all the ways that the user could navigate away.
-That's the router's job. Write this class and let the router take it from there.
-
-The relevant *Crisis Center* code for this milestone follows.
-
-
-<code-tabs>
-
-  <code-pane header="app.component.html" path="router/src/app/app.component.html">
-
-  </code-pane>
-
-  <code-pane header="crisis-center-home.component.html" path="router/src/app/crisis-center/crisis-center-home/crisis-center-home.component.html">
-
-  </code-pane>
-
-  <code-pane header="crisis-center.component.html" path="router/src/app/crisis-center/crisis-center/crisis-center.component.html">
-
-  </code-pane>
-
-  <code-pane header="crisis-center-routing.module.ts" path="router/src/app/crisis-center/crisis-center-routing.module.4.ts">
-
-  </code-pane>
-
-  <code-pane header="crisis-list.component.html" path="router/src/app/crisis-center/crisis-list/crisis-list.component.html">
-
-  </code-pane>
-
-  <code-pane header="crisis-list.component.ts" path="router/src/app/crisis-center/crisis-list/crisis-list.component.ts">
-
-  </code-pane>
-
-  <code-pane header="crisis-detail.component.html" path="router/src/app/crisis-center/crisis-detail/crisis-detail.component.html">
-
-  </code-pane>
-
-  <code-pane header="crisis-detail.component.ts" path="router/src/app/crisis-center/crisis-detail/crisis-detail.component.ts">
-
-  </code-pane>
-
-  <code-pane header="crisis-detail-resolver.service.ts" path="router/src/app/crisis-center/crisis-detail-resolver.service.ts">
-
-  </code-pane>
-
-  <code-pane header="crisis.service.ts" path="router/src/app/crisis-center/crisis.service.ts">
-
-  </code-pane>
-
-  <code-pane header="dialog.service.ts" path="router/src/app/dialog.service.ts">
-
-  </code-pane>
-
-</code-tabs>
-
-Guards
-
-<code-tabs>
-
-  <code-pane header="auth.guard.ts" path="router/src/app/auth/auth.guard.3.ts">
-
-  </code-pane>
-
-  <code-pane header="can-deactivate.guard.ts" path="router/src/app/can-deactivate.guard.ts">
-
-  </code-pane>
-
-</code-tabs>
-
-
-
-{@a query-parameters}
-
-
-{@a fragment}
-
-
-### Query parameters and fragments
-
-In the [route parameters](#optional-route-parameters) example, you only dealt with parameters specific to
-the route, but what if you wanted optional parameters available to all routes?
-This is where query parameters come into play.
-
-[Fragments](https://en.wikipedia.org/wiki/Fragment_identifier) refer to certain elements on the page
-identified with an `id` attribute.
-
-Update the `AuthGuard` to provide a `session_id` query that will remain after navigating to another route.
-
-Add an `anchor` element so you can jump to a certain point on the page.
-
-Add the `NavigationExtras` object to the `router.navigate()` method that navigates you to the `/login` route.
-
-
-<code-example path="router/src/app/auth/auth.guard.4.ts" header="src/app/auth/auth.guard.ts (v3)"></code-example>
-
-
-
-You can also preserve query parameters and fragments across navigations without having to provide them
-again when navigating. In the `LoginComponent`, you'll add an *object* as the
-second argument in the `router.navigateUrl()` function
-and provide the `queryParamsHandling` and `preserveFragment` to pass along the current query parameters
-and fragment to the next route.
-
-
-<code-example path="router/src/app/auth/login/login.component.ts" header="src/app/auth/login/login.component.ts (preserve)" region="preserve"></code-example>
-
-<div class="alert is-helpful">
-
-
-The `queryParamsHandling` feature also provides a `merge` option, which will preserve and combine the current query parameters with any provided query parameters
-when navigating.
-
-
-</div>
-
-
-
-As you'll be navigating to the *Admin Dashboard* route after logging in, you'll update it to handle the
-query parameters and fragment.
-
-
-<code-example path="router/src/app/admin/admin-dashboard/admin-dashboard.component.1.ts" header="src/app/admin/admin-dashboard/admin-dashboard.component.ts (v2)"></code-example>
-
-
-
-*Query parameters* and *fragments* are also available through the `ActivatedRoute` service.
-Just like *route parameters*, the query parameters and fragments are provided as an `Observable`.
-The updated *Crisis Admin* component feeds the `Observable` directly into the template using the `AsyncPipe`.
-
-
-Now, you can click on the *Admin* button, which takes you to the *Login*
-page with the provided `queryParamMap` and `fragment`. After you click the login button, notice that
-you have been redirected to the `Admin Dashboard` page with the query parameters and fragment still intact in the address bar.
-
-You can use these persistent bits of information for things that need to be provided across pages like
-authentication tokens or session ids.
-
-
-<div class="alert is-helpful">
-
-
-
-The `query params` and `fragment` can also be preserved using a `RouterLink` with
-the `queryParamsHandling` and `preserveFragment` bindings respectively.
-
-
-</div>
-
-
-{@a asynchronous-routing}
-
-## Milestone 6: Asynchronous routing
-
-As you've worked through the milestones, the application has naturally gotten larger.
-As you continue to build out feature areas, the overall application size will continue to grow.
-At some point you'll reach a tipping point where the application takes a long time to load.
-
-How do you combat this problem?  With asynchronous routing, which loads feature modules _lazily_, on request.
-Lazy loading has multiple benefits.
-
-* You can load feature areas only when requested by the user.
-* You can speed up load time for users that only visit certain areas of the application.
-* You can continue expanding lazy loaded feature areas without increasing the size of the initial load bundle.
-
-You're already part of the way there.
-By organizing the application into modules&mdash;`AppModule`,
-`HeroesModule`, `AdminModule` and `CrisisCenterModule`&mdash;you
-have natural candidates for lazy loading.
-
-Some modules, like `AppModule`, must be loaded from the start.
-But others can and should be lazy loaded.
-The `AdminModule`, for example, is needed by a few authorized users, so
-you should only load it when requested by the right people.
-
-
-{@a lazy-loading-route-config}
-
-
-### Lazy Loading route configuration
-
-Change the `admin` **path** in the `admin-routing.module.ts` from `'admin'` to an empty string, `''`, the _empty path_.
-
-The `Router` supports  *empty path* routes;
-use them to group routes together without adding any additional path segments to the URL.
-Users will still visit `/admin` and the `AdminComponent` still serves as the *Routing Component* containing child routes.
-
-Open the `AppRoutingModule` and add a new `admin` route to its `appRoutes` array.
-
-Give it a `loadChildren` property instead of a `children` property.
-The `loadChildren` property takes a function that returns a promise using the browser's built-in syntax for lazy loading code using dynamic imports `import('...')`.
-The path is the location of the `AdminModule` (relative to the app root).
-After the code is requested and loaded, the `Promise` resolves an object that contains the `NgModule`, in this case the `AdminModule`.
-
-<code-example path="router/src/app/app-routing.module.5.ts" region="admin-1" header="app-routing.module.ts (load children)"></code-example>
-
-<div class="alert is-important">
-
-*Note*: When using absolute paths, the `NgModule` file location must begin with `src/app` in order to resolve correctly. For custom [path mapping with absolute paths](https://www.typescriptlang.org/docs/handbook/module-resolution.html#path-mapping), the `baseUrl` and `paths` properties in the project `tsconfig.json` must be configured.
-
-</div>
-
-
-When the router navigates to this route, it uses the `loadChildren` string to dynamically load the `AdminModule`.
-Then it adds the `AdminModule` routes to its current route configuration.
-Finally, it loads the requested route to the destination admin component.
-
-The lazy loading and re-configuration happen just once, when the route is _first_ requested;
-the module and routes are available immediately for subsequent requests.
-
-=======
 <a id="basics-base-href"></a>
->>>>>>> 6a88bad0
 
 <div class="alert is-helpful">
 
@@ -3803,18 +60,7 @@
 
 </code-example>
 
-<<<<<<< HEAD
-{@a can-load-guard}
-
-
-### _CanLoad_ Guard: guarding unauthorized loading of feature modules
-
-You're already protecting the `AdminModule` with a `CanActivate` guard that prevents unauthorized users from
-accessing the admin feature area.
-It redirects to the login page if the user is not authorized.
-=======
 <a id="basic-route"></a>
->>>>>>> 6a88bad0
 
 ## Defining a basic route
 
@@ -4234,18 +480,7 @@
 
 <code-example format="none" language="http">
 
-<<<<<<< HEAD
-Older browsers send page requests to the server when the location URL changes
-_unless_ the change occurs after a "#" (called the "hash").
-Routers can take advantage of this exception by composing in-application route
-URLs with hashes. Here's a "hash URL" that routes to the *Crisis Center*.
-
-
-<code-example format="nocode">
-  localhost:3002/src/#/crisis-center/
-=======
 localhost:3002/src/#/crisis-center
->>>>>>> 6a88bad0
 
 </code-example>
 
