--- conflicted
+++ resolved
@@ -58,11 +58,7 @@
 Because interceptors are optional dependencies of the `HttpClient` service, you must provide them in the same injector or a parent of the injector that provides `HttpClient`.
 Interceptors provided *after* DI creates the `HttpClient` are ignored.
 
-<<<<<<< HEAD
-This app provides `HttpClient` in the app's root injector by adding the `HttpClientModule` to the `providers` array of the `boostrapApplication()` in `main.ts`.
-=======
 This app provides `HttpClient` in the app's root injector by adding the `HttpClientModule` to the `providers` array of the `bootstrapApplication()` in `main.ts`.
->>>>>>> 6070c9dd
 You should provide interceptors there as well.
 
 <code-example path="http/src/main.ts" region="noop-provider"></code-example>
@@ -71,11 +67,7 @@
 
 There's a good chance that you'll create more interceptors.
 
-<<<<<<< HEAD
-You *could* add each provider to the `providers` array of the `boostrapApplication()` as you did for the `NoopInterceptor`.
-=======
 You *could* add each provider to the `providers` array of the `bootstrapApplication()` as you did for the `NoopInterceptor`.
->>>>>>> 6070c9dd
 
 That's rather verbose and there's a good chance that you'll make a bookkeeping mistake trying to remember to add each one.
 
