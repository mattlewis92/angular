# Introduction to Angular animations

Animation provides the illusion of motion: HTML elements change styling over time.
Well-designed animations can make your application more fun and straightforward to use, but they aren't just cosmetic.
Animations can improve your application and user experience in a number of ways:

*   Without animations, web page transitions can seem abrupt and jarring
*   Motion greatly enhances the user experience, so animations give users a chance to detect the application's response to their actions
*   Good animations intuitively call the user's attention to where it is needed

Typically, animations involve multiple style *transformations* over time.
An HTML element can move, change color, grow or shrink, fade, or slide off the page.
These changes can occur simultaneously or sequentially. You can control the timing of each transformation.

Angular's animation system is built on CSS functionality, which means you can animate any property that the browser considers animatable.
This includes positions, sizes, transforms, colors, borders, and more.
The W3C maintains a list of animatable properties on its [CSS Transitions](https://www.w3.org/TR/css-transitions-1) page.

## About this guide

This guide covers the basic Angular animation features to get you started on adding Angular animations to your project.

The features described in this guide &mdash;and the more advanced features described in the related Angular animations guides&mdash; are demonstrated in an example application available as a <live-example></live-example>.

## Prerequisites

The guide assumes that you're familiar with building basic Angular apps, as described in the following sections:

*   [Tutorial](tutorial)
*   [Architecture Overview](guide/architecture)

## Getting started

The main Angular modules for animations are `@angular/animations` and `@angular/platform-browser`.
When you create a new project using the CLI, these dependencies are automatically added to your project.

To get started with adding Angular animations to your project, import the animation-specific modules along with standard Angular functionality.

### Step 1: Enabling the animations module

Import `BrowserAnimationsModule`, which introduces the animation capabilities into your Angular root application module.

<code-example header="src/app/app.module.ts" path="animations/src/app/app.module.1.ts"></code-example>

<div class="alert is-helpful">

**NOTE**: <br />
When you use the CLI to create your app, the root application module `app.module.ts` is placed in the `src/app` folder.

</div>

### Step 2: Importing animation functions into component files

If you plan to use specific animation functions in component files, import those functions from `@angular/animations`.

<code-example header="src/app/app.component.ts" path="animations/src/app/app.component.ts" region="imports"></code-example>

<div class="alert is-helpful">

**NOTE**: <br />
See a [summary of available animation functions](guide/animations#animation-api-summary) at the end of this guide.

</div>

### Step 3: Adding the animation metadata property

In the component file, add a metadata property called `animations:` within the `@Component()` decorator.
You put the trigger that defines an animation within the `animations` metadata property.

<code-example header="src/app/app.component.ts" path="animations/src/app/app.component.ts" region="decorator"></code-example>

## Animating a transition

Let's animate a transition that changes a single HTML element from one state to another.
For example, you can specify that a button displays either **Open** or **Closed** based on the user's last action.
When the button is in the `open` state, it's visible and yellow.
When it's the `closed` state, it's translucent and blue.

In HTML, these attributes are set using ordinary CSS styles such as color and opacity.
In Angular, use the `style()` function to specify a set of CSS styles for use with animations.
Collect a set of styles in an animation state, and give the state a name, such as `open` or `closed`.

<<<<<<< HEAD
<figure class="lightbox">
  <div class="card">
    <img src="generated/images/guide/animations/open-closed.png" alt="open and closed states">
  </div>
</figure>
=======
<div class="alert is-helpful">
>>>>>>> 6a88bad0

Let's create a new `open-close` component to animate with simple transitions.

Run the following command in terminal to generate the component:

<code-example format="shell" language="shell">

ng g component open-close

</code-example>

This will create the component at `src/app/open-close.component.ts`.

</div>

### Animation state and styles

Use Angular's [`state()`](api/animations/state) function to define different states to call at the end of each transition.
This function takes two arguments:
A unique name like `open` or `closed` and a `style()` function.

Use the `style()` function to define a set of styles to associate with a given state name.
You must use [*camelCase*](guide/glossary#case-conventions) for style attributes that contain dashes, such as `backgroundColor` or wrap them in quotes, such as `'background-color'`.

Let's see how Angular's [`state()`](api/animations/state) function works with the `style⁣­(⁠)` function to set CSS style attributes.
In this code snippet, multiple style attributes are set at the same time for the state.
In the `open` state, the button has a height of 200 pixels, an opacity of 1, and a yellow background color.

<code-example header="src/app/open-close.component.ts" path="animations/src/app/open-close.component.ts" region="state1"></code-example>

In the following `closed` state, the button has a height of 100 pixels, an opacity of 0.8, and a background color of blue.

<code-example header="src/app/open-close.component.ts" path="animations/src/app/open-close.component.ts" region="state2"></code-example>

<<<<<<< HEAD
To make the change less abrupt, we need to define an animation *transition* to specify the changes that occur between one state and another over a period of time. The `transition()` function accepts two arguments: the first argument accepts an expression that defines the direction between two transition states, and the second argument accepts one or a series of `animate()` steps.
=======
### Transitions and timing

In Angular, you can set multiple styles without any animation.
However, without further refinement, the button instantly transforms with no fade, no shrinkage, or other visible indicator that a change is occurring.
>>>>>>> 6a88bad0

To make the change less abrupt, you need to define an animation *transition* to specify the changes that occur between one state and another over a period of time.
The `transition()` function accepts two arguments:
The first argument accepts an expression that defines the direction between two transition states, and the second argument accepts one or a series of `animate()` steps.

Use the `animate()` function to define the length, delay, and easing of a transition, and to designate the style function for defining styles while transitions are taking place.
Use the `animate()` function to define the `keyframes()` function for multi-step animations.
These definitions are placed in the second argument of the `animate()` function.

#### Animation metadata: duration, delay, and easing

The `animate()` function \(second argument of the transition function\) accepts the `timings` and `styles` input parameters.

The `timings` parameter takes either a number or a string defined in three parts.

<code-example format="typescript" language="typescript">

animate (duration)

</code-example>

or

<code-example format="typescript" language="typescript">

animate ('duration delay easing')

</code-example>

The first part, `duration`, is required.
The duration can be expressed in milliseconds as a number without quotes, or in seconds with quotes and a time specifier.
For example, a duration of a tenth of a second can be expressed as follows:

*   As a plain number, in milliseconds:
    `100`

*   In a string, as milliseconds:
    `'100ms'`

*   In a string, as seconds:
    `'0.1s'`

The second argument, `delay`, has the same syntax as `duration`.
For example:

*   Wait for 100ms and then run for 200ms: `'0.2s 100ms'`

The third argument, `easing`, controls how the animation [accelerates and decelerates](https://easings.net) during its runtime.
For example, `ease-in` causes the animation to begin slowly, and to pick up speed as it progresses.

*   Wait for 100ms, run for 200ms.
    Use a deceleration curve to start out fast and slowly decelerate to a resting point:
    `'0.2s 100ms ease-out'`

*   Run for 200ms, with no delay.
    Use a standard curve to start slow, accelerate in the middle, and then decelerate slowly at the end:
    `'0.2s ease-in-out'`

*   Start immediately, run for 200ms.
    Use an acceleration curve to start slow and end at full velocity:
    `'0.2s ease-in'`

<div class="alert is-helpful">

<<<<<<< HEAD
**Note:** See the Material Design website's topic on [Natural easing curves](https://material.io/design/motion/speed.html#easing) for general information on easing curves.
=======
**NOTE**: <br />
See the Material Design website's topic on [Natural easing curves](https://material.io/design/motion/speed.html#easing) for general information on easing curves.

>>>>>>> 6a88bad0
</div>

This example provides a state transition from `open` to `closed` with a 1-second transition between states.

<code-example header="src/app/open-close.component.ts" path="animations/src/app/open-close.component.ts" region="transition1"></code-example>

In the preceding code snippet, the `=>` operator indicates unidirectional transitions, and `<=>` is bidirectional.
Within the transition, `animate()` specifies how long the transition takes.
In this case, the state change from `open` to `closed` takes 1 second, expressed here as `1s`.

This example adds a state transition from the `closed` state to the `open` state with a 0.5-second transition animation arc.

<code-example header="src/app/open-close.component.ts" path="animations/src/app/open-close.component.ts" region="transition2"></code-example>

<div class="alert is-helpful">

**NOTE**: <br />
Some additional notes on using styles within [`state`](api/animations/state) and `transition` functions.

*   Use [`state()`](api/animations/state) to define styles that are applied at the end of each transition, they persist after the animation completes
*   Use `transition()` to define intermediate styles, which create the illusion of motion during the animation
*   When animations are disabled, `transition()` styles can be skipped, but [`state()`](api/animations/state) styles can't
*   Include multiple state pairs within the same `transition()` argument:

    <code-example format="typescript" language="typescript">

    transition( 'on =&gt; off, off =&gt; void' )

    </code-example>

</div>

### Triggering the animation

An animation requires a *trigger*, so that it knows when to start.
The `trigger()` function collects the states and transitions, and gives the animation a name, so that you can attach it to the triggering element in the HTML template.

The `trigger()` function describes the property name to watch for changes.
When a change occurs, the trigger initiates the actions included in its definition.
These actions can be transitions or other functions, as we'll see later on.

<<<<<<< HEAD
<figure class="lightbox">
  <div class="card">
    <img src="generated/images/guide/animations/triggering-the-animation.png" alt="triggering the animation">
  </div>
</figure>
=======
In this example, we'll name the trigger `openClose`, and attach it to the `button` element.
The trigger describes the open and closed states, and the timings for the two transitions.
>>>>>>> 6a88bad0

<div class="alert is-helpful">

**NOTE**: <br />
Within each `trigger()` function call, an element can only be in one state at any given time.
However, it's possible for multiple triggers to be active at once.

</div>

### Defining animations and attaching them to the HTML template

Animations are defined in the metadata of the component that controls the HTML element to be animated.
Put the code that defines your animations under the `animations:` property within the `@Component()` decorator.

<code-example header="src/app/open-close.component.ts" path="animations/src/app/open-close.component.ts" region="component"></code-example>

When you've defined an animation trigger for a component, attach it to an element in that component's template by wrapping the trigger name in brackets and preceding it with an `@` symbol.
Then, you can bind the trigger to a template expression using standard Angular property binding syntax as shown below, where `triggerName` is the name of the trigger, and `expression` evaluates to a defined animation state.

<code-example format="typescript" language="typescript">

&lt;div [&commat;triggerName]="expression"&gt;&hellip;&lt;/div&gt;;

</code-example>

The animation is executed or triggered when the expression value changes to a new state.

The following code snippet binds the trigger to the value of the `isOpen` property.

<code-example header="src/app/open-close.component.html" path="animations/src/app/open-close.component.1.html" region="trigger"></code-example>

In this example, when the `isOpen` expression evaluates to a defined state of `open` or `closed`, it notifies the trigger `openClose` of a state change.
Then it's up to the `openClose` code to handle the state change and kick off a state change animation.

For elements entering or leaving a page \(inserted or removed from the DOM\), you can make the animations conditional.
For example, use `*ngIf` with the animation trigger in the HTML template.

<div class="alert is-helpful">

**NOTE**: <br />
In the component file, set the trigger that defines the animations as the value of the `animations:` property in the `@Component()` decorator.

In the HTML template file, use the trigger name to attach the defined animations to the HTML element to be animated.

</div>

### Code review

Here are the code files discussed in the transition example.

<code-tabs>
    <code-pane header="src/app/open-close.component.ts" path="animations/src/app/open-close.component.ts" region="component"></code-pane>
    <code-pane header="src/app/open-close.component.html" path="animations/src/app/open-close.component.1.html" region="trigger"></code-pane>
    <code-pane header="src/app/open-close.component.css" path="animations/src/app/open-close.component.css"></code-pane>
</code-tabs>

### Summary

You learned to add animation to a transition between two states, using `style()` and [`state()`](api/animations/state) along with `animate()` for the timing.

Learn about more advanced features in Angular animations under the Animation section, beginning with advanced techniques in [transition and triggers](guide/transition-and-triggers).

<a id="animation-api-summary"></a>

## Animations API summary

<<<<<<< HEAD
The functional API provided by the `@angular/animations` module provides a domain-specific language (DSL) for creating and controlling animations in Angular applications. See the [API reference](api/animations) for a complete listing and syntax details of the core functions and related data structures.

<table>

<tr>
<th style="vertical-align: top">
Function name
</th>

<th style="vertical-align: top">
What it does
</th>
</tr>

<tr>
<td><code>trigger()</code></td>
<td>Kicks off the animation and serves as a container for all other animation function calls. HTML template binds to <code>triggerName</code>. Use the first argument to declare a unique trigger name. Uses array syntax.</td>
</tr>

<tr>
<td><code>style()</code></td>
<td>Defines one or more CSS styles to use in animations. Controls the visual appearance of HTML elements during animations. Uses object syntax.</td>
</tr>

<tr>
<td><code><a href="api/animations/state" class="code-anchor">state()</a></code></td>
<td>Creates a named set of CSS styles that should be applied on successful transition to a given state. The state can then be referenced by name within other animation functions.</td>
</tr>

<tr>
<td><code>animate()</code></td>
<td>Specifies the timing information for a transition. Optional values for <code>delay</code> and <code>easing</code>. Can contain <code>style()</code> calls within.</td>
</tr>

<tr>
<td><code>transition()</code></td>
<td>Defines the animation sequence between two named states. Uses array syntax.</td>
</tr>

<tr>
<td><code>keyframes()</code></td>
<td>Allows a sequential change between styles within a specified time interval. Use within <code>animate()</code>. Can include multiple <code>style()</code> calls within each <code>keyframe()</code>. Uses array syntax.</td>
</tr>

<tr>
<td><code><a href="api/animations/group" class="code-anchor">group()</a></code></td>
<td>Specifies a group of animation steps (<em>inner animations</em>) to be run in parallel. Animation continues only after all inner animation steps have completed. Used within <code>sequence()</code> or <code>transition().</code></td>
</tr>

<tr>
<td><code>query()</code></td>
<td>Use to find one or more inner HTML elements within the current element. </td>
</tr>

<tr>
<td><code>sequence()</code></td>
<td>Specifies a list of animation steps that are run sequentially, one by one.</td>
</tr>

<tr>
<td><code>stagger()</code></td>
<td>Staggers the starting time for animations for multiple elements.</td>
</tr>

<tr>
<td><code>animation()</code></td>
<td>Produces a reusable animation that can be invoked from elsewhere. Used together with <code>useAnimation()</code>.</td>
</tr>

<tr>
<td><code>useAnimation()</code></td>
<td>Activates a reusable animation. Used with <code>animation()</code>.</td>
</tr>

<tr>
<td><code>animateChild()</code></td>
<td>Allows animations on child components to be run within the same timeframe as the parent.</td>
</tr>
=======
The functional API provided by the `@angular/animations` module provides a domain-specific language \(DSL\) for creating and controlling animations in Angular applications.
See the [API reference](api/animations) for a complete listing and syntax details of the core functions and related data structures.

| Function name                     | What it does                                                                                                                                                                                                |
|:---                               |:---                                                                                                                                                                                                         |
| `trigger()`                       | Kicks off the animation and serves as a container for all other animation function calls. HTML template binds to `triggerName`. Use the first argument to declare a unique trigger name. Uses array syntax. |
| `style()`                         | Defines one or more CSS styles to use in animations. Controls the visual appearance of HTML elements during animations. Uses object syntax.                                                                 |
| [`state()`](api/animations/state) | Creates a named set of CSS styles that should be applied on successful transition to a given state. The state can then be referenced by name within other animation functions.                              |
| `animate()`                       | Specifies the timing information for a transition. Optional values for `delay` and `easing`. Can contain `style()` calls within.                                                                            |
| `transition()`                    | Defines the animation sequence between two named states. Uses array syntax.                                                                                                                                 |
| `keyframes()`                     | Allows a sequential change between styles within a specified time interval. Use within `animate()`. Can include multiple `style()` calls within each `keyframe()`. Uses array syntax.                       |
| [`group()`](api/animations/group) | Specifies a group of animation steps \(*inner animations*\) to be run in parallel. Animation continues only after all inner animation steps have completed. Used within `sequence()` or `transition()`.     |
| `query()`                         | Finds one or more inner HTML elements within the current element.                                                                                                                                           |
| `sequence()`                      | Specifies a list of animation steps that are run sequentially, one by one.                                                                                                                                  |
| `stagger()`                       | Staggers the starting time for animations for multiple elements.                                                                                                                                            |
| `animation()`                     | Produces a reusable animation that can be invoked from elsewhere. Used together with `useAnimation()`.                                                                                                      |
| `useAnimation()`                  | Activates a reusable animation. Used with `animation()`.                                                                                                                                                    |
| `animateChild()`                  | Allows animations on child components to be run within the same timeframe as the parent.                                                                                                                    |
>>>>>>> 6a88bad0

</table>

## More on Angular animations

You might also be interested in the following:

*   [Transition and triggers](guide/transition-and-triggers)
*   [Complex animation sequences](guide/complex-animation-sequences)
*   [Reusable animations](guide/reusable-animations)
*   [Route transition animations](guide/route-animations)

<div class="alert is-helpful">

Check out this [presentation](https://www.youtube.com/watch?v=rnTK9meY5us), shown at the AngularConnect conference in November 2017, and the accompanying [source code](https://github.com/matsko/animationsftw.in).

</div>

<!-- links -->

<!-- external links -->

<!-- end links -->

@reviewed 2022-02-28<|MERGE_RESOLUTION|>--- conflicted
+++ resolved
@@ -80,15 +80,7 @@
 In Angular, use the `style()` function to specify a set of CSS styles for use with animations.
 Collect a set of styles in an animation state, and give the state a name, such as `open` or `closed`.
 
-<<<<<<< HEAD
-<figure class="lightbox">
-  <div class="card">
-    <img src="generated/images/guide/animations/open-closed.png" alt="open and closed states">
-  </div>
-</figure>
-=======
-<div class="alert is-helpful">
->>>>>>> 6a88bad0
+<div class="alert is-helpful">
 
 Let's create a new `open-close` component to animate with simple transitions.
 
@@ -123,14 +115,10 @@
 
 <code-example header="src/app/open-close.component.ts" path="animations/src/app/open-close.component.ts" region="state2"></code-example>
 
-<<<<<<< HEAD
-To make the change less abrupt, we need to define an animation *transition* to specify the changes that occur between one state and another over a period of time. The `transition()` function accepts two arguments: the first argument accepts an expression that defines the direction between two transition states, and the second argument accepts one or a series of `animate()` steps.
-=======
 ### Transitions and timing
 
 In Angular, you can set multiple styles without any animation.
 However, without further refinement, the button instantly transforms with no fade, no shrinkage, or other visible indicator that a change is occurring.
->>>>>>> 6a88bad0
 
 To make the change less abrupt, you need to define an animation *transition* to specify the changes that occur between one state and another over a period of time.
 The `transition()` function accepts two arguments:
@@ -195,13 +183,9 @@
 
 <div class="alert is-helpful">
 
-<<<<<<< HEAD
-**Note:** See the Material Design website's topic on [Natural easing curves](https://material.io/design/motion/speed.html#easing) for general information on easing curves.
-=======
 **NOTE**: <br />
 See the Material Design website's topic on [Natural easing curves](https://material.io/design/motion/speed.html#easing) for general information on easing curves.
 
->>>>>>> 6a88bad0
 </div>
 
 This example provides a state transition from `open` to `closed` with a 1-second transition between states.
@@ -243,16 +227,8 @@
 When a change occurs, the trigger initiates the actions included in its definition.
 These actions can be transitions or other functions, as we'll see later on.
 
-<<<<<<< HEAD
-<figure class="lightbox">
-  <div class="card">
-    <img src="generated/images/guide/animations/triggering-the-animation.png" alt="triggering the animation">
-  </div>
-</figure>
-=======
 In this example, we'll name the trigger `openClose`, and attach it to the `button` element.
 The trigger describes the open and closed states, and the timings for the two transitions.
->>>>>>> 6a88bad0
 
 <div class="alert is-helpful">
 
@@ -319,86 +295,6 @@
 
 ## Animations API summary
 
-<<<<<<< HEAD
-The functional API provided by the `@angular/animations` module provides a domain-specific language (DSL) for creating and controlling animations in Angular applications. See the [API reference](api/animations) for a complete listing and syntax details of the core functions and related data structures.
-
-<table>
-
-<tr>
-<th style="vertical-align: top">
-Function name
-</th>
-
-<th style="vertical-align: top">
-What it does
-</th>
-</tr>
-
-<tr>
-<td><code>trigger()</code></td>
-<td>Kicks off the animation and serves as a container for all other animation function calls. HTML template binds to <code>triggerName</code>. Use the first argument to declare a unique trigger name. Uses array syntax.</td>
-</tr>
-
-<tr>
-<td><code>style()</code></td>
-<td>Defines one or more CSS styles to use in animations. Controls the visual appearance of HTML elements during animations. Uses object syntax.</td>
-</tr>
-
-<tr>
-<td><code><a href="api/animations/state" class="code-anchor">state()</a></code></td>
-<td>Creates a named set of CSS styles that should be applied on successful transition to a given state. The state can then be referenced by name within other animation functions.</td>
-</tr>
-
-<tr>
-<td><code>animate()</code></td>
-<td>Specifies the timing information for a transition. Optional values for <code>delay</code> and <code>easing</code>. Can contain <code>style()</code> calls within.</td>
-</tr>
-
-<tr>
-<td><code>transition()</code></td>
-<td>Defines the animation sequence between two named states. Uses array syntax.</td>
-</tr>
-
-<tr>
-<td><code>keyframes()</code></td>
-<td>Allows a sequential change between styles within a specified time interval. Use within <code>animate()</code>. Can include multiple <code>style()</code> calls within each <code>keyframe()</code>. Uses array syntax.</td>
-</tr>
-
-<tr>
-<td><code><a href="api/animations/group" class="code-anchor">group()</a></code></td>
-<td>Specifies a group of animation steps (<em>inner animations</em>) to be run in parallel. Animation continues only after all inner animation steps have completed. Used within <code>sequence()</code> or <code>transition().</code></td>
-</tr>
-
-<tr>
-<td><code>query()</code></td>
-<td>Use to find one or more inner HTML elements within the current element. </td>
-</tr>
-
-<tr>
-<td><code>sequence()</code></td>
-<td>Specifies a list of animation steps that are run sequentially, one by one.</td>
-</tr>
-
-<tr>
-<td><code>stagger()</code></td>
-<td>Staggers the starting time for animations for multiple elements.</td>
-</tr>
-
-<tr>
-<td><code>animation()</code></td>
-<td>Produces a reusable animation that can be invoked from elsewhere. Used together with <code>useAnimation()</code>.</td>
-</tr>
-
-<tr>
-<td><code>useAnimation()</code></td>
-<td>Activates a reusable animation. Used with <code>animation()</code>.</td>
-</tr>
-
-<tr>
-<td><code>animateChild()</code></td>
-<td>Allows animations on child components to be run within the same timeframe as the parent.</td>
-</tr>
-=======
 The functional API provided by the `@angular/animations` module provides a domain-specific language \(DSL\) for creating and controlling animations in Angular applications.
 See the [API reference](api/animations) for a complete listing and syntax details of the core functions and related data structures.
 
@@ -417,7 +313,6 @@
 | `animation()`                     | Produces a reusable animation that can be invoked from elsewhere. Used together with `useAnimation()`.                                                                                                      |
 | `useAnimation()`                  | Activates a reusable animation. Used with `animation()`.                                                                                                                                                    |
 | `animateChild()`                  | Allows animations on child components to be run within the same timeframe as the parent.                                                                                                                    |
->>>>>>> 6a88bad0
 
 </table>
 
