# Reusable animations

This topic provides some examples of how to create reusable animations.

<<<<<<< HEAD
A basic understanding of the following concepts:
=======
## Prerequisites
>>>>>>> 6a88bad0

Before continuing with this topic, you should be familiar with the following:

*   [Introduction to Angular animations](guide/animations)
*   [Transition and triggers](guide/transition-and-triggers)

## Creating reusable animations

To create a reusable animation, use the [`animation()`](api/animations/animation) function to define an animation in a separate `.ts` file and declare this animation definition as a `const` export variable.
You can then import and reuse this animation in any of your application components using the [`useAnimation()`](api/animations/useAnimation) function.

<code-example header="src/app/animations.ts" path="animations/src/app/animations.1.ts" region="animation-const"></code-example>

In the preceding code snippet, `transitionAnimation` is made reusable by declaring it as an export variable.

<div class="alert is-helpful">

**NOTE**: <br />
The `height`, `opacity`, `backgroundColor`, and `time` inputs are replaced during runtime.

</div>

You can also export a part of an animation.
For example, the following snippet exports the animation `trigger`.

<code-example header="src/app/animations.1.ts" path="animations/src/app/animations.1.ts" region="trigger-const"></code-example>

From this point, you can import reusable animation variables in your component class.
For example, the following code snippet imports the `transitionAnimation` variable and uses it via the `useAnimation()` function.

<code-example header="src/app/open-close.component.ts" path="animations/src/app/open-close.component.3.ts" region="reusable"></code-example>

## More on Angular animations

You might also be interested in the following:

*   [Introduction to Angular animations](guide/animations)
*   [Transition and triggers](guide/transition-and-triggers)
*   [Complex animation Sequences](guide/complex-animation-sequences)
*   [Route transition animations](guide/route-animations)

<!-- links -->

<!-- external links -->

<!-- end links -->

@reviewed 2022-02-28<|MERGE_RESOLUTION|>--- conflicted
+++ resolved
@@ -2,11 +2,7 @@
 
 This topic provides some examples of how to create reusable animations.
 
-<<<<<<< HEAD
-A basic understanding of the following concepts:
-=======
 ## Prerequisites
->>>>>>> 6a88bad0
 
 Before continuing with this topic, you should be familiar with the following:
 
