--- conflicted
+++ resolved
@@ -46,11 +46,7 @@
 
 Not all child elements are actually considered as entering/leaving; this can, at times, be counterintuitive and confusing. Please see the [query api docs](api/animations/query#entering-and-leaving-elements) for more information.
 
-<<<<<<< HEAD
-* Use `query()` to look for an element entering the page that meets certain criteria.
-=======
 You can also see an illustration of this in the animations live example \(introduced in the animations [introduction section](guide/animations#about-this-guide)\) under the Querying tab.
->>>>>>> 6a88bad0
 
 </div>
 
