--- conflicted
+++ resolved
@@ -2,11 +2,7 @@
 
 <div class="alert is-helpful">
 
-<<<<<<< HEAD
-To contrast the two types of components, there are components which are included in the template, which are declarative. Additionally, there are components which you load imperatively; that is, entry components.
-=======
 Entry components are deprecated, for more information, see [entryComponents deprecation](guide/deprecations#entrycomponents-and-analyze_for_entry_components-no-longer-required) in the [Deprecated APIs and features](guide/deprecations).
->>>>>>> 6a88bad0
 
 </div>
 
