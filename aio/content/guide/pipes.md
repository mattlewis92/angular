--- conflicted
+++ resolved
@@ -14,59 +14,6 @@
 Angular provides built-in pipes for typical data transformations, including transformations for internationalization \(i18n\), which use locale information to format data.
 The following are commonly used built-in pipes for data formatting:
 
-<<<<<<< HEAD
-
-
-## Parameterizing a pipe
-
-A pipe can accept any number of optional parameters to fine-tune its output.
-To add parameters to a pipe, follow the pipe name with a colon ( : ) and then the parameter value
-(such as `currency:'EUR'`). If the pipe accepts multiple parameters, separate the values with colons (such as `slice:1:5`)
-
-Modify the birthday template to give the date pipe a format parameter.
-After formatting the hero's April 15th birthday, it renders as **<samp>04/15/88</samp>**:
-
-
-<code-example path="pipes/src/app/app.component.html" region="format-birthday" header="src/app/app.component.html"></code-example>
-
-
-
-The parameter value can be any valid template expression,
-(see the [Template expressions](guide/template-syntax#template-expressions) section of the
-[Template Syntax](guide/template-syntax) page)
-such as a string literal or a component property.
-In other words, you can control the format through a binding the same way you control the birthday value through a binding.
-
-Write a second component that *binds* the pipe's format parameter
-to the component's `format` property. Here's the template for that component:
-
-
-<code-example path="pipes/src/app/hero-birthday2.component.ts" region="template" header="src/app/hero-birthday2.component.ts (template)"></code-example>
-
-
-
-You also added a button to the template and bound its click event to the component's `toggleFormat()` method.
-That method toggles the component's `format` property between a short form
-(`'shortDate'`) and a longer form (`'fullDate'`).
-
-
-<code-example path="pipes/src/app/hero-birthday2.component.ts" region="class" header="src/app/hero-birthday2.component.ts (class)"></code-example>
-
-
-
-As you click the button, the displayed date alternates between
-"**<samp>04/15/1988</samp>**" and
-"**<samp>Friday, April 15, 1988</samp>**".
-
-
-<figure class="lightbox">
-  <div class="card">
-    <img src='generated/images/guide/pipes/date-format-toggle-anim.gif' alt="Date Format Toggle">
-  </div>
-</figure>
-
-
-=======
 | Pipes                                       | Details |
 |:---                                         |:---     |
 | [`DatePipe`](api/common/DatePipe)           | Formats a date value according to locale rules.                                              |
@@ -75,7 +22,6 @@
 | [`CurrencyPipe`](api/common/CurrencyPipe)   | Transforms a number to a currency string, formatted according to locale rules.               |
 | [`DecimalPipe`](api/common/DecimalPipe)     | Transforms a number into a string with a decimal point, formatted according to locale rules. |
 | [`PercentPipe`](api/common/PercentPipe)     | Transforms a number to a percentage string, formatted according to locale rules.             |
->>>>>>> 6a88bad0
 
 <div class="alert is-helpful">
 
@@ -149,67 +95,9 @@
 
 </div>
 
-<<<<<<< HEAD
-Now you need a component to demonstrate the pipe.
-
-<code-example path="pipes/src/app/power-booster.component.ts" header="src/app/power-booster.component.ts"></code-example>
-
-<figure class="lightbox">
-  <div class="card">
-    <img src='generated/images/guide/pipes/power-booster.png' alt="Power Booster">
-  </div>
-</figure>
-
-
-
-Note the following:
-
-* You use your custom pipe the same way you use built-in pipes.
-* You must include your pipe in the `declarations` array of the `AppModule`
-* If you choose to inject your pipe into a class, you must provide it in the `providers` array of your `NgModule`.
-
-<div class="callout is-helpful">
-
-<header>
-  Remember the declarations array
-</header>
-
-
-You must register custom pipes.
-If you don't, Angular reports an error.
-The [Angular CLI's](cli) generator registers the pipe automatically.
-
-
-</div>
-
-
-
-To probe the behavior in the <live-example></live-example>,
-change the value and optional exponent in the template.
-
-## Power Boost Calculator
-
-It's not much fun updating the template to test the custom pipe.
-Upgrade the example to a "Power Boost Calculator" that combines
-your pipe and two-way data binding with `ngModel`.
-
-
-<code-example path="pipes/src/app/power-boost-calculator.component.ts" header="src/app/power-boost-calculator.component.ts">
-
-</code-example>
-
-
-
-<figure class="lightbox">
-  <div class="card">
-    <img src='generated/images/guide/pipes/power-boost-calculator-anim.gif' alt="Power Boost Calculator">
-  </div>
-</figure>
-=======
 ### Example: Applying two formats by chaining pipes
 
 Chain pipes so that the output of one pipe becomes the input to the next.
->>>>>>> 6a88bad0
 
 In the following example, chained pipes first apply a format to a date value, then convert the formatted date to uppercase characters.
 The first tab for the `src/app/app.component.html` template chains `DatePipe` and `UpperCasePipe` to display the birthday as **APR 15, 1988**.
@@ -300,12 +188,7 @@
 
 <code-example header="src/app/power-boost-calculator.component.ts" path="pipes/src/app/power-boost-calculator.component.ts"></code-example>
 
-<<<<<<< HEAD
-You add the hero into the `heroes` array. The reference to the array hasn't changed.
-It's the same array. That's all Angular cares about. From its perspective, *same array, no change, no display update*.
-=======
 The `exponentialStrength` pipe executes every time the user changes the "normal power" value or the "boost factor".
->>>>>>> 6a88bad0
 
 Angular detects each change and immediately runs the pipe.
 This is fine for primitive input values.
@@ -317,18 +200,10 @@
 The following example, which doesn't use a pipe, demonstrates how Angular uses its default change detection strategy to monitor and update its display of every hero in the `heroes` array.
 The example tabs show the following:
 
-<<<<<<< HEAD
-<figure class="lightbox">
-  <div class="card">
-    <img src='generated/images/guide/pipes/flying-heroes-anim.gif' alt="Flying Heroes">
-  </div>
-</figure>
-=======
 | Files                               | Details |
 |:---                                 |:---     |
 | `flying-heroes.component.html (v1)` | The `*ngFor` repeater displays the hero names.                     |
 | `flying-heroes.component.ts (v1)`   | Provides heroes, adds heroes into the array, and resets the array. |
->>>>>>> 6a88bad0
 
 <code-tabs>
     <code-pane header="src/app/flying-heroes.component.html (v1)" path="pipes/src/app/flying-heroes.component.html" region="template-1"></code-pane>
@@ -501,48 +376,7 @@
 
 <div class="alert is-helpful">
 
-<<<<<<< HEAD
-
-The component renders as the following:
-
-
-<figure class="lightbox">
-  <div class="card">
-    <img src='generated/images/guide/pipes/hero-list.png' alt="Hero List">
-  </div>
-</figure>
-
-
-
-A breakpoint on the pipe's request for data shows the following:
-
-* Each binding gets its own pipe instance.
-* Each pipe instance caches its own URL and data.
-* Each pipe instance only calls the server once.
-
-<h3 class="no-toc"><i>JsonPipe</i></h3>
-
-In the previous code sample, the second `fetch` pipe binding demonstrates more pipe chaining.
-It displays the same hero data in JSON format by chaining through to the built-in `JsonPipe`.
-
-
-<div class="callout is-helpful">
-
-
-
-<header>
-  Debugging with the json pipe
-</header>
-
-
-
-The [JsonPipe](api/common/JsonPipe)
-provides an easy way to diagnose a mysteriously failing data binding or
-inspect an object for future binding.
-
-=======
 The built-in [JsonPipe](api/common/JsonPipe "API description for JsonPipe") provides a way to diagnose a mysteriously failing data binding or to inspect an object for future binding.
->>>>>>> 6a88bad0
 
 </div>
 
