# Deployment

When you are ready to deploy your Angular application to a remote server, you have various options for deployment.

<a id="dev-deploy"></a>
<a id="copy-files"></a>

## Simple deployment options

Before fully deploying your application, you can test the process, build configuration, and deployed behavior by using one of these interim techniques.

### Building and serving from disk

During development, you typically use the `ng serve` command to build, watch, and serve the application from local memory, using [webpack-dev-server](https://webpack.js.org/guides/development/#webpack-dev-server).
When you are ready to deploy, however, you must use the `ng build` command to build the application and deploy the build artifacts elsewhere.

Both `ng build` and `ng serve` clear the output folder before they build the project, but only the `ng build` command writes the generated build artifacts to the output folder.

<div class="alert is-helpful">

The output folder is `dist/project-name/` by default.
To output to a different folder, change the `outputPath` in `angular.json`.

</div>

As you near the end of the development process, serving the contents of your output folder from a local web server can give you a better idea of how your application will behave when it is deployed to a remote server.
You will need two terminals to get the live-reload experience.

*   On the first terminal, run the [`ng build` command](cli/build) in *watch* mode to compile the application to the `dist` folder.

    <code-example format="shell" language="shell">

    ng build --watch

    </code-example>

    Like the `ng serve` command, this regenerates output files when source files change.

*   On the second terminal, install a web server \(such as [lite-server](https://github.com/johnpapa/lite-server)\), and run it against the output folder.
    For example:

    <code-example format="shell" language="shell">

<<<<<<< HEAD
   lite-server --baseDir="dist/project-name"
=======
    lite-server --baseDir="dist/project-name"
>>>>>>> 6a88bad0

    </code-example>

    The server will automatically reload your browser when new files are output.

<div class="alert is-critical">

This method is for development and testing only, and is not a supported or secure way of deploying an application.

</div>

### Automatic deployment with the CLI

<<<<<<< HEAD
The Angular CLI command `ng deploy` (introduced in version 8.3.0) executes the `deploy` [CLI builder](https://angular.io/guide/cli-builder) associated with your project. A number of third-party builders implement deployment capabilities to different platforms. You can add any of them to your project by running `ng add [package name]`.

When you add a package with deployment capability, it'll automatically update your workspace configuration (`angular.json` file) with a `deploy` section for the selected project. You can then use the `ng deploy` command to deploy that project.

For example, the following command automatically deploys a project to Firebase.

<code-example language="none" class="code-shell">
ng add @angular/fire
ng deploy
</code-example>

The command is interactive. In this case, you must have or create a Firebase account, and authenticate using that account. The command prompts you to select a Firebase project for deployment

After the command produces an optimal build of your application (equivalent to `ng deploy --prod`), it'll upload the production assets to Firebase.

In the table below, you can find a list of packages which implement deployment functionality to different platforms. The `deploy` command for each package may require different command line options. You can read more by following the links associated with the package names below:

| Deployment to                                                 | Package                                                                        |
|---------------------------------------------------------------|--------------------------------------------------------------------------------|
| [Firebase hosting](https://firebase.google.com/docs/hosting)  | [`@angular/fire`](https://npmjs.org/package/@angular/fire)                     |
| [Azure](https://azure.microsoft.com/en-us/)                   | [`@azure/ng-deploy`](https://npmjs.org/package/@azure/ng-deploy)               |
| [Now](https://zeit.co/now)                                    | [`@zeit/ng-deploy`](https://npmjs.org/package/@zeit/ng-deploy)                 |
| [Netlify](https://www.netlify.com/)                           | [`@netlify-builder/deploy`](https://npmjs.org/package/@netlify-builder/deploy) |
| [GitHub pages](https://pages.github.com/)                     | [`angular-cli-ghpages`](https://npmjs.org/package/angular-cli-ghpages)         |
| [NPM](https://npmjs.com/)                                     | [`ngx-deploy-npm`](https://npmjs.org/package/ngx-deploy-npm)                   |

If you're deploying to a self-managed server or there's no builder for your favorite cloud platform, you can either create a builder that allows you to use the `ng deploy` command, or read through this guide to learn how to manually deploy your app.
=======
The Angular CLI command `ng deploy` \(introduced in version 8.3.0\) executes the `deploy` [CLI builder](guide/cli-builder) associated with your project.
A number of third-party builders implement deployment capabilities to different platforms.
You can add any of them to your project by running `ng add [package name]`.

When you add a package with deployment capability, it'll automatically update your workspace configuration \(`angular.json` file\) with a `deploy` section for the selected project.
You can then use the `ng deploy` command to deploy that project.

For example, the following command automatically deploys a project to Firebase.

<code-example format="shell" language="shell">

ng add @angular/fire
ng deploy

</code-example>

The command is interactive.
In this case, you must have or create a Firebase account, and authenticate using that account.
The command prompts you to select a Firebase project for deployment

The command builds your application and uploads the production assets to Firebase.

In the table below, you can find a list of packages which implement deployment functionality to different platforms.
The `deploy` command for each package may require different command line options.
You can read more by following the links associated with the package names below:

| Deployment to                                                     | Package                                                                              |
|:---                                                               |:---                                                                                  |
| [Firebase hosting](https://firebase.google.com/docs/hosting)      | [`@angular/fire`](https://npmjs.org/package/@angular/fire)                           |
| [Vercel](https://vercel.com/solutions/angular)                    | [`vercel init angular`](https://github.com/vercel/vercel/tree/main/examples/angular) |
| [Netlify](https://www.netlify.com)                                | [`@netlify-builder/deploy`](https://npmjs.org/package/@netlify-builder/deploy)       |
| [GitHub pages](https://pages.github.com)                          | [`angular-cli-ghpages`](https://npmjs.org/package/angular-cli-ghpages)               |
| [NPM](https://npmjs.com)                                          | [`ngx-deploy-npm`](https://npmjs.org/package/ngx-deploy-npm)                         |
| [Amazon Cloud S3](https://aws.amazon.com/s3/?nc2=h_ql_prod_st_s3) | [`@jefiozie/ngx-aws-deploy`](https://www.npmjs.com/package/@jefiozie/ngx-aws-deploy) |

If you're deploying to a self-managed server or there's no builder for your favorite cloud platform, you can either create a builder that allows you to use the `ng deploy` command, or read through this guide to learn how to manually deploy your application.
>>>>>>> 6a88bad0

### Basic deployment to a remote server

For the simplest deployment, create a production build and copy the output directory to a web server.

1.  Start with the production build:

    <code-example format="shell" language="shell">

    ng build

    </code-example>

1.  Copy *everything* within the output folder \(`dist/project-name/` by default\) to a folder on the server.
1.  Configure the server to redirect requests for missing files to `index.html`.
    Learn more about server-side redirects [below](#fallback).

This is the simplest production-ready deployment of your application.

<a id="deploy-to-github"></a>

### Deploy to GitHub Pages

To deploy your Angular application to [GitHub Pages](https://help.github.com/articles/what-is-github-pages), complete the following steps:

1.  [Create a GitHub repository](https://help.github.com/articles/create-a-repo) for your project.
1.  Configure `git` in your local project by adding a remote that specifies the GitHub repository you created in previous step.
    GitHub provides these commands when you create the repository so that you can copy and paste them at your command prompt.
    The commands should be similar to the following, though GitHub fills in your project-specific settings for you:

    <code-example format="shell" language="shell">

    git remote add origin https://github.com/your-username/your-project-name.git
    git branch -M main
    git push -u origin main

    </code-example>

    When you paste these commands from GitHub, they run automatically.

1.  Create and check out a `git` branch named `gh-pages`.

    <code-example format="shell" language="shell">

    git checkout -b gh-pages

    </code-example>

1.  Build your project using the GitHub project name, with the Angular CLI command [`ng build`](cli/build) and the following options, where `your_project_name` is the name of the project that you gave the GitHub repository in step 1.

    Be sure to include the slashes on either side of your project name as in `/your_project_name/`.

    <code-example format="shell" language="shell">

    ng build --output-path docs --base-href /your_project_name/

    </code-example>

1.  When the build is complete, make a copy of `docs/index.html` and name it `docs/404.html`.
1.  Commit your changes and push.
1.  On the GitHub project page, go to Settings and scroll down to the GitHub Pages section to configure the site to [publish from the docs folder](https://docs.github.com/en/pages/getting-started-with-github-pages/configuring-a-publishing-source-for-your-github-pages-site#choosing-a-publishing-source).
1.  Click Save.
1.  Click on the GitHub Pages link at the top of the GitHub Pages section to see your deployed application.
    The format of the link is `https://<user_name>.github.io/<project_name>`.

<div class="alert is-helpful">

Check out [angular-cli-ghpages](https://github.com/angular-buch/angular-cli-ghpages), a full-featured package that does all this for you and has extra functionality.

</div>

<a id="server-configuration"></a>

## Server configuration

This section covers changes you may have to make to the server or to files deployed on the server.

<a id="fallback"></a>

### Routed apps must fall back to `index.html`

Angular applications are perfect candidates for serving with a simple static HTML server.
You don't need a server-side engine to dynamically compose application pages because
Angular does that on the client-side.

If the application uses the Angular router, you must configure the server to return the application's host page \(`index.html`\) when asked for a file that it does not have.

<a id="deep-link"></a>

A routed application should support "deep links".
A *deep link* is a URL that specifies a path to a component inside the application.
For example, `http://www.mysite.com/heroes/42` is a *deep link* to the hero detail page that displays the hero with `id: 42`.

There is no issue when the user navigates to that URL from within a running client.
The Angular router interprets the URL and routes to that page and hero.

But clicking a link in an email, entering it in the browser address bar, or merely refreshing the browser while on the hero detail page &mdash;all of these actions are handled by the browser itself, *outside* the running application.
The browser makes a direct request to the server for that URL, bypassing the router.

A static server routinely returns `index.html` when it receives a request for `http://www.mysite.com/`.
But it rejects `http://www.mysite.com/heroes/42` and returns a `404 - Not Found` error *unless* it is configured to return `index.html` instead.

#### Fallback configuration examples

There is no single configuration that works for every server.
The following sections describe configurations for some of the most popular servers.
The list is by no means exhaustive, but should provide you with a good starting point.

<<<<<<< HEAD
* [Apache](https://httpd.apache.org/): add a
[rewrite rule](http://httpd.apache.org/docs/current/mod/mod_rewrite.html) to the `.htaccess` file as shown
  (https://ngmilk.rocks/2015/03/09/angularjs-html5-mode-or-pretty-urls-on-apache-using-htaccess/):

  <code-example>
    RewriteEngine On
    &#35 If an existing asset or directory is requested go to it as it is
    RewriteCond %{DOCUMENT_ROOT}%{REQUEST_URI} -f [OR]
    RewriteCond %{DOCUMENT_ROOT}%{REQUEST_URI} -d
    RewriteRule ^ - [L]<br>
    &#35 If the requested resource doesn't exist, use index.html
    RewriteRule ^ /index.html
  </code-example>


* [Nginx](http://nginx.org/): use `try_files`, as described in
[Front Controller Pattern Web Apps](https://www.nginx.com/resources/wiki/start/topics/tutorials/config_pitfalls/#front-controller-pattern-web-apps),
modified to serve `index.html`:

  ```
  try_files $uri $uri/ /index.html;
  ```


* [Golang](https://golang.org/): create a Golang server using ([gorilla/mux](https://github.com/gorilla/mux)) with a basic Golang file that configures the server `main.go`:

  ``` go
  package main

  import (
  	"net/http"
  	"os"
  	"github.com/gorilla/mux"
  )
  var httpPort = "80"
  var folderDist = "./dist" // ng build output folder

  func serverHandler(w http.ResponseWriter, r *http.Request) {
  	if _, err := os.Stat(folderDist + r.URL.Path); err != nil {
  		http.ServeFile(w, r, folderDist+"/index.html")
  		return
  	}
  	http.ServeFile(w, r, folderDist+r.URL.Path)
  }

  func main() {
  	r := mux.NewRouter()
  	r.NotFoundHandler = r.NewRoute().HandlerFunc(serverHandler).GetHandler()
  	http.Handle("/", r)
  	http.ListenAndServe(":"+httpPort, nil)
  }
  ```


* [IIS](https://www.iis.net/): add a rewrite rule to `web.config`, similar to the one shown
[here](http://stackoverflow.com/a/26152011/2116927):

  <code-example format='.' language="xml">
    &lt;system.webServer&gt;
      &lt;rewrite&gt;
        &lt;rules&gt;
          &lt;rule name="Angular Routes" stopProcessing="true"&gt;
            &lt;match url=".*" /&gt;
            &lt;conditions logicalGrouping="MatchAll"&gt;
              &lt;add input="{REQUEST_FILENAME}" matchType="IsFile" negate="true" /&gt;
              &lt;add input="{REQUEST_FILENAME}" matchType="IsDirectory" negate="true" /&gt;
            &lt;/conditions&gt;
            &lt;action type="Rewrite" url="/index.html" /&gt;
          &lt;/rule&gt;
        &lt;/rules&gt;
      &lt;/rewrite&gt;
    &lt;/system.webServer&gt;
  </code-example>


* [GitHub Pages](https://pages.github.com/): you can't
[directly configure](https://github.com/isaacs/github/issues/408)
the GitHub Pages server, but you can add a 404 page.
Copy `index.html` into `404.html`.
It will still be served as the 404 response, but the browser will process that page and load the app properly.
It's also a good idea to
[serve from `docs/` on master](https://help.github.com/articles/configuring-a-publishing-source-for-github-pages/#publishing-your-github-pages-site-from-a-docs-folder-on-your-master-branch)
and to
[create a `.nojekyll` file](https://www.bennadel.com/blog/3181-including-node-modules-and-vendors-folders-in-your-github-pages-site.htm)


* [Firebase hosting](https://firebase.google.com/docs/hosting/): add a
[rewrite rule](https://firebase.google.com/docs/hosting/url-redirects-rewrites#section-rewrites).

  <code-example language="json">
    "rewrites": [ {
      "source": "**",
      "destination": "/index.html"
    } ]
  </code-example>

{@a cors}
=======
| Servers                                                      | Details |
|:---                                                          |:---     |
| [Apache](https://httpd.apache.org)                           | Add a [rewrite rule](https://httpd.apache.org/docs/current/mod/mod_rewrite.html) to the `.htaccess` file as shown \([ngmilk.rocks/2015/03/09/angularjs-html5-mode-or-pretty-urls-on-apache-using-htaccess](https://ngmilk.rocks/2015/03/09/angularjs-html5-mode-or-pretty-urls-on-apache-using-htaccess)\): <code-example format="apache" language="apache"> RewriteEngine On &NewLine;&nbsp; &num; If an existing asset or directory is requested go to it as it is &NewLine;&nbsp; RewriteCond %{DOCUMENT_ROOT}%{REQUEST_URI} -f [OR] &NewLine;&nbsp; RewriteCond %{DOCUMENT_ROOT}%{REQUEST_URI} -d &NewLine;&nbsp; RewriteRule ^ - [L] &NewLine; &NewLine;&nbsp; &num; If the requested resource doesn't exist, use index.html &NewLine;&nbsp; RewriteRule ^ /index.html </code-example>                                                                                                                                                                                                                                                                                                                                                                                                          |
| [Nginx](https://nginx.org)                                   | Use `try_files`, as described in [Front Controller Pattern Web Apps](https://www.nginx.com/resources/wiki/start/topics/tutorials/config_pitfalls/#front-controller-pattern-web-apps), modified to serve `index.html`: <code-example format="nginx" language="nginx"> try_files &dollar;uri &dollar;uri/ /index.html; </code-example>                                                                                                                                                                                                                                                                                                                                                                                                                                                                                                                                                                                                                                                                                                                                                                                                                                                                 |
| [Ruby](https://www.ruby-lang.org)                            | Create a Ruby server using \([sinatra](http://sinatrarb.com)\) with a basic Ruby file that configures the server `server.rb`: <code-example format="ruby" language="ruby"> require 'sinatra' &NewLine; &NewLine;&num; Folder structure &NewLine;&num; . &NewLine;&num; -- server.rb &NewLine;&num; -- public &NewLine;&num; &nbsp;&nbsp; &verbar;-- project-name &NewLine;&num; &nbsp;&nbsp;&nbsp;&nbsp;&nbsp;&nbsp; &verbar;-- index.html &NewLine; &NewLine;get '/' do &NewLine;&nbsp; folderDir = settings.public_folder + '/project-name'  &num; ng build output folder &NewLine;&nbsp; send_file File.join(folderDir, 'index.html') &NewLine;end </code-example>                                                                                                                                                                                                                                                                                                                                                                                                                                                                                                                                |
| [IIS](https://www.iis.net)                                   | Add a rewrite rule to `web.config`, similar to the one shown [here](https://stackoverflow.com/a/26152011): <code-example format="xml" language="xml"> &lt;system.webServer&gt; &NewLine;&nbsp; &lt;rewrite&gt; &NewLine;&nbsp;&nbsp;&nbsp; &lt;rules&gt; &NewLine;&nbsp;&nbsp;&nbsp;&nbsp;&nbsp; &lt;rule name="Angular Routes" stopProcessing="true"&gt; &NewLine;&nbsp;&nbsp;&nbsp;&nbsp;&nbsp;&nbsp;&nbsp; &lt;match url=".*" /&gt; &NewLine;&nbsp;&nbsp;&nbsp;&nbsp;&nbsp;&nbsp;&nbsp; &lt;conditions logicalGrouping="MatchAll"&gt; &NewLine;&nbsp;&nbsp;&nbsp;&nbsp;&nbsp;&nbsp;&nbsp;&nbsp;&nbsp; &lt;add input="{REQUEST_FILENAME}" matchType="IsFile" negate="true" /&gt; &NewLine;&nbsp;&nbsp;&nbsp;&nbsp;&nbsp;&nbsp;&nbsp;&nbsp;&nbsp; &lt;add input="{REQUEST_FILENAME}" matchType="IsDirectory" negate="true" /&gt; &NewLine;&nbsp;&nbsp;&nbsp;&nbsp;&nbsp;&nbsp;&nbsp; &lt;/conditions&gt; &NewLine;&nbsp;&nbsp;&nbsp;&nbsp;&nbsp;&nbsp;&nbsp; &lt;action type="Rewrite" url="/index.html" /&gt; &NewLine;&nbsp;&nbsp;&nbsp;&nbsp;&nbsp; &lt;/rule&gt; &NewLine;&nbsp;&nbsp;&nbsp; &lt;/rules&gt; &NewLine;&nbsp; &lt;/rewrite&gt; &NewLine;&lt;/system.webServer&gt; </code-example> |
| [GitHub Pages](https://pages.github.com)                     | You can't [directly configure](https://github.com/isaacs/github/issues/408) the GitHub Pages server, but you can add a 404 page. Copy `index.html` into `404.html`. It will still be served as the 404 response, but the browser will process that page and load the application properly. It's also a good idea to [serve from `docs` on main](https://docs.github.com/en/pages/getting-started-with-github-pages/configuring-a-publishing-source-for-your-github-pages-site#choosing-a-publishing-source) and to [create a `.nojekyll` file](https://www.bennadel.com/blog/3181-including-node-modules-and-vendors-folders-in-your-github-pages-site.htm)                                                                                                                                                                                                                                                                                                                                                                                                                                                                                                                                     |
| [Firebase hosting](https://firebase.google.com/docs/hosting) | Add a [rewrite rule](https://firebase.google.com/docs/hosting/url-redirects-rewrites#section-rewrites). <code-example language="json"> "rewrites": [ { &NewLine;&nbsp; "source": "**", &NewLine;&nbsp; "destination": "/index.html" &NewLine;} ] </code-example>                                                                                                                                                                                                                                                                                                                                                                                                                                                                                                                                                                                                                                                                                                                                                                                                                                                                                                                                     |

<a id="mime"></a>

### Configuring correct MIME-type for JavaScript assets

All of your application JavaScript files must be served by the server with the [`Content-Type` header](https://developer.mozilla.org/docs/Web/HTTP/Headers/Content-Type) set to `text/javascript` or another [JavaScript-compatible MIME-type](https://developer.mozilla.org/docs/Web/HTTP/Basics_of_HTTP/MIME_types#textjavascript).

Most servers and hosting services already do this by default.

Server with misconfigured mime-type for JavaScript files will cause an application to fail to start with the following error:

<code-example format="output" hideCopy language="shell">

Failed to load module script: The server responded with a non-JavaScript MIME type of "text/plain". Strict MIME type checking is enforced for module scripts per HTML spec.

</code-example>

If this is the case, you will need to check your server configuration and reconfigure it to serve `.js` files with `Content-Type: text/javascript`.
See your server's manual for instructions on how to do this.

<a id="cors"></a>
>>>>>>> 6a88bad0

### Requesting services from a different server (CORS)

Angular developers may encounter a [*cross-origin resource sharing*](https://en.wikipedia.org/wiki/Cross-origin_resource_sharing "Cross-origin resource sharing") error when making a service request \(typically a data service request\) to a server other than the application's own host server.
Browsers forbid such requests unless the server permits them explicitly.

There isn't anything the client application can do about these errors.
The server must be configured to accept the application's requests.
Read about how to enable CORS for specific servers at [enable-cors.org](https://enable-cors.org/server.html "Enabling CORS server").

<a id="optimize"></a>

## Production optimizations

The `production` configuration engages the following build optimization features.

| Features                                              | Details |
|:---                                                   |:---     |
| [Ahead-of-Time (AOT) Compilation](guide/aot-compiler) | Pre-compiles Angular component templates.                                |
| [Production mode](#enable-prod-mode)                  | Deploys the production environment which enables *production mode*.      |
| Bundling                                              | Concatenates your many application and library files into a few bundles. |
| Minification                                          | Removes excess whitespace, comments, and optional tokens.                |
| Uglification                                          | Rewrites code to use short, cryptic variable and function names.         |
| Dead code elimination                                 | Removes unreferenced modules and much unused code.                       |

See [`ng build`](cli/build) for more about CLI build options and what they do.

<a id="enable-prod-mode"></a>

### Enable runtime production mode

In addition to build optimizations, Angular also has a runtime production mode.
Angular applications run in development mode by default, as you can see by the following message on the browser console:

<code-example format="output" hideCopy language="shell">

Angular is running in development mode.
Call `enableProdMode()` to enable production mode.

</code-example>

*Production mode* improves application performance by disabling development-only safety checks and debugging utilities, such as the expression-changed-after-checked detection.
Building your application with the production configuration automatically enables Angular's runtime production mode.

<a id="lazy-loading"></a>

### Lazy loading

You can dramatically reduce launch time by only loading the application modules that absolutely must be present when the application starts.

Configure the Angular Router to defer loading of all other modules \(and their associated code\), either by [waiting until the app has launched](guide/router-tutorial-toh#preloading  "Preloading") or by [*lazy loading*](guide/router#lazy-loading "Lazy loading") them on demand.

<div class="callout is-helpful">

<header>Don't eagerly import something from a lazy-loaded module</header>

If you mean to lazy-load a module, be careful not to import it in a file that's eagerly loaded when the application starts \(such as the root `AppModule`\).
If you do that, the module will be loaded immediately.

The bundling configuration must take lazy loading into consideration.
Because lazy-loaded modules aren't imported in JavaScript, bundlers exclude them by default.
Bundlers don't know about the router configuration and can't create separate bundles for lazy-loaded modules.
You would have to create these bundles manually.

The CLI runs the [Angular Ahead-of-Time Webpack Plugin](https://github.com/angular/angular-cli/tree/main/packages/ngtools/webpack) which automatically recognizes lazy-loaded `NgModules` and creates separate bundles for them.

</div>

<a id="measure"></a>

### Measure performance

You can make better decisions about what to optimize and how when you have a clear and accurate understanding of what's making the application slow.
The cause may not be what you think it is.
You can waste a lot of time and money optimizing something that has no tangible benefit or even makes the application slower.
You should measure the application's actual behavior when running in the environments that are important to you.

The [Chrome DevTools Network Performance page](https://developer.chrome.com/docs/devtools/network/reference "Chrome DevTools Network Performance") is a good place to start learning about measuring performance.

The [WebPageTest](https://www.webpagetest.org) tool is another good choice that can also help verify that your deployment was successful.

<a id="inspect-bundle"></a>

### Inspect the bundles

The [source-map-explorer](https://github.com/danvk/source-map-explorer/blob/master/README.md) tool is a great way to inspect the generated JavaScript bundles after a production build.

Install `source-map-explorer`:

<code-example format="shell" language="shell">

npm install source-map-explorer --save-dev

</code-example>

Build your application for production *including the source maps*

<code-example format="shell" language="shell">

ng build --source-map

</code-example>

List the generated bundles in the `dist/project-name/` folder.

<code-example format="shell" language="shell">

ls dist/project-name/*.js

</code-example>

Run the explorer to generate a graphical representation of one of the bundles.
The following example displays the graph for the *main* bundle.

<code-example format="shell" language="shell">

node_modules/.bin/source-map-explorer dist/project-name/main*

</code-example>

The `source-map-explorer` analyzes the source map generated with the bundle and draws a map of all dependencies, showing exactly which classes are included in the bundle.

Here's the output for the *main* bundle of an example application called `cli-quickstart`.

<<<<<<< HEAD
<figure class="lightbox">
  <div class="card">
    <img src="generated/images/guide/deployment/quickstart-sourcemap-explorer.png" alt="quickstart sourcemap explorer">
  </div>
</figure>
=======
<div class="lightbox">
>>>>>>> 6a88bad0

<img alt="quickstart sourcemap explorer" src="generated/images/guide/deployment/quickstart-sourcemap-explorer.png">

</div>

<<<<<<< HEAD
In development, you typically start the server in the folder that holds `index.html`.
That's the root folder and you'd add `<base href="/">` near the top of `index.html` because `/` is the root of the app.

But on the shared or production server, you might serve the app from a subfolder.
For example, when the URL to load the app is something like `http://www.mysite.com/my/app/`,
the subfolder is `my/app/` and you should add `<base href="/my/app/">` to the server version of the `index.html`.

When the `base` tag is mis-configured, the app fails to load and the browser console displays `404 - Not Found` errors
for the missing files. Look at where it _tried_ to find those files and adjust the base tag appropriately.

{@a differential-loading}

## Differential Loading

When building web applications, making sure your application is compatible with the majority of browsers is a goal.
Even as JavaScript continues to evolve, with new features being introduced, not all browsers are updated with support for these new features at the same pace.

The code you write in development using TypeScript is compiled and bundled into ES2015, the JavaScript syntax that is compatible with most browsers.
All modern browsers support ES2015 and beyond, but in most cases, you still have to account for users accessing your application from a browser that doesn't.
When targeting older browsers, [polyfills](guide/browser-support#polyfills) can bridge the gap by providing functionality that doesn't exist in the older versions of JavaScript supported by those browsers.

To maximize compatibility, you could ship a single bundle that includes all your compiled code, plus any polyfills that may be needed.
Users with modern browsers, however, shouldn't have to pay the price of increased bundle size that comes with polyfills they don't need.
Differential loading, which is supported by default in Angular CLI version 8 and higher, solves this problem.

Differential loading is a strategy where the CLI builds two separate bundles as part of your deployed application.

* The first bundle contains modern ES2015 syntax, takes advantage of built-in support in modern browsers, ships less polyfills, and results in a smaller bundle size.

* The second bundle contains code in the old ES5 syntax, along with all necessary polyfills. This results in a larger bundle size, but supports older browsers.

This strategy allows you to continue to build your web application to support multiple browsers, but only load the necessary code that the browser needs.

### Differential builds

The Angular CLI handles differential loading for you as part of the _build_ process for deployment.
The `ng build` command produces the necessary bundles used for differential loading, based on your browser support requirements and compilation target.
=======
<a id="base-tag"></a>
>>>>>>> 6a88bad0

## The `base` tag

The HTML [`<base href="..." />`](guide/router) specifies a base path for resolving relative URLs to assets such as images, scripts, and style sheets.
For example, given the `<base href="/my/app/">`, the browser resolves a URL such as `some/place/foo.jpg` into a server request for `my/app/some/place/foo.jpg`.
During navigation, the Angular router uses the *base href* as the base path to component, template, and module files.

<div class="alert is-helpful">

See also the [`APP_BASE_HREF`](api/common/APP_BASE_HREF "API: APP_BASE_HREF") alternative.

</div>

<<<<<<< HEAD
{@a configuration-table }

| ES5 Browserslist Result | ES Target | Build Result |
| -------- | -------- | -------- |
| disabled | es5     | Single build |
| enabled  | es5     | Single build w/Conditional Polyfills |
| disabled | es2015  | Single build |
| enabled  | es2015  | Differential Loading (Two builds w/Conditional Polyfills |

When the ES5 Browserslist result is `disabled`, then ES5 browser support is not required. Otherwise, ES5 browser support is required.

### Opting out of differential loading

Differential loading can be explicitly disabled if it causes unexpected issues or you need to target ES5 specifically for legacy browser support.

To explicitly disable differential loading:

- Enable the `dead` or `IE` browsers in the `browserslist` config file by removing the `not` keyword in front of them.
- Set the `target` in the `compilerOptions` to `es5`.

{@a test-and-serve}

## Local development in older browsers

In Angular CLI version 8 and higher, differential loading is enabled by default for the `ng build` command.
The `ng serve`, `ng test`, and `ng e2e` commands, however, generate a single ES2015 build which cannot run in older browsers that don't support the modules, such as IE 11.

If you want to run ES5 code during development, you could disable differential loading completely.
To maintain the benefits of differential loading, however, a better option is to define multiple configurations for `ng serve`, `ng e2e`, and `ng test`.

{@a differential-serve}

### Configuring serve for ES5

To do this for `ng serve`, create a new file, `tsconfig-es5.app.json` next to `tsconfig.app.json` with the following content.

<code-example language="json">

{
 "extends": "./tsconfig.app.json",
 "compilerOptions": {
     "target": "es5"
  }
}

</code-example>

In `angular.json` add two new configuration sections under the `build` and `serve` targets to point to the new TypeScript configuration.

<code-example language="json">

"build": {
  "builder": "@angular-devkit/build-angular:browser",
  "options": {
      ...
  },
  "configurations": {
    "production": {
        ...
    },
    "es5": {
      "tsConfig": "./tsconfig-es5.app.json"
    }
  }
},
"serve": {
  "builder": "@angular-devkit/build-angular:dev-server",
  "options": {
      ...
  },
  "configurations": {
    "production": {
     ...
    },
    "es5": {
      "browserTarget": "<app-name>:build:es5"
    }
  }
},

</code-example>

You can then run the `ng serve` command with this configuration. Make sure to replace `<app-name>` (in `"<app-name>:build:es5"`) with the actual name of the app, as it appears under `projects` in `angular.json`. For example, if your app name is `myAngularApp` the config will become `"browserTarget": "myAngularApp:build:es5"`.

<code-example language="none" class="code-shell">

ng serve --configuration es5

</code-example>

{@a differential-test}

### Configuring the test command

Create a new file, `tsconfig-es5.spec.json` next to `tsconfig.spec.json` with the following content.

<code-example language="json">

{
 "extends": "./tsconfig.spec.json",
 "compilerOptions": {
     "target": "es5"
  }
}

</code-example>

<code-example language="json">
=======
In development, you typically start the server in the folder that holds `index.html`.
That's the root folder and you'd add `<base href="/">` near the top of `index.html` because `/` is the root of the application.
>>>>>>> 6a88bad0

But on the shared or production server, you might serve the application from a subfolder.
For example, when the URL to load the application is something like `http://www.mysite.com/my/app`, the subfolder is `my/app/` and you should add `<base href="/my/app/">` to the server version of the `index.html`.

When the `base` tag is mis-configured, the application fails to load and the browser console displays `404 - Not Found` errors for the missing files.
Look at where it *tried* to find those files and adjust the base tag appropriately.

<a id="deploy-url"></a>

## The `deploy` url

A command line option used to specify the base path for resolving relative URLs for assets such as images, scripts, and style sheets at *compile* time.
For example: `ng build --deploy-url /my/assets`.

The effects of defining a `deploy url` and `base href` can overlap.

*   Both can be used for initial scripts, stylesheets, lazy scripts, and css resources.

However, defining a `base href` has a few unique effects.

*   Defining a `base href` can be used for locating relative template \(HTML\) assets, and relative fetch/XMLHttpRequests.

<<<<<<< HEAD
"e2e": {
  "builder": "@angular-devkit/build-angular:protractor",
  "options": {
      ...
  },
  "configurations": {
	  "production": {
		  ...
	  },
    "es5": {
      "devServerTarget": "<app-name>:serve:es5"
    }
  }
},
=======
The `base href` can also be used to define the Angular router's default base \(see [`APP_BASE_HREF`](api/common/APP_BASE_HREF)\).
Users with more complicated setups may need to manually configure the `APP_BASE_HREF` token within the application \(for example, application routing base is `/` but` assets/scripts/etc.` are at `/assets/`\).
>>>>>>> 6a88bad0

Unlike the `base href` which can be defined in a single place, the `deploy url` needs to be hard-coded into an application at build time.
This means specifying a `deploy url` will decrease build speed, but this is the unfortunate cost of using an option that embeds itself throughout an application.
That is why a `base href` is generally the better option.

<<<<<<< HEAD
You can then run the `ng e2e` command with this configuration. Make sure to replace `<app-name>` (in `"<app-name>:serve:es5"`) with the actual name of the app, as it appears under `projects` in `angular.json`. For example, if your app name is `myAngularApp` the config will become `"devServerTarget": "myAngularApp:serve:es5"`.
=======
<!-- links -->
>>>>>>> 6a88bad0

<!-- external links -->

<!-- end links -->

@reviewed 2022-02-28<|MERGE_RESOLUTION|>--- conflicted
+++ resolved
@@ -41,11 +41,7 @@
 
     <code-example format="shell" language="shell">
 
-<<<<<<< HEAD
-   lite-server --baseDir="dist/project-name"
-=======
     lite-server --baseDir="dist/project-name"
->>>>>>> 6a88bad0
 
     </code-example>
 
@@ -59,35 +55,6 @@
 
 ### Automatic deployment with the CLI
 
-<<<<<<< HEAD
-The Angular CLI command `ng deploy` (introduced in version 8.3.0) executes the `deploy` [CLI builder](https://angular.io/guide/cli-builder) associated with your project. A number of third-party builders implement deployment capabilities to different platforms. You can add any of them to your project by running `ng add [package name]`.
-
-When you add a package with deployment capability, it'll automatically update your workspace configuration (`angular.json` file) with a `deploy` section for the selected project. You can then use the `ng deploy` command to deploy that project.
-
-For example, the following command automatically deploys a project to Firebase.
-
-<code-example language="none" class="code-shell">
-ng add @angular/fire
-ng deploy
-</code-example>
-
-The command is interactive. In this case, you must have or create a Firebase account, and authenticate using that account. The command prompts you to select a Firebase project for deployment
-
-After the command produces an optimal build of your application (equivalent to `ng deploy --prod`), it'll upload the production assets to Firebase.
-
-In the table below, you can find a list of packages which implement deployment functionality to different platforms. The `deploy` command for each package may require different command line options. You can read more by following the links associated with the package names below:
-
-| Deployment to                                                 | Package                                                                        |
-|---------------------------------------------------------------|--------------------------------------------------------------------------------|
-| [Firebase hosting](https://firebase.google.com/docs/hosting)  | [`@angular/fire`](https://npmjs.org/package/@angular/fire)                     |
-| [Azure](https://azure.microsoft.com/en-us/)                   | [`@azure/ng-deploy`](https://npmjs.org/package/@azure/ng-deploy)               |
-| [Now](https://zeit.co/now)                                    | [`@zeit/ng-deploy`](https://npmjs.org/package/@zeit/ng-deploy)                 |
-| [Netlify](https://www.netlify.com/)                           | [`@netlify-builder/deploy`](https://npmjs.org/package/@netlify-builder/deploy) |
-| [GitHub pages](https://pages.github.com/)                     | [`angular-cli-ghpages`](https://npmjs.org/package/angular-cli-ghpages)         |
-| [NPM](https://npmjs.com/)                                     | [`ngx-deploy-npm`](https://npmjs.org/package/ngx-deploy-npm)                   |
-
-If you're deploying to a self-managed server or there's no builder for your favorite cloud platform, you can either create a builder that allows you to use the `ng deploy` command, or read through this guide to learn how to manually deploy your app.
-=======
 The Angular CLI command `ng deploy` \(introduced in version 8.3.0\) executes the `deploy` [CLI builder](guide/cli-builder) associated with your project.
 A number of third-party builders implement deployment capabilities to different platforms.
 You can add any of them to your project by running `ng add [package name]`.
@@ -124,7 +91,6 @@
 | [Amazon Cloud S3](https://aws.amazon.com/s3/?nc2=h_ql_prod_st_s3) | [`@jefiozie/ngx-aws-deploy`](https://www.npmjs.com/package/@jefiozie/ngx-aws-deploy) |
 
 If you're deploying to a self-managed server or there's no builder for your favorite cloud platform, you can either create a builder that allows you to use the `ng deploy` command, or read through this guide to learn how to manually deploy your application.
->>>>>>> 6a88bad0
 
 ### Basic deployment to a remote server
 
@@ -233,105 +199,6 @@
 The following sections describe configurations for some of the most popular servers.
 The list is by no means exhaustive, but should provide you with a good starting point.
 
-<<<<<<< HEAD
-* [Apache](https://httpd.apache.org/): add a
-[rewrite rule](http://httpd.apache.org/docs/current/mod/mod_rewrite.html) to the `.htaccess` file as shown
-  (https://ngmilk.rocks/2015/03/09/angularjs-html5-mode-or-pretty-urls-on-apache-using-htaccess/):
-
-  <code-example>
-    RewriteEngine On
-    &#35 If an existing asset or directory is requested go to it as it is
-    RewriteCond %{DOCUMENT_ROOT}%{REQUEST_URI} -f [OR]
-    RewriteCond %{DOCUMENT_ROOT}%{REQUEST_URI} -d
-    RewriteRule ^ - [L]<br>
-    &#35 If the requested resource doesn't exist, use index.html
-    RewriteRule ^ /index.html
-  </code-example>
-
-
-* [Nginx](http://nginx.org/): use `try_files`, as described in
-[Front Controller Pattern Web Apps](https://www.nginx.com/resources/wiki/start/topics/tutorials/config_pitfalls/#front-controller-pattern-web-apps),
-modified to serve `index.html`:
-
-  ```
-  try_files $uri $uri/ /index.html;
-  ```
-
-
-* [Golang](https://golang.org/): create a Golang server using ([gorilla/mux](https://github.com/gorilla/mux)) with a basic Golang file that configures the server `main.go`:
-
-  ``` go
-  package main
-
-  import (
-  	"net/http"
-  	"os"
-  	"github.com/gorilla/mux"
-  )
-  var httpPort = "80"
-  var folderDist = "./dist" // ng build output folder
-
-  func serverHandler(w http.ResponseWriter, r *http.Request) {
-  	if _, err := os.Stat(folderDist + r.URL.Path); err != nil {
-  		http.ServeFile(w, r, folderDist+"/index.html")
-  		return
-  	}
-  	http.ServeFile(w, r, folderDist+r.URL.Path)
-  }
-
-  func main() {
-  	r := mux.NewRouter()
-  	r.NotFoundHandler = r.NewRoute().HandlerFunc(serverHandler).GetHandler()
-  	http.Handle("/", r)
-  	http.ListenAndServe(":"+httpPort, nil)
-  }
-  ```
-
-
-* [IIS](https://www.iis.net/): add a rewrite rule to `web.config`, similar to the one shown
-[here](http://stackoverflow.com/a/26152011/2116927):
-
-  <code-example format='.' language="xml">
-    &lt;system.webServer&gt;
-      &lt;rewrite&gt;
-        &lt;rules&gt;
-          &lt;rule name="Angular Routes" stopProcessing="true"&gt;
-            &lt;match url=".*" /&gt;
-            &lt;conditions logicalGrouping="MatchAll"&gt;
-              &lt;add input="{REQUEST_FILENAME}" matchType="IsFile" negate="true" /&gt;
-              &lt;add input="{REQUEST_FILENAME}" matchType="IsDirectory" negate="true" /&gt;
-            &lt;/conditions&gt;
-            &lt;action type="Rewrite" url="/index.html" /&gt;
-          &lt;/rule&gt;
-        &lt;/rules&gt;
-      &lt;/rewrite&gt;
-    &lt;/system.webServer&gt;
-  </code-example>
-
-
-* [GitHub Pages](https://pages.github.com/): you can't
-[directly configure](https://github.com/isaacs/github/issues/408)
-the GitHub Pages server, but you can add a 404 page.
-Copy `index.html` into `404.html`.
-It will still be served as the 404 response, but the browser will process that page and load the app properly.
-It's also a good idea to
-[serve from `docs/` on master](https://help.github.com/articles/configuring-a-publishing-source-for-github-pages/#publishing-your-github-pages-site-from-a-docs-folder-on-your-master-branch)
-and to
-[create a `.nojekyll` file](https://www.bennadel.com/blog/3181-including-node-modules-and-vendors-folders-in-your-github-pages-site.htm)
-
-
-* [Firebase hosting](https://firebase.google.com/docs/hosting/): add a
-[rewrite rule](https://firebase.google.com/docs/hosting/url-redirects-rewrites#section-rewrites).
-
-  <code-example language="json">
-    "rewrites": [ {
-      "source": "**",
-      "destination": "/index.html"
-    } ]
-  </code-example>
-
-{@a cors}
-=======
 | Servers                                                      | Details |
 |:---                                                          |:---     |
 | [Apache](https://httpd.apache.org)                           | Add a [rewrite rule](https://httpd.apache.org/docs/current/mod/mod_rewrite.html) to the `.htaccess` file as shown \([ngmilk.rocks/2015/03/09/angularjs-html5-mode-or-pretty-urls-on-apache-using-htaccess](https://ngmilk.rocks/2015/03/09/angularjs-html5-mode-or-pretty-urls-on-apache-using-htaccess)\): <code-example format="apache" language="apache"> RewriteEngine On &NewLine;&nbsp; &num; If an existing asset or directory is requested go to it as it is &NewLine;&nbsp; RewriteCond %{DOCUMENT_ROOT}%{REQUEST_URI} -f [OR] &NewLine;&nbsp; RewriteCond %{DOCUMENT_ROOT}%{REQUEST_URI} -d &NewLine;&nbsp; RewriteRule ^ - [L] &NewLine; &NewLine;&nbsp; &num; If the requested resource doesn't exist, use index.html &NewLine;&nbsp; RewriteRule ^ /index.html </code-example>                                                                                                                                                                                                                                                                                                                                                                                                          |
@@ -361,7 +228,6 @@
 See your server's manual for instructions on how to do this.
 
 <a id="cors"></a>
->>>>>>> 6a88bad0
 
 ### Requesting services from a different server (CORS)
 
@@ -486,61 +352,13 @@
 
 Here's the output for the *main* bundle of an example application called `cli-quickstart`.
 
-<<<<<<< HEAD
-<figure class="lightbox">
-  <div class="card">
-    <img src="generated/images/guide/deployment/quickstart-sourcemap-explorer.png" alt="quickstart sourcemap explorer">
-  </div>
-</figure>
-=======
 <div class="lightbox">
->>>>>>> 6a88bad0
 
 <img alt="quickstart sourcemap explorer" src="generated/images/guide/deployment/quickstart-sourcemap-explorer.png">
 
 </div>
 
-<<<<<<< HEAD
-In development, you typically start the server in the folder that holds `index.html`.
-That's the root folder and you'd add `<base href="/">` near the top of `index.html` because `/` is the root of the app.
-
-But on the shared or production server, you might serve the app from a subfolder.
-For example, when the URL to load the app is something like `http://www.mysite.com/my/app/`,
-the subfolder is `my/app/` and you should add `<base href="/my/app/">` to the server version of the `index.html`.
-
-When the `base` tag is mis-configured, the app fails to load and the browser console displays `404 - Not Found` errors
-for the missing files. Look at where it _tried_ to find those files and adjust the base tag appropriately.
-
-{@a differential-loading}
-
-## Differential Loading
-
-When building web applications, making sure your application is compatible with the majority of browsers is a goal.
-Even as JavaScript continues to evolve, with new features being introduced, not all browsers are updated with support for these new features at the same pace.
-
-The code you write in development using TypeScript is compiled and bundled into ES2015, the JavaScript syntax that is compatible with most browsers.
-All modern browsers support ES2015 and beyond, but in most cases, you still have to account for users accessing your application from a browser that doesn't.
-When targeting older browsers, [polyfills](guide/browser-support#polyfills) can bridge the gap by providing functionality that doesn't exist in the older versions of JavaScript supported by those browsers.
-
-To maximize compatibility, you could ship a single bundle that includes all your compiled code, plus any polyfills that may be needed.
-Users with modern browsers, however, shouldn't have to pay the price of increased bundle size that comes with polyfills they don't need.
-Differential loading, which is supported by default in Angular CLI version 8 and higher, solves this problem.
-
-Differential loading is a strategy where the CLI builds two separate bundles as part of your deployed application.
-
-* The first bundle contains modern ES2015 syntax, takes advantage of built-in support in modern browsers, ships less polyfills, and results in a smaller bundle size.
-
-* The second bundle contains code in the old ES5 syntax, along with all necessary polyfills. This results in a larger bundle size, but supports older browsers.
-
-This strategy allows you to continue to build your web application to support multiple browsers, but only load the necessary code that the browser needs.
-
-### Differential builds
-
-The Angular CLI handles differential loading for you as part of the _build_ process for deployment.
-The `ng build` command produces the necessary bundles used for differential loading, based on your browser support requirements and compilation target.
-=======
 <a id="base-tag"></a>
->>>>>>> 6a88bad0
 
 ## The `base` tag
 
@@ -554,119 +372,8 @@
 
 </div>
 
-<<<<<<< HEAD
-{@a configuration-table }
-
-| ES5 Browserslist Result | ES Target | Build Result |
-| -------- | -------- | -------- |
-| disabled | es5     | Single build |
-| enabled  | es5     | Single build w/Conditional Polyfills |
-| disabled | es2015  | Single build |
-| enabled  | es2015  | Differential Loading (Two builds w/Conditional Polyfills |
-
-When the ES5 Browserslist result is `disabled`, then ES5 browser support is not required. Otherwise, ES5 browser support is required.
-
-### Opting out of differential loading
-
-Differential loading can be explicitly disabled if it causes unexpected issues or you need to target ES5 specifically for legacy browser support.
-
-To explicitly disable differential loading:
-
-- Enable the `dead` or `IE` browsers in the `browserslist` config file by removing the `not` keyword in front of them.
-- Set the `target` in the `compilerOptions` to `es5`.
-
-{@a test-and-serve}
-
-## Local development in older browsers
-
-In Angular CLI version 8 and higher, differential loading is enabled by default for the `ng build` command.
-The `ng serve`, `ng test`, and `ng e2e` commands, however, generate a single ES2015 build which cannot run in older browsers that don't support the modules, such as IE 11.
-
-If you want to run ES5 code during development, you could disable differential loading completely.
-To maintain the benefits of differential loading, however, a better option is to define multiple configurations for `ng serve`, `ng e2e`, and `ng test`.
-
-{@a differential-serve}
-
-### Configuring serve for ES5
-
-To do this for `ng serve`, create a new file, `tsconfig-es5.app.json` next to `tsconfig.app.json` with the following content.
-
-<code-example language="json">
-
-{
- "extends": "./tsconfig.app.json",
- "compilerOptions": {
-     "target": "es5"
-  }
-}
-
-</code-example>
-
-In `angular.json` add two new configuration sections under the `build` and `serve` targets to point to the new TypeScript configuration.
-
-<code-example language="json">
-
-"build": {
-  "builder": "@angular-devkit/build-angular:browser",
-  "options": {
-      ...
-  },
-  "configurations": {
-    "production": {
-        ...
-    },
-    "es5": {
-      "tsConfig": "./tsconfig-es5.app.json"
-    }
-  }
-},
-"serve": {
-  "builder": "@angular-devkit/build-angular:dev-server",
-  "options": {
-      ...
-  },
-  "configurations": {
-    "production": {
-     ...
-    },
-    "es5": {
-      "browserTarget": "<app-name>:build:es5"
-    }
-  }
-},
-
-</code-example>
-
-You can then run the `ng serve` command with this configuration. Make sure to replace `<app-name>` (in `"<app-name>:build:es5"`) with the actual name of the app, as it appears under `projects` in `angular.json`. For example, if your app name is `myAngularApp` the config will become `"browserTarget": "myAngularApp:build:es5"`.
-
-<code-example language="none" class="code-shell">
-
-ng serve --configuration es5
-
-</code-example>
-
-{@a differential-test}
-
-### Configuring the test command
-
-Create a new file, `tsconfig-es5.spec.json` next to `tsconfig.spec.json` with the following content.
-
-<code-example language="json">
-
-{
- "extends": "./tsconfig.spec.json",
- "compilerOptions": {
-     "target": "es5"
-  }
-}
-
-</code-example>
-
-<code-example language="json">
-=======
 In development, you typically start the server in the folder that holds `index.html`.
 That's the root folder and you'd add `<base href="/">` near the top of `index.html` because `/` is the root of the application.
->>>>>>> 6a88bad0
 
 But on the shared or production server, you might serve the application from a subfolder.
 For example, when the URL to load the application is something like `http://www.mysite.com/my/app`, the subfolder is `my/app/` and you should add `<base href="/my/app/">` to the server version of the `index.html`.
@@ -689,35 +396,14 @@
 
 *   Defining a `base href` can be used for locating relative template \(HTML\) assets, and relative fetch/XMLHttpRequests.
 
-<<<<<<< HEAD
-"e2e": {
-  "builder": "@angular-devkit/build-angular:protractor",
-  "options": {
-      ...
-  },
-  "configurations": {
-	  "production": {
-		  ...
-	  },
-    "es5": {
-      "devServerTarget": "<app-name>:serve:es5"
-    }
-  }
-},
-=======
 The `base href` can also be used to define the Angular router's default base \(see [`APP_BASE_HREF`](api/common/APP_BASE_HREF)\).
 Users with more complicated setups may need to manually configure the `APP_BASE_HREF` token within the application \(for example, application routing base is `/` but` assets/scripts/etc.` are at `/assets/`\).
->>>>>>> 6a88bad0
 
 Unlike the `base href` which can be defined in a single place, the `deploy url` needs to be hard-coded into an application at build time.
 This means specifying a `deploy url` will decrease build speed, but this is the unfortunate cost of using an option that embeds itself throughout an application.
 That is why a `base href` is generally the better option.
 
-<<<<<<< HEAD
-You can then run the `ng e2e` command with this configuration. Make sure to replace `<app-name>` (in `"<app-name>:serve:es5"`) with the actual name of the app, as it appears under `projects` in `angular.json`. For example, if your app name is `myAngularApp` the config will become `"devServerTarget": "myAngularApp:serve:es5"`.
-=======
 <!-- links -->
->>>>>>> 6a88bad0
 
 <!-- external links -->
 
