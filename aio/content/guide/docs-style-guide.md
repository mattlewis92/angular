--- conflicted
+++ resolved
@@ -41,14 +41,7 @@
 
 &lt;div class="alert is-helpful"&gt;
 
-<<<<<<< HEAD
-* **Angular coding style:** Coding style for example apps and code snippets.
-Code examples are encouraged for demonstrating how to apply the concepts and features discussed.
-Angular has a custom framework that enables authors to include code snippets directly from example apps that are automatically tested as part of doc builds.
-To contribute example code, you must understand Angular itself and the custom framework for Angular doc examples.
-=======
 &ast;&ast;Always&ast;&ast; follow every opening and closing HTML tag with &ast;a blank line&ast;.
->>>>>>> 6a88bad0
 
 &lt;/div&gt;
 
@@ -315,14 +308,7 @@
 
 This Angular documentation style guide that you are currently reading has its own example application, located in the `content/examples/docs-style-guide` folder.
 
-<<<<<<< HEAD
-For block code snippets, we generally prefer to display code with
-the Angular documentation _code-example_ component represented by the `<code-example>` tag.
-The `<code-example>` tag has a `header` attribute that you use to identify the file that the example comes from. The header should be used whenever possible to establish the context of the example.
-See [Code snippets and code examples](guide/docs-style-guide#code-snippets-and-code-samples) for more details.
-=======
 The following `<code-example>` displays the sample's `app.module.ts`:
->>>>>>> 6a88bad0
 
 <code-example header="src/app/app.module.ts" path="docs-style-guide/src/app/app.module.ts"></code-example>
 
@@ -337,14 +323,8 @@
 The `path` attribute identifies the snippet's source file at the example application folder's location within `content/examples`.
 In this example, that path is  `docs-style-guide/src/app/app.module.ts`.
 
-<<<<<<< HEAD
-For hypothetical examples such as illustrations of configuration options in a JSON file, you should still use The `<code-example>` tag with the `header` attribute to identify the context.
-
-{@a from-code-samples}
-=======
 The header tells the reader where to find the file.
 Following convention, set the `header` attribute to the file's location within the example application's root folder.
->>>>>>> 6a88bad0
 
 Unless otherwise commented, all code snippets in this page are from sample source code located in the `content/examples/docs-style-guide` directory.
 
