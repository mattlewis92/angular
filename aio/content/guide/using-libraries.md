# Usage of Angular libraries published to npm

When you build your Angular application, take advantage of sophisticated first-party libraries, as well as rich ecosystem of third-party libraries.
[Angular Material][AngularMaterialMain] is an example of a sophisticated first-party library.
For links to the most popular libraries, see [Angular Resources][AioResources].

## Install libraries

Libraries are published as [npm packages][AioGuideNpmPackages], usually together with schematics that integrate them with the Angular CLI.
To integrate reusable library code into an application, you need to install the package and import the provided functionality in the location you use it.
For most published Angular libraries, use the `ng add <lib_name>` Angular CLI command.

The `ng add` Angular CLI command uses a package manager to install the library package and invokes schematics that are included in the package to other scaffolding within the project code.
Examples of package managers include [npm][NpmjsMain] or [yarn][YarnpkgMain].
Additional scaffolding within the project code includes import statements, fonts, and themes.

A published library typically provides a `README` file or other documentation on how to add that library to your application.
For an example, see the [Angular Material][AngularMaterialMain] documentation.

### Library typings

Typically, library packages include typings in `.d.ts` files; see examples in `node_modules/@angular/material`.
If the package of your library does not include typings and your IDE complains, you might need to install the `@types/<lib_name>` package with the library.

For example, suppose you have a library named `d3`:

<code-example format="shell" language="shell">

npm install d3 --save
npm install &commat;types/d3 --save-dev

</code-example>

Types defined in a `@types/` package for a library installed into the workspace are automatically added to the TypeScript configuration for the project that uses that library.
TypeScript looks for types in the `node_modules/@types` directory by default, so you do not have to add each type package individually.

If a library does not have typings available at `@types/`, you may use it by manually adding typings for it.
To do this:

1.  Create a `typings.d.ts` file in your `src/` directory.
    This file is automatically included as global type definition.

1.  Add the following code in `src/typings.d.ts`:

    <code-example format="typescript" language="typescript">

    declare module 'host' {
      export interface Host {
        protocol?: string;
        hostname?: string;
        pathname?: string;
      }
      export function parse(url: string, queryString?: string): Host;
    }

    </code-example>

1.  In the component or file that uses the library, add the following code:

    <code-example format="typescript" language="typescript">

    import * as host from 'host';
    const parsedUrl = host.parse('https://angular.io');
    console.log(parsedUrl.hostname);

    </code-example>

Define more typings as needed.

## Updating libraries

A library is able to be updated by the publisher, and also has individual dependencies which need to be kept current.
To check for updates to your installed libraries, use the [`ng update`][AioCliUpdate] Angular CLI command.

Use `ng update <lib_name>` Angular CLI command to update individual library versions.
The Angular CLI checks the latest published release of the library, and if the latest version is newer than your installed version, downloads it and updates your `package.json` to match the latest version.

When you update Angular to a new version, you need to make sure that any libraries you are using are current.
If libraries have interdependencies, you might have to update them in a particular order.
See the [Angular Update Guide][AngularUpdateMain] for help.

## Adding a library to the runtime global scope

If a legacy JavaScript library is not imported into an application, you may add it to the runtime global scope and load it as if it was added in a script tag.
Configure the Angular CLI to do this at build time using the `scripts` and `styles` options of the build target in the [`angular.json`][AioGuideWorkspaceConfig] workspace build configuration file.

For example, to use the [Bootstrap 4][GetbootstrapDocs40GettingStartedIntroduction] library

1.  Install the library and the associated dependencies using the npm package manager:

    <code-example format="shell" language="shell">

    npm install jquery --save
    npm install popper.js --save
    npm install bootstrap --save

    </code-example>

1.  In the `angular.json` configuration file, add the associated script files to the `scripts` array:

    <code-example format="json" language="json">

    "scripts": [
      "node_modules/jquery/dist/jquery.slim.js",
      "node_modules/popper.js/dist/umd/popper.js",
      "node_modules/bootstrap/dist/js/bootstrap.js"
    ],

    </code-example>

1.  Add the `bootstrap.css` CSS file to the `styles` array:

    <code-example format="css" language="css">

    "styles": [
      "node_modules/bootstrap/dist/css/bootstrap.css",
      "src/styles.css"
    ],

    </code-example>

1.  Run or restart the `ng serve` Angular CLI command to see Bootstrap 4 work in your application.

### Using runtime-global libraries inside your app

After you import a library using the "scripts" array, do **not** import it using an import statement in your TypeScript code.
The following code snippet is an example import statement.

<code-example format="typescript" language="typescript">

import * as &dollar; from 'jquery';

</code-example>

If you import it using import statements, you have two different copies of the library: one imported as a global library, and one imported as a module.
This is especially bad for libraries with plugins, like JQuery, because each copy includes different plugins.

Instead, run the `npm install @types/jquery` Angular CLI command to download typings for your library and then follow the library installation steps.
This gives you access to the global variables exposed by that library.

### Defining typings for runtime-global libraries

If the global library you need to use does not have global typings, you can declare them manually as `any` in `src/typings.d.ts`.

For example:

<code-example format="typescript" language="typescript">

declare var libraryName: any;

</code-example>

Some scripts extend other libraries; for instance with JQuery plugins:

<code-example format="typescript" language="typescript">

&dollar;('.test').myPlugin();

</code-example>

In this case, the installed `@types/jquery` does not include `myPlugin`, so you need to add an interface in `src/typings.d.ts`.
For example:

<<<<<<< HEAD
In this case, the installed `@types/jquery` doesn't include `myPlugin`, so you need to add an interface in `src/typings.d.ts`. For example:
=======
<code-example format="typescript" language="typescript">
>>>>>>> 6a88bad0

interface JQuery {
  myPlugin(options?: any): any;
}

</code-example>

If you do not add the interface for the script-defined extension, your IDE shows an error:

<code-example format="none" language="none">

[TS][Error] Property 'myPlugin' does not exist on type 'JQuery'

</code-example>

<!-- links -->

[AioCliUpdate]: cli/update "ng update | CLI |Angular"

[AioGuideNpmPackages]: guide/npm-packages "Workspace npm dependencies | Angular"
[AioGuideWorkspaceConfig]: guide/workspace-config "Angular workspace configuration | Angular"

[AioResources]: resources "Explore Angular Resources | Angular"

<!-- external links -->

[AngularMaterialMain]: https://material.angular.io "Angular Material | Angular"

[AngularUpdateMain]: https://update.angular.io "Angular Update Guide | Angular"

[GetbootstrapDocs40GettingStartedIntroduction]: https://getbootstrap.com/docs/4.0/getting-started/introduction "Introduction | Bootstrap"

[NpmjsMain]: https://www.npmjs.com "npm"

[YarnpkgMain]: https://yarnpkg.com " Yarn"

<!-- end links -->

@reviewed 2022-01-05<|MERGE_RESOLUTION|>--- conflicted
+++ resolved
@@ -161,11 +161,7 @@
 In this case, the installed `@types/jquery` does not include `myPlugin`, so you need to add an interface in `src/typings.d.ts`.
 For example:
 
-<<<<<<< HEAD
-In this case, the installed `@types/jquery` doesn't include `myPlugin`, so you need to add an interface in `src/typings.d.ts`. For example:
-=======
-<code-example format="typescript" language="typescript">
->>>>>>> 6a88bad0
+<code-example format="typescript" language="typescript">
 
 interface JQuery {
   myPlugin(options?: any): any;
