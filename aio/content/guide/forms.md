--- conflicted
+++ resolved
@@ -8,51 +8,18 @@
 
 <div class="alert is-helpful">
 
-<<<<<<< HEAD
-  You can also use a reactive (or model-driven) approach to build forms.
-  However, this page focuses on template-driven forms.
-
-</div>
-
-You can build almost any form with an Angular template&mdash;login forms, contact forms, and pretty much any business form.
-You can lay out the controls creatively, bind them to data, specify validation rules and display validation errors,
-conditionally enable or disable specific controls, trigger built-in visual feedback, and much more.
-
-Angular makes the process easy by handling many of the repetitive, boilerplate tasks you'd
-otherwise wrestle with yourself.
-
-You'll learn to build a template-driven form that looks like this:
-
-<figure class="lightbox">
-  <div class="card">
-    <img src="generated/images/guide/forms/hero-form-1.png" alt="Clean Form">
-  </div>
-</figure>
-
-The *Hero Employment Agency* uses this form to maintain personal information about heroes.
-Every hero needs a job. It's the company mission to match the right hero with the right crisis.
-=======
 Angular supports two design approaches for interactive forms.
 You can build forms by using Angular [template syntax and directives](guide/glossary#template "Definition of template terms") to write templates with the form-specific directives.
 This tutorial describes the directives and techniques to use when writing templates. You can also use a reactive or model-driven approach to build forms.
->>>>>>> 6a88bad0
 
 Template-driven forms are suitable for small or simple forms, while reactive forms are more scalable and suitable for complex forms.
 For a comparison of the two approaches, see [Introduction to Forms](guide/forms-overview "Overview of Angular forms.")
 
 </div>
 
-<<<<<<< HEAD
-<figure class="lightbox">
-  <div class="card">
-    <img src="generated/images/guide/forms/hero-form-2.png" alt="Invalid, Name Required">
-  </div>
-</figure>
-=======
 You can build almost any kind of form with an Angular template &mdash;login forms, contact forms, and pretty much any business form.
 You can lay out the controls creatively and bind them to the data in your object model.
 You can specify validation rules and display validation errors, conditionally allow input from specific controls, trigger built-in visual feedback, and much more.
->>>>>>> 6a88bad0
 
 This tutorial shows you how to build a simplified form like the one from the [Tour of Heroes tutorial](tutorial "Tour of Heroes") to illustrate the techniques.
 
@@ -189,17 +156,9 @@
 
     <code-example header="src/styles.css" path="forms/src/styles.1.css"></code-example>
 
-<<<<<<< HEAD
-<figure class="lightbox">
-  <div class="card">
-    <img src="generated/images/guide/forms/hero-form-3.png" alt="Early form with no binding">
-  </div>
-</figure>
-=======
 1.  The form makes the hero applicant choose one superpower from a fixed list of agency-approved powers.
     The predefined list of `powers` is part of the data model, maintained internally in `HeroFormComponent`.
     The Angular [NgForOf directive](api/common/NgForOf "API reference") iterates over the data values to populate the `<select>` element.
->>>>>>> 6a88bad0
 
     <code-example header="src/app/hero-form/hero-form.component.html (powers)" path="forms/src/app/hero-form/hero-form.component.html" region="powers"></code-example>
 
@@ -225,23 +184,7 @@
 1.  Find the `<input>` tag next to the **Name** label.
 1.  Add the `ngModel` directive, using two-way data binding syntax `[(ngModel)]="..."`.
 
-<<<<<<< HEAD
-If you ran the app now and started typing in the *Name* input box,
-adding and deleting characters, you'd see them appear and disappear
-from the interpolated text.
-At some point it might look like this:
-
-<figure class="lightbox">
-  <div class="card">
-    <img src="generated/images/guide/forms/ng-model-in-action.png" alt="ngModel in action">
-  </div>
-</figure>
-
-The diagnostic is evidence that values really are flowing from the input box to the model and
-back again.
-=======
 <code-example header="src/app/hero-form/hero-form.component.html (excerpt)" path="forms/src/app/hero-form/hero-form.component.html" region="ngModelName-1"></code-example>
->>>>>>> 6a88bad0
 
 <div class="alert is-helpful">
 
@@ -271,15 +214,7 @@
     As you add and delete characters, you can see them appear and disappear from the data model.
     For example:
 
-<<<<<<< HEAD
-<figure class="lightbox">
-  <div class="card">
-    <img src="generated/images/guide/forms/ng-model-in-action-2.png" alt="ngModel in action">
-  </div>
-</figure>
-=======
     <div class="lightbox">
->>>>>>> 6a88bad0
 
     <img alt="ngModel in action" src="generated/images/guide/forms/ng-model-in-action.png">
 
@@ -359,31 +294,15 @@
 
     </code-example>
 
-<<<<<<< HEAD
-<figure class="lightbox">
-  <div class="card">
-    <img src="generated/images/guide/forms/control-state-transitions-anim.gif" alt="Control State Transition">
-  </div>
-</figure>
-=======
 1.  Take the following actions on the **Name** `<input>` box, and observe which classes appear.
     *   Look but don't touch.
         The classes indicate that it is untouched, pristine, and valid.
->>>>>>> 6a88bad0
 
     *   Click inside the name box, then click outside it.
         The control has now been visited, and the element has the `ng-touched` class instead of the `ng-untouched` class.
 
-<<<<<<< HEAD
-<figure class="lightbox">
-  <div class="card">
-    <img src="generated/images/guide/forms/ng-control-class-changes.png" alt="Control state transitions">
-  </div>
-</figure>
-=======
     *   Add slashes to the end of the name.
         It is now touched and dirty.
->>>>>>> 6a88bad0
 
     *   Erase the name.
         This makes the value invalid, so the `ng-invalid` class replaces the `ng-valid` class.
@@ -397,18 +316,7 @@
 You can mark required fields and invalid data at the same time with a colored bar
 on the left of the input box:
 
-<<<<<<< HEAD
-<figure class="lightbox">
-  <div class="card">
-    <img src="generated/images/guide/forms/validity-required-indicator.png" alt="Invalid Form">
-  </div>
-</figure>
-
-You achieve this effect by adding these class definitions to a new `forms.css` file
-that you add to the project as a sibling to `index.html`:
-=======
 <div class="lightbox">
->>>>>>> 6a88bad0
 
 <img alt="Invalid Form" src="generated/images/guide/forms/validity-required-indicator.png">
 
@@ -420,15 +328,7 @@
 1.  Add these class definitions to a new `forms.css` file.
 1.  Add the new file to the project as a sibling to `index.html`:
 
-<<<<<<< HEAD
-<figure class="lightbox">
-  <div class="card">
-    <img src="generated/images/guide/forms/name-required-error.png" alt="Name required">
-  </div>
-</figure>
-=======
     <code-example header="src/assets/forms.css" language="css" path="forms/src/assets/forms.css"></code-example>
->>>>>>> 6a88bad0
 
 1.  In the `index.html` file, update the `<head>` tag to include the new style sheet.
 
