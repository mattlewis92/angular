# Angular workspace configuration

A file named `angular.json` at the root level of an Angular [workspace](guide/glossary#workspace) provides workspace-wide and project-specific configuration defaults for build and development tools provided by the Angular CLI.
Path values given in the configuration are relative to the root workspace folder.

## Overall JSON structure

At the top-level of `angular.json`, a few properties configure the workspace and a `projects` section contains the remaining per-project configuration options.
You can override CLI defaults set at the workspace level through defaults set at the project level.
You can also override defaults set at the project level using the command line.

The following properties, at the top-level of the file, configure the workspace.

| Properties       | Details |
|:---              |:---     |
| `version`        | The configuration-file version.                                                                                                                                                                                                       |
| `newProjectRoot` | Path where new projects are created. Absolute or relative to the workspace folder.                                                                                                                                                    |
| `cli`            | A set of options that customize the [Angular CLI](cli). See the [CLI configuration options](#cli-configuration-options) section.                                                                                                      |
| `schematics`     | A set of [schematics](guide/glossary#schematic) that customize the `ng generate` sub-command option defaults for this workspace. See the [Generation schematics](#schematics) section.                                                |
| `projects`       | Contains a subsection for each project \(library or application\) in the workspace, with the per-project configuration options.                                                                                                       |


The initial application that you create with `ng new app_name` is listed under "projects":

<code-example language="json">

"projects": {
  "app_name": {
    &hellip;
  }
  &hellip;
}

</code-example>

When you create a library project with `ng generate library`, the library project is also added to the `projects` section.

<div class="alert is-helpful">

**NOTE**: <br />
The `projects` section of the configuration file does not correspond exactly to the workspace file structure.

*   The initial application created by `ng new` is at the top level of the workspace file structure
*   Additional applications and libraries go into a `projects` folder in the workspace

For more information, see [Workspace and project file structure](guide/file-structure).

</div>

<a id="cli-configuration-options"></a>

## CLI configuration options

The following configuration properties are a set of options that customize the Angular CLI.

| Property              | Details                                                                                       | Value type                                              |
|:---                   |:---                                                                                           |:---                                                     |
| `analytics`           | Share anonymous [usage data](cli/usage-analytics-gathering) with the Angular Team.            | `boolean` &verbar; `ci`                                 |
| `analyticsSharing`    | A set of analytics sharing options.                                                           | [Analytics sharing options](#analytics-sharing-options) |
| `cache`               | Control [persistent disk cache](cli/cache) used by [Angular CLI Builders](guide/cli-builder). | [Cache options](#cache-options)                         |
| `schematicCollections`| A list of default schematics collections to use.                                              | `string[]`                                              |
| `packageManager`      | The preferred package manager tool to use.                                                    | `npm` &verbar; `cnpm` &verbar; `pnpm` &verbar;`yarn`    |
| `warnings`            | Control CLI specific console warnings.                                                        | [Warnings options](#warnings-options)                   |

### Analytics sharing options

| Property   | Details                                                        | Value type |
|:---        |:---                                                            |:---        |
| `tracking` | Analytics sharing info tracking ID.                            | `string`   |
| `uuid`     | Analytics sharing info UUID \(Universally Unique Identifier\). | `string`   |

### Cache options

| Property      | Details                                               | Value type                           | Default value    |
|:---           | :---                                                  |:---                                  |:---              |
| `enabled`     | Configure whether disk caching is enabled.            | `boolean`                            | `true`           |
| `environment` | Configure in which environment disk cache is enabled. | `local` &verbar; `ci` &verbar; `all` | `local`          |
| `path`        | The directory used to stored cache results.           | `string`                             | `.angular/cache` |

### Warnings options

| Property          | Details                                                                         | Value type | Default value |
|:---               |:---                                                                             |:---        |:---           |
| `versionMismatch` | Show a warning when the global Angular CLI version is newer than the local one. | `boolean`  | `true`        |

## Project configuration options

The following top-level configuration properties are available for each project, under `projects:<project_name>`.

<code-example language="json">

"my-app": {
  "root": "",
  "sourceRoot": "src",
  "projectType": "application",
  "prefix": "app",
  "schematics": {},
  "architect": {}
}

</code-example>

| Property      | Details |
|:---           |:---     |
| `root`        | The root folder for this project's files, relative to the workspace folder. Empty for the initial app, which resides at the top level of the workspace. |
| `sourceRoot`  | The root folder for this project's source files.                                                                                                        |
| `projectType` | One of "application" or "library". An application can run independently in a browser, while a library cannot.                                           |
| `prefix`      | A string that Angular prepends to generated selectors. Can be customized to identify an application or feature area.                                    |
| `schematics`  | A set of schematics that customize the `ng generate` sub-command option defaults for this project. See the [Generation schematics](#schematics) section.|
| `architect`   | Configuration defaults for Architect builder targets for this project.                                                                                  |

<a id="schematics"></a>

## Generation schematics

Angular generation [schematics](guide/glossary#schematic) are instructions for modifying a project by adding files or modifying existing files.
Individual schematics for the default Angular CLI `ng generate` sub-commands are collected in the package `@schematics/angular`.
Specify the schematic name for a subcommand in the format `schematic-package:schematic-name`;
for example, the schematic for generating a component is `@schematics/angular:component`.

The JSON schemas for the default schematics used by the CLI to generate projects and parts of projects are collected in the package [`@schematics/angular`](https://github.com/angular/angular-cli/blob/main/packages/schematics/angular/application/schema.json).
The schema describes the options available to the CLI for each of the `ng generate` sub-commands, as shown in the `--help` output.

The fields given in the schema correspond to the allowed argument values and defaults for the CLI sub-command options.
You can update your workspace schema file to set a different default for a sub-command option.

<a id="architect"></a>

## Project tool configuration options

Architect is the tool that the CLI uses to perform complex tasks, such as compilation and test running.
Architect is a shell that runs a specified [builder](guide/glossary#builder) to perform a given task, according to a [target](guide/glossary#target) configuration.
You can define and configure new builders and targets to extend the CLI.
See [Angular CLI Builders](guide/cli-builder).

<a id="default-build-targets"></a>

### Default Architect builders and targets

Angular defines default builders for use with specific CLI commands, or with the general `ng run` command.
The JSON schemas that define the options and defaults for each of these default builders are collected in the [`@angular-devkit/build-angular`](https://github.com/angular/angular-cli/blob/main/packages/angular_devkit/build_angular/builders.json) package.
The schemas configure options for the following builders.

*   [app-shell](https://github.com/angular/angular-cli/blob/main/packages/angular_devkit/build_angular/src/builders/app-shell/schema.json)
*   [browser](https://github.com/angular/angular-cli/blob/main/packages/angular_devkit/build_angular/src/builders/browser/schema.json)
*   [dev-server](https://github.com/angular/angular-cli/blob/main/packages/angular_devkit/build_angular/src/builders/dev-server/schema.json)
*   [extract-i18n](https://github.com/angular/angular-cli/blob/main/packages/angular_devkit/build_angular/src/builders/extract-i18n/schema.json)
*   [karma](https://github.com/angular/angular-cli/blob/main/packages/angular_devkit/build_angular/src/builders/karma/schema.json)
*   [server](https://github.com/angular/angular-cli/blob/main/packages/angular_devkit/build_angular/src/builders/server/schema.json)

### Configuring builder targets

The `architect` section of `angular.json` contains a set of Architect targets.
Many of the targets correspond to the CLI commands that run them.
Some additional predefined targets can be run using the `ng run` command, and you can define your own targets.

Each target object specifies the `builder` for that target, which is the npm package for the tool that Architect runs.
In addition, each target has an `options` section that configures default options for the target, and a `configurations` section that names and specifies alternative configurations for the target.
See the example in [Build target](#build-target) below.

<code-example language="json">

"architect": {
  "build": {},
  "serve": {},
  "e2e" : {},
  "test": {},
  "lint": {},
  "extract-i18n": {},
  "server": {},
  "app-shell": {}
}

</code-example>

<<<<<<< HEAD
* The `architect/build` section configures defaults for options of the `ng build` command.
See [Build target](#build-target) below for more information.

* The `architect/serve` section overrides build defaults and supplies additional serve defaults for the `ng serve` command. In addition to the options available for the `ng build` command, it adds options related to serving the app.
=======
| Sections                 | Details |
|:---                      |:---     |
| `architect/build`        | Configures defaults for options of the `ng build` command. See the [Build target](#build-target) section for more information.                                                                                   |
| `architect/serve`        | Overrides build defaults and supplies additional serve defaults for the `ng serve` command. In addition to the options available for the `ng build` command, it adds options related to serving the application. |
| `architect/e2e`          | Overrides build-option defaults for building end-to-end testing applications using the `ng e2e` command.                                                                                                         |
| `architect/test`         | Overrides build-option defaults for test builds and supplies additional test-running defaults for the `ng test` command.                                                                                         |
| `architect/lint`         | Configures defaults for options of the `ng lint` command, which performs code analysis on project source files.                                                                                                  |
| `architect/extract-i18n` | Configures defaults for options of the `ng extract-i18n` command, which extracts marked message strings from source code and outputs translation files.                                                          |
| `architect/server`       | Configures defaults for creating a Universal application with server-side rendering, using the `ng run <project>:server` command.                                                                                |
| `architect/app-shell`    | Configures defaults for creating an application shell for a progressive web application \(PWA\), using the `ng run <project>:app-shell` command.                                                                 |
>>>>>>> 6a88bad0

In general, the options for which you can configure defaults correspond to the command options listed in the [CLI reference page](cli) for each command.

<<<<<<< HEAD
* The `architect/lint` section configures defaults for options of the `ng lint` command, which performs code analysis on project source files. The default linting tool for Angular is [TSLint](https://palantir.github.io/tslint/).
=======
<div class="alert is-helpful">
>>>>>>> 6a88bad0

**NOTE**: <br />
All options in the configuration file must use [camelCase](guide/glossary#case-conventions), rather than dash-case.

</div>

<a id="build-target"></a>

## Build target

The `architect/build` section configures defaults for options of the `ng build` command.
It has the following top-level properties.

| PROPERTY        | Details                                                                                                                                                                                                                                                                                                              |
|:---             |:---                                                                                                                                                                                                                                                                                                                      |
| `builder`       | The npm package for the build tool used to create this target. The default builder for an application \(`ng build myApp`\) is `@angular-devkit/build-angular:browser`, which uses the [webpack](https://webpack.js.org) package bundler. <div class="alert is-helpful"> **NOTE**: A different builder is used for building a library \(`ng build myLib`\). </div> |
| `options`       | This section contains default build target options, used when no named alternative configuration is specified. See the [Default build targets](#default-build-targets) section.                                                                                                                                                |
| `configurations`| This section defines and names alternative configurations for different intended destinations. It contains a section for each named configuration, which sets the default options for that intended environment. See the [Alternate build configurations](#build-configs) section.                                             |

<a id="build-configs"></a>

### Alternate build configurations

Angular CLI comes with two build configurations: `production` and `development`.
By default, the `ng build` command uses the `production` configuration, which applies a number of build optimizations, including:

*   Bundling files
*   Minimizing excess whitespace
*   Removing comments and dead code
*   Rewriting code to use short, mangled names \(minification\)

You can define and name additional alternate configurations \(such as `stage`, for instance\) appropriate to your development process.
Some examples of different build configurations are `stable`, `archive`, and `next` used by AIO itself, and the individual locale-specific configurations required for building localized versions of an application.
For details, see [Internationalization (i18n)][AioGuideI18nCommonMerge].

You can select an alternate configuration by passing its name to the `--configuration` command line flag.

You can also pass in more than one configuration name as a comma-separated list.
For example, to apply both `stage` and `fr` build configurations, use the command `ng build --configuration stage,fr`.
In this case, the command parses the named configurations from left to right.
If multiple configurations change the same setting, the last-set value is the final one.
So in this example, if both `stage` and `fr` configurations set the output path the value in `fr` would get used.

<a id="build-props"></a>

### Additional build and test options

The configurable options for a default or targeted build generally correspond to the options available for the [`ng build`](cli/build), [`ng serve`](cli/serve), and [`ng test`](cli/test) commands.
For details of those options and their possible values, see the [CLI Reference](cli).

Some additional options can only be set through the configuration file, either by direct editing or with the [`ng config`](cli/config) command.

<<<<<<< HEAD
| OPTIONS PROPERTIES | DESCRIPTION |
| :------------------------- | :---------------------------- |
| `assets`                   | An object containing paths to static assets to add to the global context of the project. The default paths point to the project's icon file and its `assets` folder. See more in [Assets configuration](#asset-config) below. |
| `styles`                   | An array of style files to add to the global context of the project. Angular CLI supports CSS imports and all major CSS preprocessors: [sass/scss](http://sass-lang.com/), [less](http://lesscss.org/), and [stylus](http://stylus-lang.com/). See more in [Styles and scripts configuration](#style-script-config) below. |
| `stylePreprocessorOptions` | An object containing option-value pairs to pass to style preprocessors. See more in [Styles and scripts configuration](#style-script-config) below. |
| `scripts`                  | An object containing JavaScript script files to add to the global context of the project. The scripts are loaded exactly as if you had added them in a `<script>` tag inside `index.html`. See more in [Styles and scripts configuration](#style-script-config) below. |
| `budgets`                  | Default size-budget type and threshholds for all or parts of your app. You can configure the builder to report a warning or an error when the output reaches or exceeds a threshold size. See [Configure size budgets](guide/build#configure-size-budgets). (Not available in `test` section.) |
| `fileReplacements`         | An object containing files and their compile-time replacements. See more in [Configure target-specific file replacements](guide/build#configure-target-specific-file-replacements).|
=======
| Options properties         | Details |
|:---                        |:---     |
| `assets`                   | An object containing paths to static assets to add to the global context of the project. The default paths point to the project's icon file and its `assets` folder. See more in the [Assets configuration](#asset-config) section.                                                                     |
| `styles`                   | An array of style files to add to the global context of the project. Angular CLI supports CSS imports and all major CSS preprocessors: [sass/scss](https://sass-lang.com) and [less](http://lesscss.org). See more in the [Styles and scripts configuration](#style-script-config) section.             |
| `stylePreprocessorOptions` | An object containing option-value pairs to pass to style preprocessors. See more in the [Styles and scripts configuration](#style-script-config) section.                                                                                                                                               |
| `scripts`                  | An object containing JavaScript script files to add to the global context of the project. The scripts are loaded exactly as if you had added them in a `<script>` tag inside `index.html`. See more in the [Styles and scripts configuration](#style-script-config) section.                            |
| `budgets`                  | Default size-budget type and thresholds for all or parts of your application. You can configure the builder to report a warning or an error when the output reaches or exceeds a threshold size. See [Configure size budgets](guide/build#configure-size-budgets). \(Not available in `test` section.\) |
| `fileReplacements`         | An object containing files and their compile-time replacements. See more in [Configure target-specific file replacements](guide/build#configure-target-specific-file-replacements).                                                                                                                     |
>>>>>>> 6a88bad0

<a id="complex-config"></a>

## Complex configuration values

The options `assets`, `styles`, and `scripts` can have either simple path string values, or object values with specific fields.
The `sourceMap` and `optimization` options can be set to a simple Boolean value with a command flag, but can also be given a complex value using the configuration file.
The following sections provide more details of how these complex values are used in each case.

<a id="asset-config"></a>

### Assets configuration

Each `build` target configuration can include an `assets` array that lists files or folders you want to copy as-is when building your project.
By default, the `src/assets/` folder and `src/favicon.ico` are copied over.

<code-example language="json">

"assets": [
  "src/assets",
  "src/favicon.ico"
]

</code-example>

To exclude an asset, you can remove it from the assets configuration.

You can further configure assets to be copied by specifying assets as objects, rather than as simple paths relative to the workspace root.
An asset specification object can have the following fields.

| Fields           | Details |
|:---              |:---     |
| `glob`           | A [node-glob](https://github.com/isaacs/node-glob/blob/master/README.md) using `input` as base directory.                                                              |
| `input`          | A path relative to the workspace root.                                                                                                                                 |
| `output`         | A path relative to `outDir` \(default is `dist/`*project-name*\). Because of the security implications, the CLI never writes files outside of the project output path. |
| `ignore`         | A list of globs to exclude.                                                                                                                                            |
| `followSymlinks` | Allow glob patterns to follow symlink directories. This allows subdirectories of the symlink to be searched. Defaults to `false`.                                      |

For example, the default asset paths can be represented in more detail using the following objects.

<code-example language="json">

"assets": [
  {
    "glob": "**/*",
    "input": "src/assets/",
    "output": "/assets/"
  },
  {
    "glob": "favicon.ico",
    "input": "src/",
    "output": "/"
  }
]

</code-example>

You can use this extended configuration to copy assets from outside your project.
For example, the following configuration copies assets from a node package:

<code-example language="json">

"assets": [
  {
    "glob": "**/*",
    "input": "./node_modules/some-package/images",
    "output": "/some-package/"
  }
]

</code-example>

The contents of `node_modules/some-package/images/` will be available in `dist/some-package/`.

The following example uses the `ignore` field to exclude certain files in the assets folder from being copied into the build:

<code-example language="json">

"assets": [
  {
    "glob": "**/*",
    "input": "src/assets/",
    "ignore": ["**/*.svg"],
    "output": "/assets/"
  }
]

</code-example>

<a id="style-script-config"></a>

### Styles and scripts configuration

An array entry for the `styles` and `scripts` options can be a simple path string, or an object that points to an extra entry-point file.
The associated builder will load that file and its dependencies as a separate bundle during the build.
With a configuration object, you have the option of naming the bundle for the entry point, using a `bundleName` field.

The bundle is injected by default, but you can set `inject` to `false` to exclude the bundle from injection.
For example, the following object values create and name a bundle that contains styles and scripts, and excludes it from injection:

<code-example language="json">

"styles": [
  {
    "input": "src/external-module/styles.scss",
    "inject": false,
    "bundleName": "external-module"
  }
],
"scripts": [
  {
    "input": "src/external-module/main.js",
    "inject": false,
    "bundleName": "external-module"
  }
]

</code-example>

You can mix simple and complex file references for styles and scripts.

<code-example language="json">

"styles": [
  "src/styles.css",
  "src/more-styles.css",
  { "input": "src/lazy-style.scss", "inject": false },
  { "input": "src/pre-rename-style.scss", "bundleName": "renamed-style" },
]

</code-example>

<a id="style-preprocessor"></a>

#### Style preprocessor options

In Sass you can make use of the `includePaths` functionality for both component and global styles, which allows you to add extra base paths that will be checked for imports.

To add paths, use the `stylePreprocessorOptions` option:

<code-example language="json">

"stylePreprocessorOptions": {
  "includePaths": [
    "src/style-paths"
  ]
}

</code-example>

Files in that folder, such as `src/style-paths/_variables.scss`, can be imported from anywhere in your project without the need for a relative path:

<code-example language="typescript">

// src/app/app.component.scss
// A relative path works
&commat;import '../style-paths/variables';
// But now this works as well
&commat;import 'variables';

</code-example>

<div class="alert is-helpful">

**NOTE**: <br />
You will also need to add any styles or scripts to the `test` builder if you need them for unit tests.
See also [Using runtime-global libraries inside your app](guide/using-libraries#using-runtime-global-libraries-inside-your-app).

</div>

### Optimization configuration

The `optimization` browser builder option can be either a Boolean or an Object for more fine-tune configuration.
This option enables various optimizations of the build output, including:

*   Minification of scripts and styles
*   Tree-shaking
*   Dead-code elimination
*   Inlining of critical CSS
*   Fonts inlining

There are several options that can be used to fine-tune the optimization of an application.

| Options   | Details                                                                                                               | Value type                                                                     | Default value |
|:---       |:---                                                                                                                   |:---                                                                            |:---           |
| `scripts` | Enables optimization of the scripts output.                                                                           | `boolean`                                                                      | `true`        |
| `styles`  | Enables optimization of the styles output.                                                                            | `boolean` &verbar; [Styles optimization options](#styles-optimization-options) | `true`        |
| `fonts`   | Enables optimization for fonts. <div class="alert is-helpful"> **NOTE**: <br /> This requires internet access. </div> | `boolean` &verbar; [Fonts optimization options](#fonts-optimization-options)   | `true`        |

#### Styles optimization options

| Options          | Details                                                                                                                  | Value type | Default value |
|:---              |:---                                                                                                                      |:---        |:---           |
| `minify`         | Minify CSS definitions by removing extraneous whitespace and comments, merging identifiers and minimizing values.        | `boolean`  | `true`        |
| `inlineCritical` | Extract and inline critical CSS definitions to improve [First Contentful Paint](https://web.dev/first-contentful-paint). | `boolean`  | `true`        |

#### Fonts optimization options

| Options  | Details                                                                                                                                                                                                                                                                    | Value type | Default value |
|:---      |:---                                                                                                                                                                                                                                                                        |:---        |:---           |
| `inline` | Reduce [render blocking requests](https://web.dev/render-blocking-resources) by inlining external Google Fonts and Adobe Fonts CSS definitions in the application's HTML index file. <div class="alert is-helpful"> **NOTE**: <br /> This requires internet access. </div> | `boolean`  | `true`        |

You can supply a value such as the following to apply optimization to one or the other:

<code-example language="json">

"optimization": {
  "scripts": true,
  "styles": {
    "minify": true,
    "inlineCritical": true
  },
  "fonts": true
}

</code-example>

<div class="alert is-helpful">

For [Universal](guide/glossary#universal), you can reduce the code rendered in the HTML page by setting styles optimization to `true`.

</div>

### Source map configuration

The `sourceMap` browser builder option can be either a Boolean or an Object for more fine-tune configuration to control the source maps of an application.

| Options   | Details                                            | Value type | Default value |
|:---       |:---                                                |:---        |:---           |
| `scripts` | Output source maps for all scripts.                | `boolean`  | `true`        |
| `styles`  | Output source maps for all styles.                 | `boolean`  | `true`        |
| `vendor`  | Resolve vendor packages source maps.               | `boolean`  | `false`       |
| `hidden`  | Output source maps used for error reporting tools. | `boolean`  | `false`       |

The example below shows how to toggle one or more values to configure the source map outputs:

<code-example language="json">

<<<<<<< HEAD
   "sourceMap": { "scripts": true, "styles": false, "hidden": true, "vendor": true }
=======
"sourceMap": {
  "scripts": true,
  "styles": false,
  "hidden": true,
  "vendor": true
}
>>>>>>> 6a88bad0

</code-example>

<div class="alert is-helpful">

When using hidden source maps, source maps will not be referenced in the bundle.
These are useful if you only want source maps to map error stack traces in error reporting tools, but don't want to expose your source maps in the browser developer tools.

</div>

<!-- links -->

[AioGuideI18nCommonMerge]: guide/i18n-common-merge "Common Internationalization task #6: Merge translations into the application | Angular"

<!-- external links -->

<!-- end links -->

@reviewed 2022-02-28<|MERGE_RESOLUTION|>--- conflicted
+++ resolved
@@ -173,12 +173,6 @@
 
 </code-example>
 
-<<<<<<< HEAD
-* The `architect/build` section configures defaults for options of the `ng build` command.
-See [Build target](#build-target) below for more information.
-
-* The `architect/serve` section overrides build defaults and supplies additional serve defaults for the `ng serve` command. In addition to the options available for the `ng build` command, it adds options related to serving the app.
-=======
 | Sections                 | Details |
 |:---                      |:---     |
 | `architect/build`        | Configures defaults for options of the `ng build` command. See the [Build target](#build-target) section for more information.                                                                                   |
@@ -189,15 +183,10 @@
 | `architect/extract-i18n` | Configures defaults for options of the `ng extract-i18n` command, which extracts marked message strings from source code and outputs translation files.                                                          |
 | `architect/server`       | Configures defaults for creating a Universal application with server-side rendering, using the `ng run <project>:server` command.                                                                                |
 | `architect/app-shell`    | Configures defaults for creating an application shell for a progressive web application \(PWA\), using the `ng run <project>:app-shell` command.                                                                 |
->>>>>>> 6a88bad0
 
 In general, the options for which you can configure defaults correspond to the command options listed in the [CLI reference page](cli) for each command.
 
-<<<<<<< HEAD
-* The `architect/lint` section configures defaults for options of the `ng lint` command, which performs code analysis on project source files. The default linting tool for Angular is [TSLint](https://palantir.github.io/tslint/).
-=======
 <div class="alert is-helpful">
->>>>>>> 6a88bad0
 
 **NOTE**: <br />
 All options in the configuration file must use [camelCase](guide/glossary#case-conventions), rather than dash-case.
@@ -250,16 +239,6 @@
 
 Some additional options can only be set through the configuration file, either by direct editing or with the [`ng config`](cli/config) command.
 
-<<<<<<< HEAD
-| OPTIONS PROPERTIES | DESCRIPTION |
-| :------------------------- | :---------------------------- |
-| `assets`                   | An object containing paths to static assets to add to the global context of the project. The default paths point to the project's icon file and its `assets` folder. See more in [Assets configuration](#asset-config) below. |
-| `styles`                   | An array of style files to add to the global context of the project. Angular CLI supports CSS imports and all major CSS preprocessors: [sass/scss](http://sass-lang.com/), [less](http://lesscss.org/), and [stylus](http://stylus-lang.com/). See more in [Styles and scripts configuration](#style-script-config) below. |
-| `stylePreprocessorOptions` | An object containing option-value pairs to pass to style preprocessors. See more in [Styles and scripts configuration](#style-script-config) below. |
-| `scripts`                  | An object containing JavaScript script files to add to the global context of the project. The scripts are loaded exactly as if you had added them in a `<script>` tag inside `index.html`. See more in [Styles and scripts configuration](#style-script-config) below. |
-| `budgets`                  | Default size-budget type and threshholds for all or parts of your app. You can configure the builder to report a warning or an error when the output reaches or exceeds a threshold size. See [Configure size budgets](guide/build#configure-size-budgets). (Not available in `test` section.) |
-| `fileReplacements`         | An object containing files and their compile-time replacements. See more in [Configure target-specific file replacements](guide/build#configure-target-specific-file-replacements).|
-=======
 | Options properties         | Details |
 |:---                        |:---     |
 | `assets`                   | An object containing paths to static assets to add to the global context of the project. The default paths point to the project's icon file and its `assets` folder. See more in the [Assets configuration](#asset-config) section.                                                                     |
@@ -268,7 +247,6 @@
 | `scripts`                  | An object containing JavaScript script files to add to the global context of the project. The scripts are loaded exactly as if you had added them in a `<script>` tag inside `index.html`. See more in the [Styles and scripts configuration](#style-script-config) section.                            |
 | `budgets`                  | Default size-budget type and thresholds for all or parts of your application. You can configure the builder to report a warning or an error when the output reaches or exceeds a threshold size. See [Configure size budgets](guide/build#configure-size-budgets). \(Not available in `test` section.\) |
 | `fileReplacements`         | An object containing files and their compile-time replacements. See more in [Configure target-specific file replacements](guide/build#configure-target-specific-file-replacements).                                                                                                                     |
->>>>>>> 6a88bad0
 
 <a id="complex-config"></a>
 
@@ -507,16 +485,12 @@
 
 <code-example language="json">
 
-<<<<<<< HEAD
-   "sourceMap": { "scripts": true, "styles": false, "hidden": true, "vendor": true }
-=======
 "sourceMap": {
   "scripts": true,
   "styles": false,
   "hidden": true,
   "vendor": true
 }
->>>>>>> 6a88bad0
 
 </code-example>
 
