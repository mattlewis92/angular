--- conflicted
+++ resolved
@@ -425,11 +425,7 @@
 documented.
 
 The following strategies are meant to be configured by registering the
-<<<<<<< HEAD
-application strategy in DI via the `providers` in the configuration of `boostrapApplication()` for a "Standalone" app or 
-=======
 application strategy in DI via the `providers` in the configuration of `bootstrapApplication()` for a "Standalone" app or 
->>>>>>> 6070c9dd
 in the root `app.module` of an NgModule app:
 * `routeReuseStrategy`
 
