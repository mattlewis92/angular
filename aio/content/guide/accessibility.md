# Accessibility in Angular

The web is used by a wide variety of people, including those who have visual or motor impairments.
A variety of assistive technologies are available that make it much easier for these groups to interact with web-based software applications.
In addition, designing an application to be more accessible generally improves the user experience for all users.

For an in-depth introduction to issues and techniques for designing accessible applications, see the [Accessibility](https://developers.google.com/web/fundamentals/accessibility/#what_is_accessibility) section of the Google's [Web Fundamentals](https://developers.google.com/web/fundamentals).

This page discusses best practices for designing Angular applications that work well for all users, including those who rely on assistive technologies.

<div class="alert is-helpful">

For the sample application that this page describes, see the <live-example></live-example>.

</div>

## Accessibility attributes

Building accessible web experience often involves setting [ARIA attributes](https://developers.google.com/web/fundamentals/accessibility/semantics-aria) to provide semantic meaning where it might otherwise be missing.
Use [attribute binding](guide/attribute-binding) template syntax to control the values of accessibility-related attributes.

When binding to ARIA attributes in Angular, you must use the `attr.` prefix, as the ARIA specification depends specifically on HTML attributes rather than properties of DOM elements.

<code-example format="html" language="html">

&lt;!-- Use attr. when binding to an ARIA attribute --&gt;
&lt;button [attr.aria-label]="myActionLabel"&gt;&hellip;&lt;/button&gt;

</code-example>

<div class="alert is-helpful">

**NOTE** <br />
This syntax is only necessary for attribute *bindings*.
Static ARIA attributes require no extra syntax.

<code-example format="html" language="html">

&lt;!-- Static ARIA attributes require no extra syntax --&gt;
&lt;button aria-label="Save document"&gt;&hellip;&lt;/button&gt;

</code-example>

</div>

<div class="alert is-helpful">

By convention, HTML attributes use lowercase names \(`tabindex`\), while properties use camelCase names \(`tabIndex`\).

See the [Binding syntax](guide/binding-syntax#html-attribute-vs-dom-property) guide for more background on the difference between attributes and properties.

</div>

## Angular UI components

The [Angular Material](https://material.angular.io) library, which is maintained by the Angular team, is a suite of reusable UI components that aims to be fully accessible.
The [Component Development Kit (CDK)](https://material.angular.io/cdk/categories) includes the `a11y` package that provides tools to support various areas of accessibility.
For example:

*   `LiveAnnouncer` is used to announce messages for screen-reader users using an `aria-live` region.
    See the W3C documentation for more information on [aria-live regions](https://www.w3.org/WAI/PF/aria-1.1/states_and_properties#aria-live).

*   The `cdkTrapFocus` directive traps Tab-key focus within an element.
    Use it to create accessible experience for components such as modal dialogs, where focus must be constrained.

For full details of these and other tools, see the [Angular CDK accessibility overview](https://material.angular.io/cdk/a11y/overview).

### Augmenting native elements

Native HTML elements capture a number of standard interaction patterns that are important to accessibility.
When authoring Angular components, you should re-use these native elements directly when possible, rather than re-implementing well-supported behaviors.

For example, instead of creating a custom element for a new variety of button, create a component that uses an attribute selector with a native `<button>` element.
This most commonly applies to `<button>` and `<a>`, but can be used with many other types of element.

You can see examples of this pattern in Angular Material:
[`MatButton`](https://github.com/angular/components/blob/50d3f29b6dc717b512dbd0234ce76f4ab7e9762a/src/material/button/button.ts#L67-L69), [`MatTabNav`](https://github.com/angular/components/blob/50d3f29b6dc717b512dbd0234ce76f4ab7e9762a/src/material/tabs/tab-nav-bar/tab-nav-bar.ts#L139), and [`MatTable`](https://github.com/angular/components/blob/50d3f29b6dc717b512dbd0234ce76f4ab7e9762a/src/material/table/table.ts#L22).

### Using containers for native elements

Sometimes using the appropriate native element requires a container element.
For example, the native `<input>` element cannot have children, so any custom text entry components need to wrap an `<input>` with additional elements.
While you might just include the `<input>` in your custom component's template, this makes it impossible for users of the component to set arbitrary properties and attributes to the input element.
Instead, create a container component that uses content projection to include the native control in the component's API.

You can see [`MatFormField`](https://material.angular.io/components/form-field/overview) as an example of this pattern.

## Case study: Building a custom progress bar

<<<<<<< HEAD
The following example shows how to make a simple progress bar accessible by using host binding to control accessibility-related attributes.

* The component defines an accessibility-enabled element with both the standard HTML attribute `role`, and ARIA attributes. The ARIA attribute `aria-valuenow` is bound to the user's input.

   <code-example path="accessibility/src/app/progress-bar.component.ts" header="src/app/progress-bar.component.ts" region="progressbar-component"></code-example>


* In the template, the `aria-label` attribute ensures that the control is accessible to screen readers.

   <code-example path="accessibility/src/app/app.component.html" header="src/app/app.component.html" region="template"></code-example>


To see the progress bar in a working example app, refer to the <live-example></live-example>.

## Routing and focus management

Tracking and controlling [focus](https://developers.google.com/web/fundamentals/accessibility/focus/) in a UI is an important consideration in designing for accessibility.
=======
The following example shows how to make a progress bar accessible by using host binding to control accessibility-related attributes.

*   The component defines an accessibility-enabled element with both the standard HTML attribute `role`, and ARIA attributes.
    The ARIA attribute `aria-valuenow` is bound to the user's input.

    <code-example header="src/app/progress-bar.component.ts" path="accessibility/src/app/progress-bar.component.ts" region="progressbar-component"></code-example>

*   In the template, the `aria-label` attribute ensures that the control is accessible to screen readers.

    <code-example header="src/app/app.component.html" path="accessibility/src/app/app.component.html" region="template"></code-example>

## Routing

### Focus management after navigation

Tracking and controlling [focus](https://developers.google.com/web/fundamentals/accessibility/focus) in a UI is an important consideration in designing for accessibility.
>>>>>>> 6a88bad0
When using Angular routing, you should decide where page focus goes upon navigation.

To avoid relying solely on visual cues, you need to make sure your routing code updates focus after page navigation.
Use the `NavigationEnd` event from the `Router` service to know when to update focus.

The following example shows how to find and focus the main content header in the DOM after navigation.

<code-example format="typescript" language="typescript">

router.events.pipe(filter(e =&gt; e instanceof NavigationEnd)).subscribe(() =&gt; {
  const mainHeader = document.querySelector('&num;main-content-header')
  if (mainHeader) {
    mainHeader.focus();
  }
});

</code-example>

In a real application, the element that receives focus depends on your specific application structure and layout.
The focused element should put users in a position to immediately move into the main content that has just been routed into view.
You should avoid situations where focus returns to the `body` element after a route change.

### Active links identification

CSS classes applied to active `RouterLink` elements (usually via `RouterLinkActive`) provide a visual indication regarding as to which link is currently active. Such indication doesn't apply to blind or visually impaired users, in order to provide such information the `aria-current` attribute should be applied to the element as well (for more information see [MDN aria-current](https://developer.mozilla.org/en-US/docs/Web/Accessibility/ARIA/Attributes/aria-current)).

The `RouterLinkActive` directive provides the `ariaCurrentWhenActive` input which sets the `aria-current` to a specified value when the link becomes active.

The following example shows how to apply the `active-page` class to active links as well as setting their `aria-current` attribute to `"page"` when they are active:

```html
    <nav>
      <a routerLink="home"
         routerLinkActive="active-page"
         ariaCurrentWhenActive="page">
        Home
      </a>
      <a routerLink="about"
         routerLinkActive="active-page"
         ariaCurrentWhenActive="page">
        About
      </a>
      <a routerLink="shop"
         routerLinkActive="active-page"
         ariaCurrentWhenActive="page">
        Shop
      </a>
    </nav>
```

## Additional resources

*   [Accessibility - Google Web Fundamentals](https://developers.google.com/web/fundamentals/accessibility)
*   [ARIA specification and authoring practices](https://www.w3.org/TR/wai-aria)
*   [Material Design - Accessibility](https://material.io/design/usability/accessibility.html)
*   [Smashing Magazine](https://www.smashingmagazine.com/search/?q=accessibility)
*   [Inclusive Components](https://inclusive-components.design)
*   [Accessibility Resources and Code Examples](https://dequeuniversity.com/resources)
*   [W3C - Web Accessibility Initiative](https://www.w3.org/WAI/people-use-web)
*   [Rob Dodson A11ycasts](https://www.youtube.com/watch?v=HtTyRajRuyY)
*   [Angular ESLint](https://github.com/angular-eslint/angular-eslint#functionality) provides linting rules that can help you make sure your code meets accessibility standards.

Books

<!-- vale Angular.Google_Quotes = NO -->

*   "A Web for Everyone: Designing Accessible User Experiences," Sarah Horton and Whitney Quesenbery
*   "Inclusive Design Patterns," Heydon Pickering

<!-- vale Angular.Google_Quotes = YES -->

<!-- links -->

<!-- external links -->

<!-- end links -->

<<<<<<< HEAD
* "Inclusive Design Patterns", Heydon Pickering

## More on accessibility

You may also be interested in the following:
* [Audit your Angular app's accessibility with codelyzer](https://web.dev/accessible-angular-with-codelyzer/).
=======
@reviewed 2022-02-28
>>>>>>> 6a88bad0
<|MERGE_RESOLUTION|>--- conflicted
+++ resolved
@@ -87,25 +87,6 @@
 
 ## Case study: Building a custom progress bar
 
-<<<<<<< HEAD
-The following example shows how to make a simple progress bar accessible by using host binding to control accessibility-related attributes.
-
-* The component defines an accessibility-enabled element with both the standard HTML attribute `role`, and ARIA attributes. The ARIA attribute `aria-valuenow` is bound to the user's input.
-
-   <code-example path="accessibility/src/app/progress-bar.component.ts" header="src/app/progress-bar.component.ts" region="progressbar-component"></code-example>
-
-
-* In the template, the `aria-label` attribute ensures that the control is accessible to screen readers.
-
-   <code-example path="accessibility/src/app/app.component.html" header="src/app/app.component.html" region="template"></code-example>
-
-
-To see the progress bar in a working example app, refer to the <live-example></live-example>.
-
-## Routing and focus management
-
-Tracking and controlling [focus](https://developers.google.com/web/fundamentals/accessibility/focus/) in a UI is an important consideration in designing for accessibility.
-=======
 The following example shows how to make a progress bar accessible by using host binding to control accessibility-related attributes.
 
 *   The component defines an accessibility-enabled element with both the standard HTML attribute `role`, and ARIA attributes.
@@ -122,7 +103,6 @@
 ### Focus management after navigation
 
 Tracking and controlling [focus](https://developers.google.com/web/fundamentals/accessibility/focus) in a UI is an important consideration in designing for accessibility.
->>>>>>> 6a88bad0
 When using Angular routing, you should decide where page focus goes upon navigation.
 
 To avoid relying solely on visual cues, you need to make sure your routing code updates focus after page navigation.
@@ -200,13 +180,4 @@
 
 <!-- end links -->
 
-<<<<<<< HEAD
-* "Inclusive Design Patterns", Heydon Pickering
-
-## More on accessibility
-
-You may also be interested in the following:
-* [Audit your Angular app's accessibility with codelyzer](https://web.dev/accessible-angular-with-codelyzer/).
-=======
-@reviewed 2022-02-28
->>>>>>> 6a88bad0
+@reviewed 2022-02-28