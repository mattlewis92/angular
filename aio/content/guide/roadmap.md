# Angular Roadmap

<<<<<<< HEAD
<p class="roadmap-last-updated">Last updated: 2023-05-03</p>
=======
<p class="roadmap-last-updated">Last updated: 2023-10-24</p>
>>>>>>> 6070c9dd

Angular receives many feature requests, both from inside Google and the broader open-source community.
At the same time, our list of projects contains plenty of maintenance tasks, code refactorings, and potential performance improvements.
We bring together developer relations, product management, and engineering representatives to prioritize this list.
As new projects come into the queue, we regularly position them based on relative priority to other projects.
As work gets done, projects move up in the queue.

The following projects are not associated with a particular Angular version.
We will release them on completion, and they will be part of a specific version based on our release schedule, following semantic versioning.
For example, we release features in the next minor after completion or the next major if they include breaking changes.

## In progress

<<<<<<< HEAD
### Explore hydration and server-side rendering improvements

In v16, we released a developer preview of non-destructive full hydration, see the [hydration guide](guide/hydration) and the [blog post](https://blog.angular.io/whats-next-for-server-side-rendering-in-angular-2a6f27662b67) for additional information. We're already seeing significant improvements to Core Web Vitals, including [LCP](https://web.dev/lcp) and [CLS](https://web.dev/cls). In lab tests, we consistently observed 45% better LCP of a real-world app.

As the next step, we will iterate on polishing full hydration and further explore the dynamically evolving space of partial hydration and resumability. These more advanced patterns carry their own trade-offs; we'll share updates as we progress.

### Improve runtime performance and developer experience with a new reactivity model

In v16, we shared a developer preview of Angular Signals which fully implemented make Zone.js optional. The feature resulted from hundreds of discussions, conversations with developers, feedback sessions, user experience studies, and a series of [RFCs](https://github.com/angular/angular/discussions/49685), which received over 1,000 comments. As part of the release, we made a signals library and an RxJS interoperability package available. Next, after addressing the feedback we received from developers, we’ll continue implementing the proposals from the RFC.

### Explore ergonomic component-level code-splitting APIs

A common problem with web apps is their slow initial load time.
A way to improve it is to apply more granular code-splitting on a component level.
We will be working on more ergonomic code-splitting APIs to encourage this practice.
=======
### Improve runtime performance and developer experience with a new reactivity model

This project rethinks the Angular reactivity model by introducing Signals as a reactivity primitive.
Fully implemented the project will make Zone.js optional. The initial planning resulted in hundreds of discussions, conversations with developers, feedback sessions, user experience studies, and a series of [RFCs](https://github.com/angular/angular/discussions/49685), which received over 1,000 comments.

As part of the v17 release, we graduated the Angular Signals library from developer preview. Next we’ll continue implementing the proposals from the RFC. The first steps will be introducing signal-based inputs and queries.

### Ergonomic deferred loading
>>>>>>> 6070c9dd

In v17 we shipped deferrable views in developer preview, which provide an ergonomic API for deferred code loading. As the next step we'll be iterating on community feedback before officially making this feature stable.

<<<<<<< HEAD
We released a developer preview of the `ng new --standalone` schematics collection, allowing you to create apps free of NgModules. Next, we'll iterate on the schematics to fill feature gaps and release a new tutorial based on standalone components.
=======
### Built-in control flow
>>>>>>> 6070c9dd

In v17 we shipped a developer preview version of a new control flow. It brings significant performance improvements and better ergonomics for template authoring. We also provided a migration of existing `*ngIf`, `*ngFor`, and `*ngSwitch` which you can run to move your project to the new implementation. As the next steps we'll be working on addressing community feedback before officially completing this project and graduating it from developer preview.

<<<<<<< HEAD
To improve the debugging utilities of Angular and Angular DevTools, we'll work on APIs that provide access to the dependency injection runtime. As part of the project, we'll expose debugging methods that allow us to explore the injector hierarchy and the dependencies across their associated providers. As of v16, we have a design of a feature that enables us to plug into the dependency injection life-cycle. As the next step, we'll implement the functionality and provide integration with Angular DevTools.
=======
### iframe support in Angular DevTools
>>>>>>> 6070c9dd

We are working on making it possible to debug and profile Angular apps embedded within an iframe on the page. This feature will allow you to select an iframe and inspect it directly within Angular DevTools.

### Enabling hybrid rendering by default

We are working on more developer experience improvements which will allow us to enable hybrid (server-side rendering and static site generation) rendering by default for new projects. In particular, we're focused on route-level rendering strategy configuration and improving developer experience for i18n support.

### Automation for transition of existing hybrid rendering projects to esbuild and vite

<<<<<<< HEAD
As part of this initiative, the language service automatically imports components and pipes in standalone and NgModule-based apps. Additionally, to enable smaller app bundles, we'll work on allowing the language service to propose the automatic removal of unused imports.
=======
In v17 we shipped a vite and esbuild-based application builder and enabled it for new projects by default. It improves build time for projects using hybrid rendering with up to 87%. Next, we'll be working on developing schematics that migrate existing projects using hybrid rendering to the new build pipeline.
>>>>>>> 6070c9dd

### Streamline standalone imports with Language Service

<<<<<<< HEAD
In Angular v16, we released a developer preview of an esbuild-based builder with support for `ng build` and `ng serve`. The `ng serve` development server uses Vite and a multi-file compilation by esbuild and the Angular compiler. As the next step before we graduate the feature out of developer preview, we'll work on enabling internationalization support and fixing stability issues.
=======
As part of this initiative, the language service automatically imports components and pipes in standalone and NgModule-based apps. Additionally, to enable smaller app bundles, we'll work on allowing the language service to propose the automatic removal of unused imports.
>>>>>>> 6070c9dd

### New CDK primitives

We are working on new CDK primitives to facilitate creating custom components based on the WAI-ARIA design patterns for [Combobox](https://www.w3.org/TR/wai-aria-practices-1.1/#combobox). Angular v14 introduced stable [menu and dialog primitives](https://material.angular.io/cdk/categories) as part of this project, and in v15 [Listbox](https://www.w3.org/TR/wai-aria-practices-1.1/#Listbox).

### Angular component accessibility

We are evaluating components in Angular Material against accessibility standards such as WCAG and working to fix any issues that arise from this process.

### Investigate micro frontend architecture for scalable development processes

<<<<<<< HEAD
We understood and defined the problem space for the past couple of quarters. We will follow up with a blog post on best practices when developing apps at scale. The project got delayed due to the prioritization of other initiatives.
=======
We understood and defined the problem space for the past couple of quarters. As the most widely adopted solution we identified is module federation and we suggest it as an option in the rare cases when micro frontend architecture is a feasible solution. Currently, we're working with the community on providing a third-party extension for the Angular CLI via import maps that work with the new application builder, enabling a solution comparable to module federation in webpack.
>>>>>>> 6070c9dd

### Token-based theming APIs

<<<<<<< HEAD
Over the past two quarters, we developed a new video and textual tutorial based on standalone components. They are in the final review stages, and we expect to publish them by the end of Q2.

### Token-based theming APIs

To provide better customization of our Angular material components and enable Material 3 capabilities, we'll be collaborating with Google's Material Design team on defining token-based theming APIs. As of Q2 2023, we're refactoring components to use the new API, finalizing the comprehensive set of tokens, and updating the Sass API based on the new tokens.

=======
To provide better customization of our Angular material components and enable Material 3 capabilities, we'll be collaborating with Google's Material Design team on defining token-based theming APIs. As of Q4 2023, we're refactoring components to use the new API, finalizing the comprehensive set of tokens, and updating the Sass API based on the new tokens.

>>>>>>> 6070c9dd
### Modernize Angular's unit testing tooling

In v12, we revisited the Angular end-to-end testing experience by replacing Protractor with modern alternatives such as Cypress, Nightwatch, and Webdriver.io. Next, we'd like to tackle `ng test` to modernize Angular's unit testing experience. In Q2, we introduced experimental [Jest](https://jestjs.io/) support and [announced](https://blog.angular.io/moving-angular-cli-to-jest-and-web-test-runner-ef85ef69ceca) the transition from Karma to the [Web Test Runner](https://modern-web.dev/docs/test-runner/overview/).

## Future

<<<<<<< HEAD
### Investigation for authoring format improvements

Based on our developer surveys' results we saw there are opportunities for improving the ergonomics of the component authoring format. The first step of the process will be to gather requirements and understand the problem space in advanced to an RFC. We'll share updates as we make progress. High priority in the future work will be backward compatibility and interoperability.

### Ensure smooth adoption for future RxJS changes (version 8 and beyond)

We want to ensure Angular developers are taking advantage of the latest capabilities of RxJS and have a smooth transition to the subsequent major releases of the framework.
For this purpose, we will explore and document the scope of the changes in v7 and beyond RxJS and plan an update strategy.

### Support two-dimensional drag-and-drop

As part of this project, we'd like to implement mixed orientation support for the Angular CDK drag and drop. This is one of the repository's most highly [requested features](https://github.com/angular/components/issues/13372).

<details class="completed-details" open="true">
 <summary>
   <h2>Completed</h2>
   <span class="actions">
     <span class="action-expand">Show all</span>
     <span class="action-collapse">Hide all</span>
     <i class="material-icons expand">expand_more</i>
   </span>
 </summary>
 <div class="details-content">

### Non-destructive full app hydration

In v16, we released a developer preview of non-destructive full hydration, which allows Angular to reuse existing DOM nodes on a server-side rendered page, instead of re-creating an app from scratch. See additional information in the [hydration guide](guide/hydration).

*Completed Q2 2023*
=======
### Signal debugging in Angular DevTools

With the evolution of Signals in Angular, we'll be also working on a better tooling for debugging them. High on the priority list is a UI for inspecting and debugging Signal-based components.

### Improved hot-module replacement support (HMR)

In v11 we launched initial support for HMR in Angular. Having the new implementation of `ng serve` based on vite and esbuild, we'll explore more advanced HMR for templates, styles, and TypeScript code.

### Exploration of streamed server-side rendering

Over the past few releases we've been working on making Angular's server-side rendering story more robust. On our priority list is to explore streamed server-side rendering for zoneless application.

### Exploration of partial hydration

In v17 we graduated hydration from developer preview and we've been consistently observing 40-50% improvements in LCP. As the next step, we'll explore how we can partially hydrate applications using deferrable views.

As part of this effort, we'll be also evaluating the trade-offs of more fine-grained hydration and resumability. We'll share updates as we progress.

### Investigation for authoring format improvements

Based on our developer surveys' results we saw there are opportunities for improving the ergonomics of the component authoring format. The first step of the process will be to gather requirements and understand the problem space in advanced to an RFC. We'll share updates as we make progress. High priority in the future work will be backward compatibility and interoperability.
>>>>>>> 6070c9dd

### Improvements in the image directive

<<<<<<< HEAD
*Completed Q1 2023*
=======
We want to ensure Angular developers are taking advantage of the latest capabilities of RxJS and have a smooth transition to the subsequent major releases of the framework.
For this purpose, we will explore and document the scope of the changes in v7 and beyond RxJS and plan an update strategy.
>>>>>>> 6070c9dd

We released the Angular [image directive](https://developer.chrome.com/blog/angular-image-directive/) as stable in v15. We introduced a new fill mode feature that enables images to fit within their parent container rather than having explicit dimensions. Over the past two months, the Chrome Aurora team backported the directive to v12 and newer.

<<<<<<< HEAD
### Documentation refactoring

=======
As part of this project, we'd like to implement mixed orientation support for the Angular CDK drag and drop. This is one of the repository's most highly [requested features](https://github.com/angular/components/issues/13372).

<details class="completed-details" open="true">
 <summary>
   <h2>Completed</h2>
   <span class="actions">
     <span class="action-expand">Show all</span>
     <span class="action-collapse">Hide all</span>
     <i class="material-icons expand">expand_more</i>
   </span>
 </summary>
 <div class="details-content">

### Update getting started tutorial

*Completed Q4 2023*

Over the past two quarters, we developed a new video and textual tutorial based on standalone components. They are now launched and available on https://angular.io/start.

### Investigate modern bundlers

*Completed Q4 2023*

In Angular v16, we released a developer preview of an esbuild-based builder with support for `ng build` and `ng serve`. The `ng serve` development server uses Vite and a multi-file compilation by esbuild and the Angular compiler. In v17 we graduated the build tooling from developer preview and enabled it by default for new projects.

### Introduce dependency injection debugging APIs

*Completed Q4 2023*

To improve the debugging utilities of Angular and Angular DevTools, we'll work on APIs that provide access to the dependency injection runtime. As part of the project, we'll expose debugging methods that allow us to explore the injector hierarchy and the dependencies across their associated providers. As of v17, we shipped a feature that enables us to plug into the dependency injection life-cycle. We also launched a visualization of the injector tree and inspection of the providers declared inside each individual node,

### Improve documentation and schematics for standalone components

*Completed Q4 2023*

We released a developer preview of the `ng new --standalone` schematics collection, allowing you to create apps free of NgModules. In v17 we switched the new application authoring format to standalone APIs and changed the documentation to reflect the recommendation. Additionally, we shipped schematics which support updating existing applications to standalone components, directives, and pipes. Even though NgModules will stick around for foreseeable future, we recommend you to explore the benefits of the new APIs to improve developer experience and benefit from the new features we build for them.

### Explore hydration and server-side rendering improvements

*Completed Q4 2023*

In v16, we released a developer preview of non-destructive full hydration, see the [hydration guide](guide/hydration) and the [blog post](https://blog.angular.io/whats-next-for-server-side-rendering-in-angular-2a6f27662b67) for additional information. We're already seeing significant improvements to Core Web Vitals, including [LCP](https://web.dev/lcp) and [CLS](https://web.dev/cls). In lab tests, we consistently observed 45% better LCP of a real-world app.

In v17 we launched hydration outside developer preview and did a series of improvements in the server-side rendering story, including: route discovery at runtime for SSG, up to 87% faster build times for hybrid rendered applications, prompt that enables hybrid rendering for new projects.

### Non-destructive full app hydration

*Completed Q2 2023*

In v16, we released a developer preview of non-destructive full hydration, which allows Angular to reuse existing DOM nodes on a server-side rendered page, instead of re-creating an app from scratch. See additional information in the [hydration guide](guide/hydration).

### Improvements in the image directive

*Completed Q1 2023*

We released the Angular [image directive](https://developer.chrome.com/blog/angular-image-directive/) as stable in v15. We introduced a new fill mode feature that enables images to fit within their parent container rather than having explicit dimensions. Over the past two months, the Chrome Aurora team backported the directive to v12 and newer.

### Documentation refactoring

>>>>>>> 6070c9dd
*Completed Q1 2023*

Ensure all existing documentation fits into a consistent set of content types. Update excessive use of tutorial-style documentation into independent topics. We want to ensure the content outside the main tutorials is self-sufficient without being tightly coupled to a series of guides. In Q2 2022, we refactored the [template content](https://github.com/angular/angular/pull/45897) and dependency injection. In Q1 2023, we improved the HTTP guides, and with this, we're putting the documentation refactoring project on hold.

### Improve image performance

*Completed Q4 2022*

The [Aurora](https://web.dev/introducing-aurora/) and the Angular teams are working on the implementation of an image directive that aims to improve [Core Web Vitals](https://web.dev/vitals). We shipped a stable version of the image directive in v15.

### Modern CSS

*Completed Q4 2022*

The Web ecosystem evolves constantly and we want to reflect the latest modern standards in Angular. In this project we aim to provide guidelines on using modern CSS features in Angular to ensure developers follow best practices for layout, styling, etc. We shared official guidelines for layout and as part of the initiative stopped publishing flex layout. Learn [more on our blog](https://blog.angular.io/modern-css-in-angular-layouts-4a259dca9127).

### Support adding directives to host elements

*Completed Q4 2022*

A [long-standing feature request](https://github.com/angular/angular/issues/8785) is to add the ability to add directives to host elements. The feature lets developers augment their own components with additional behaviors without using inheritance. In v15 we shipped our directive composition API, which enables enhancing host elements with directives.

### Better stack traces

*Completed Q4 2022*

The Angular and the Chrome DevTools are working together to enable more readable stack traces for error messages. In v15 we [released improved](https://twitter.com/angular/status/1578807563017392128) relevant and linked stack traces. As a lower priority initiative, we'll be exploring how to make the stack traces friendlier by providing more accurate call frame names for templates.

### Enhanced Angular Material components by integrating MDC Web

*Completed Q4 2022*

[MDC Web](https://material.io/develop/web) is a library created by the Google Material Design team that provides reusable primitives for building Material Design components.
The Angular team is incorporating these primitives into Angular Material.
Using MDC Web aligns Angular Material more closely with the Material Design specification, expands accessibility, improves component quality, and improves the velocity of our team.

### Implement APIs for optional NgModules

*Completed Q4 2022*

In the process of making Angular simpler, we are working on [introducing APIs](/guide/standalone-components) that allow developers to initialize apps, instantiate components, and use the router without NgModules. Angular v14 introduces developer preview of the APIs for standalone components, directives, and pipes. In the next few quarters we'll collect feedback from developers and finalize the project making the APIs stable. As the next step we will work on improving use cases such as `TestBed`, Angular elements, etc.

### Allow binding to protected fields in templates

*Completed Q2 2022*

To improve the encapsulation of Angular components we enabled binding to protected members of the component instance. This way you'll no longer have to expose a field or a method as public to use it inside your templates.

### Publish guides on advanced concepts

*Completed Q2 2022*

Develop and publish an in-depth guide on change detection.
Develop content for performance profiling of Angular apps.
Cover how change detection interacts with Zone.js and explain when it gets triggered, how to profile its duration, as well as common practices for performance optimization.

### Rollout strict typings for `@angular/forms`

*Completed Q2 2022*

In Q4 2021 we designed a solution for introducing strict typings for forms and in Q1 2022 we concluded the corresponding [request for comments](https://github.com/angular/angular/discussions/44513).
Currently, we are implementing a rollout strategy with an automated migration step that will enable the improvements for existing projects.
We are first testing the solution with more than 2,500 projects at Google to ensure a smooth migration path for the external community.

### Remove legacy [View Engine](guide/glossary#ve)

*Completed Q1 2022*

After the transition of all our internal tooling to Ivy is completed, we will remove the legacy View Engine for reduced Angular conceptual overhead, smaller package size, lower maintenance cost, and lower codebase complexity.

### Simplified Angular mental model with optional NgModules

*Completed Q1 2022*

To simplify the Angular mental model and learning journey, we will be working on making NgModules optional.
This work lets developers develop standalone components and implement an alternative API for declaring the compilation scope of the component.
We kicked this project off with high-level design discussions that we captured in an [RFC](https://github.com/angular/angular/discussions/43784).

### Design strict typing for `@angular/forms`

*Completed Q1 2022*

We will work on finding a way to implement stricter type checking for reactive forms with minimal backward incompatible implications.
This way, we let developers catch more issues during development time, enable better text editor and IDE support, and improve the type checking for reactive forms.

### Improve integration of Angular DevTools with framework

*Completed Q1 2022*

To improve the integration of Angular DevTools with the framework, we are working on moving the codebase to the [angular/angular](https://github.com/angular/angular) monorepository.
This includes transitioning Angular DevTools to Bazel and integrating it into the existing processes and CI pipeline.

### Launch advanced compiler diagnostics

*Completed Q1 2022*

Extend the diagnostics of the Angular compiler outside type checking.
Introduce other correctness and conformance checks to further guarantee correctness and best practices.

### Update our e2e testing strategy

*Completed Q3 2021*

To ensure we provide a future-proof e2e testing strategy, we want to evaluate the state of Protractor, community innovations, e2e best practices, and explore novel opportunities.
As first steps of the effort, we shared an [RFC](https://github.com/angular/protractor/issues/5502) and worked with partners to ensure smooth integration between the Angular CLI and state-of-the-art tooling for e2e testing.
As the next step, we need to finalize the recommendations and compile a list of resources for the transition.

### Angular libraries use Ivy

*Completed Q3 2021*

Earlier in 2020, we shared an [RFC](https://github.com/angular/angular/issues/38366) for Ivy library distribution.
After invaluable feedback from the community, we developed a design of the project.
We are now investing in the development of Ivy library distribution, including an update of the library package format to use Ivy compilation, unblock the deprecation of the View Engine library format, and ngcc.

### Improve test times and debugging with automatic test environment tear down

*Completed Q3 2021*

To improve test time and create better isolation across tests, we want to change [`TestBed`](api/core/testing/TestBed) to automatically clean up and tear down the test environment after each test run.

### Deprecate and remove IE11 support

*Completed Q3 2021*

Internet Explorer 11 \(IE11\) has been preventing Angular from taking advantage of some of the modern features of the Web platform.
As part of this project we are going to deprecate and remove IE11 support to open the path for modern features that evergreen browsers provide.
We ran an [RFC](https://github.com/angular/angular/issues/41840) to collect feedback from the community and decide on next steps to move forward.

### Leverage ES2017+ as the default output language

*Completed Q3 2021*

Supporting modern browsers lets us take advantage of the more compact, expressive, and performant new syntax of JavaScript.
As part of this project we will investigate what the blockers are to moving forward with this effort, and take the steps to enable it.

### Accelerated debugging and performance profiling with Angular DevTools

*Completed Q2 2021*

We are working on development tooling for Angular that provides utilities for debugging and performance profiling.
This project aims to help developers understand the component structure and the change detection in an Angular app.

### Streamline releases with consolidated Angular versioning & branching

*Completed Q2 2021*

We want to consolidate release management tooling between the multiple GitHub repositories for Angular \([angular/angular](https://github.com/angular/angular), [angular/angular-cli](https://github.com/angular/angular-cli), and [angular/components](https://github.com/angular/components)\).
This effort lets us reuse infrastructure, unify and simplify processes, and improve the reliability of our release process.

### Higher developer consistency with commit message standardization

*Completed Q2 2021*

We want to unify commit message requirements and conformance across Angular repositories \([angular/angular](https://github.com/angular/angular), [angular/components](https://github.com/angular/components), and [angular/angular-cli](https://github.com/angular/angular-cli)\) to bring consistency to our development process and reuse infrastructure tooling.

### Transition the Angular language service to Ivy

*Completed Q2 2021*

The goal of this project is to improve the experience and remove legacy dependency by transitioning the language service to Ivy.
Today the language service still uses the View Engine compiler and type checking, even for Ivy apps.
We want to use the Ivy template parser and improved type checking for the Angular Language service to match app behavior.
This migration is also a step towards unblocking the removal of View Engine, which will simplify Angular, reduce the npm package size, and improve the maintainability of the framework.

### Increased security with native Trusted Types in Angular

*Completed Q2 2021*

In collaboration with the Google security team, we are adding support for the new [Trusted Types](https://web.dev/trusted-types) API.
This web platform API helps developers build more secure web apps.

### Optimized build speed and bundle sizes with Angular CLI webpack 5

*Completed Q2 2021*

As part of the v11 release, we introduced an opt-in preview of webpack 5 in the Angular CLI.
To ensure stability, we will continue iterating on the implementation to enable build speed and bundle size improvements.

### Faster apps by inlining critical styles in Universal apps

*Completed Q1 2021*

Loading external stylesheets is a blocking operation, which means that the browser cannot start rendering your app until it loads all the referenced CSS.
Having render-blocking resources in the header of a page can significantly impact its load performance, for example, its [first contentful paint](https://web.dev/first-contentful-paint).
To make apps faster, we have been collaborating with the Google Chrome team on inlining critical CSS and loading the rest of the styles asynchronously.

### Improve debugging with better Angular error messages

*Completed Q1 2021*

Error messages often bring limited actionable information to help developers resolve them.
We have been working on making error messages more discoverable by adding associated codes, developing guides, and other materials to ensure a smoother debugging experience.

### Improved developer onboarding with refreshed introductory documentation

*Completed Q1 2021*

We will redefine the user learning journeys and refresh the introductory documentation.
We will clearly state the benefits of Angular, how to explore its capabilities and provide guidance so developers can become proficient with the framework in as little time as possible.

### Expand component harnesses best practices

*Completed Q1 2021*

Angular CDK introduced the concept of [component test harnesses](https://material.angular.io/cdk/test-harnesses) to Angular in version 9.
Test harnesses let component authors create supported APIs for testing component interactions.
We are continuing to improve this harness infrastructure and clarifying the best practices around using harnesses.
We are also working to drive more harness adoption inside of Google.

### Author a guide for content projection

*Completed Q2 2021*

Content projection is a core Angular concept that does not have the presence it deserves in the documentation.
As part of this project we want to identify the core use cases and concepts for content projection and document them.

### Migrate to ESLint

*Completed Q4 2020*

With the deprecation of TSLint we will be moving to ESLint.
As part of the process, we will work on ensuring backward compatibility with our current recommended TSLint configuration, implement a migration strategy for existing Angular apps and introduce new tooling to the Angular CLI toolchain.

### Operation Bye Bye Backlog (also known as Operation Byelog)

*Completed Q4 2020*

We are actively investing up to 50% of our engineering capacity on triaging issues and PRs until we have a clear understanding of broader community needs.
After that, we will commit up to 20% of our engineering capacity to keep up with new submissions promptly.

 </div>
</details>

<!-- links -->

<!-- external links -->

<!-- end links -->

@reviewed 2023-05-03<|MERGE_RESOLUTION|>--- conflicted
+++ resolved
@@ -1,10 +1,6 @@
 # Angular Roadmap
 
-<<<<<<< HEAD
-<p class="roadmap-last-updated">Last updated: 2023-05-03</p>
-=======
 <p class="roadmap-last-updated">Last updated: 2023-10-24</p>
->>>>>>> 6070c9dd
 
 Angular receives many feature requests, both from inside Google and the broader open-source community.
 At the same time, our list of projects contains plenty of maintenance tasks, code refactorings, and potential performance improvements.
@@ -18,23 +14,6 @@
 
 ## In progress
 
-<<<<<<< HEAD
-### Explore hydration and server-side rendering improvements
-
-In v16, we released a developer preview of non-destructive full hydration, see the [hydration guide](guide/hydration) and the [blog post](https://blog.angular.io/whats-next-for-server-side-rendering-in-angular-2a6f27662b67) for additional information. We're already seeing significant improvements to Core Web Vitals, including [LCP](https://web.dev/lcp) and [CLS](https://web.dev/cls). In lab tests, we consistently observed 45% better LCP of a real-world app.
-
-As the next step, we will iterate on polishing full hydration and further explore the dynamically evolving space of partial hydration and resumability. These more advanced patterns carry their own trade-offs; we'll share updates as we progress.
-
-### Improve runtime performance and developer experience with a new reactivity model
-
-In v16, we shared a developer preview of Angular Signals which fully implemented make Zone.js optional. The feature resulted from hundreds of discussions, conversations with developers, feedback sessions, user experience studies, and a series of [RFCs](https://github.com/angular/angular/discussions/49685), which received over 1,000 comments. As part of the release, we made a signals library and an RxJS interoperability package available. Next, after addressing the feedback we received from developers, we’ll continue implementing the proposals from the RFC.
-
-### Explore ergonomic component-level code-splitting APIs
-
-A common problem with web apps is their slow initial load time.
-A way to improve it is to apply more granular code-splitting on a component level.
-We will be working on more ergonomic code-splitting APIs to encourage this practice.
-=======
 ### Improve runtime performance and developer experience with a new reactivity model
 
 This project rethinks the Angular reactivity model by introducing Signals as a reactivity primitive.
@@ -43,23 +22,14 @@
 As part of the v17 release, we graduated the Angular Signals library from developer preview. Next we’ll continue implementing the proposals from the RFC. The first steps will be introducing signal-based inputs and queries.
 
 ### Ergonomic deferred loading
->>>>>>> 6070c9dd
 
 In v17 we shipped deferrable views in developer preview, which provide an ergonomic API for deferred code loading. As the next step we'll be iterating on community feedback before officially making this feature stable.
 
-<<<<<<< HEAD
-We released a developer preview of the `ng new --standalone` schematics collection, allowing you to create apps free of NgModules. Next, we'll iterate on the schematics to fill feature gaps and release a new tutorial based on standalone components.
-=======
 ### Built-in control flow
->>>>>>> 6070c9dd
 
 In v17 we shipped a developer preview version of a new control flow. It brings significant performance improvements and better ergonomics for template authoring. We also provided a migration of existing `*ngIf`, `*ngFor`, and `*ngSwitch` which you can run to move your project to the new implementation. As the next steps we'll be working on addressing community feedback before officially completing this project and graduating it from developer preview.
 
-<<<<<<< HEAD
-To improve the debugging utilities of Angular and Angular DevTools, we'll work on APIs that provide access to the dependency injection runtime. As part of the project, we'll expose debugging methods that allow us to explore the injector hierarchy and the dependencies across their associated providers. As of v16, we have a design of a feature that enables us to plug into the dependency injection life-cycle. As the next step, we'll implement the functionality and provide integration with Angular DevTools.
-=======
 ### iframe support in Angular DevTools
->>>>>>> 6070c9dd
 
 We are working on making it possible to debug and profile Angular apps embedded within an iframe on the page. This feature will allow you to select an iframe and inspect it directly within Angular DevTools.
 
@@ -69,19 +39,11 @@
 
 ### Automation for transition of existing hybrid rendering projects to esbuild and vite
 
-<<<<<<< HEAD
+In v17 we shipped a vite and esbuild-based application builder and enabled it for new projects by default. It improves build time for projects using hybrid rendering with up to 87%. Next, we'll be working on developing schematics that migrate existing projects using hybrid rendering to the new build pipeline.
+
+### Streamline standalone imports with Language Service
+
 As part of this initiative, the language service automatically imports components and pipes in standalone and NgModule-based apps. Additionally, to enable smaller app bundles, we'll work on allowing the language service to propose the automatic removal of unused imports.
-=======
-In v17 we shipped a vite and esbuild-based application builder and enabled it for new projects by default. It improves build time for projects using hybrid rendering with up to 87%. Next, we'll be working on developing schematics that migrate existing projects using hybrid rendering to the new build pipeline.
->>>>>>> 6070c9dd
-
-### Streamline standalone imports with Language Service
-
-<<<<<<< HEAD
-In Angular v16, we released a developer preview of an esbuild-based builder with support for `ng build` and `ng serve`. The `ng serve` development server uses Vite and a multi-file compilation by esbuild and the Angular compiler. As the next step before we graduate the feature out of developer preview, we'll work on enabling internationalization support and fixing stability issues.
-=======
-As part of this initiative, the language service automatically imports components and pipes in standalone and NgModule-based apps. Additionally, to enable smaller app bundles, we'll work on allowing the language service to propose the automatic removal of unused imports.
->>>>>>> 6070c9dd
 
 ### New CDK primitives
 
@@ -93,32 +55,36 @@
 
 ### Investigate micro frontend architecture for scalable development processes
 
-<<<<<<< HEAD
-We understood and defined the problem space for the past couple of quarters. We will follow up with a blog post on best practices when developing apps at scale. The project got delayed due to the prioritization of other initiatives.
-=======
 We understood and defined the problem space for the past couple of quarters. As the most widely adopted solution we identified is module federation and we suggest it as an option in the rare cases when micro frontend architecture is a feasible solution. Currently, we're working with the community on providing a third-party extension for the Angular CLI via import maps that work with the new application builder, enabling a solution comparable to module federation in webpack.
->>>>>>> 6070c9dd
 
 ### Token-based theming APIs
 
-<<<<<<< HEAD
-Over the past two quarters, we developed a new video and textual tutorial based on standalone components. They are in the final review stages, and we expect to publish them by the end of Q2.
-
-### Token-based theming APIs
-
-To provide better customization of our Angular material components and enable Material 3 capabilities, we'll be collaborating with Google's Material Design team on defining token-based theming APIs. As of Q2 2023, we're refactoring components to use the new API, finalizing the comprehensive set of tokens, and updating the Sass API based on the new tokens.
-
-=======
 To provide better customization of our Angular material components and enable Material 3 capabilities, we'll be collaborating with Google's Material Design team on defining token-based theming APIs. As of Q4 2023, we're refactoring components to use the new API, finalizing the comprehensive set of tokens, and updating the Sass API based on the new tokens.
 
->>>>>>> 6070c9dd
 ### Modernize Angular's unit testing tooling
 
 In v12, we revisited the Angular end-to-end testing experience by replacing Protractor with modern alternatives such as Cypress, Nightwatch, and Webdriver.io. Next, we'd like to tackle `ng test` to modernize Angular's unit testing experience. In Q2, we introduced experimental [Jest](https://jestjs.io/) support and [announced](https://blog.angular.io/moving-angular-cli-to-jest-and-web-test-runner-ef85ef69ceca) the transition from Karma to the [Web Test Runner](https://modern-web.dev/docs/test-runner/overview/).
 
 ## Future
 
-<<<<<<< HEAD
+### Signal debugging in Angular DevTools
+
+With the evolution of Signals in Angular, we'll be also working on a better tooling for debugging them. High on the priority list is a UI for inspecting and debugging Signal-based components.
+
+### Improved hot-module replacement support (HMR)
+
+In v11 we launched initial support for HMR in Angular. Having the new implementation of `ng serve` based on vite and esbuild, we'll explore more advanced HMR for templates, styles, and TypeScript code.
+
+### Exploration of streamed server-side rendering
+
+Over the past few releases we've been working on making Angular's server-side rendering story more robust. On our priority list is to explore streamed server-side rendering for zoneless application.
+
+### Exploration of partial hydration
+
+In v17 we graduated hydration from developer preview and we've been consistently observing 40-50% improvements in LCP. As the next step, we'll explore how we can partially hydrate applications using deferrable views.
+
+As part of this effort, we'll be also evaluating the trade-offs of more fine-grained hydration and resumability. We'll share updates as we progress.
+
 ### Investigation for authoring format improvements
 
 Based on our developer surveys' results we saw there are opportunities for improving the ergonomics of the component authoring format. The first step of the process will be to gather requirements and understand the problem space in advanced to an RFC. We'll share updates as we make progress. High priority in the future work will be backward compatibility and interoperability.
@@ -143,110 +109,52 @@
  </summary>
  <div class="details-content">
 
+### Update getting started tutorial
+
+*Completed Q4 2023*
+
+Over the past two quarters, we developed a new video and textual tutorial based on standalone components. They are now launched and available on https://angular.io/start.
+
+### Investigate modern bundlers
+
+*Completed Q4 2023*
+
+In Angular v16, we released a developer preview of an esbuild-based builder with support for `ng build` and `ng serve`. The `ng serve` development server uses Vite and a multi-file compilation by esbuild and the Angular compiler. In v17 we graduated the build tooling from developer preview and enabled it by default for new projects.
+
+### Introduce dependency injection debugging APIs
+
+*Completed Q4 2023*
+
+To improve the debugging utilities of Angular and Angular DevTools, we'll work on APIs that provide access to the dependency injection runtime. As part of the project, we'll expose debugging methods that allow us to explore the injector hierarchy and the dependencies across their associated providers. As of v17, we shipped a feature that enables us to plug into the dependency injection life-cycle. We also launched a visualization of the injector tree and inspection of the providers declared inside each individual node,
+
+### Improve documentation and schematics for standalone components
+
+*Completed Q4 2023*
+
+We released a developer preview of the `ng new --standalone` schematics collection, allowing you to create apps free of NgModules. In v17 we switched the new application authoring format to standalone APIs and changed the documentation to reflect the recommendation. Additionally, we shipped schematics which support updating existing applications to standalone components, directives, and pipes. Even though NgModules will stick around for foreseeable future, we recommend you to explore the benefits of the new APIs to improve developer experience and benefit from the new features we build for them.
+
+### Explore hydration and server-side rendering improvements
+
+*Completed Q4 2023*
+
+In v16, we released a developer preview of non-destructive full hydration, see the [hydration guide](guide/hydration) and the [blog post](https://blog.angular.io/whats-next-for-server-side-rendering-in-angular-2a6f27662b67) for additional information. We're already seeing significant improvements to Core Web Vitals, including [LCP](https://web.dev/lcp) and [CLS](https://web.dev/cls). In lab tests, we consistently observed 45% better LCP of a real-world app.
+
+In v17 we launched hydration outside developer preview and did a series of improvements in the server-side rendering story, including: route discovery at runtime for SSG, up to 87% faster build times for hybrid rendered applications, prompt that enables hybrid rendering for new projects.
+
 ### Non-destructive full app hydration
 
+*Completed Q2 2023*
+
 In v16, we released a developer preview of non-destructive full hydration, which allows Angular to reuse existing DOM nodes on a server-side rendered page, instead of re-creating an app from scratch. See additional information in the [hydration guide](guide/hydration).
 
-*Completed Q2 2023*
-=======
-### Signal debugging in Angular DevTools
-
-With the evolution of Signals in Angular, we'll be also working on a better tooling for debugging them. High on the priority list is a UI for inspecting and debugging Signal-based components.
-
-### Improved hot-module replacement support (HMR)
-
-In v11 we launched initial support for HMR in Angular. Having the new implementation of `ng serve` based on vite and esbuild, we'll explore more advanced HMR for templates, styles, and TypeScript code.
-
-### Exploration of streamed server-side rendering
-
-Over the past few releases we've been working on making Angular's server-side rendering story more robust. On our priority list is to explore streamed server-side rendering for zoneless application.
-
-### Exploration of partial hydration
-
-In v17 we graduated hydration from developer preview and we've been consistently observing 40-50% improvements in LCP. As the next step, we'll explore how we can partially hydrate applications using deferrable views.
-
-As part of this effort, we'll be also evaluating the trade-offs of more fine-grained hydration and resumability. We'll share updates as we progress.
-
-### Investigation for authoring format improvements
-
-Based on our developer surveys' results we saw there are opportunities for improving the ergonomics of the component authoring format. The first step of the process will be to gather requirements and understand the problem space in advanced to an RFC. We'll share updates as we make progress. High priority in the future work will be backward compatibility and interoperability.
->>>>>>> 6070c9dd
-
 ### Improvements in the image directive
 
-<<<<<<< HEAD
 *Completed Q1 2023*
-=======
-We want to ensure Angular developers are taking advantage of the latest capabilities of RxJS and have a smooth transition to the subsequent major releases of the framework.
-For this purpose, we will explore and document the scope of the changes in v7 and beyond RxJS and plan an update strategy.
->>>>>>> 6070c9dd
 
 We released the Angular [image directive](https://developer.chrome.com/blog/angular-image-directive/) as stable in v15. We introduced a new fill mode feature that enables images to fit within their parent container rather than having explicit dimensions. Over the past two months, the Chrome Aurora team backported the directive to v12 and newer.
 
-<<<<<<< HEAD
 ### Documentation refactoring
 
-=======
-As part of this project, we'd like to implement mixed orientation support for the Angular CDK drag and drop. This is one of the repository's most highly [requested features](https://github.com/angular/components/issues/13372).
-
-<details class="completed-details" open="true">
- <summary>
-   <h2>Completed</h2>
-   <span class="actions">
-     <span class="action-expand">Show all</span>
-     <span class="action-collapse">Hide all</span>
-     <i class="material-icons expand">expand_more</i>
-   </span>
- </summary>
- <div class="details-content">
-
-### Update getting started tutorial
-
-*Completed Q4 2023*
-
-Over the past two quarters, we developed a new video and textual tutorial based on standalone components. They are now launched and available on https://angular.io/start.
-
-### Investigate modern bundlers
-
-*Completed Q4 2023*
-
-In Angular v16, we released a developer preview of an esbuild-based builder with support for `ng build` and `ng serve`. The `ng serve` development server uses Vite and a multi-file compilation by esbuild and the Angular compiler. In v17 we graduated the build tooling from developer preview and enabled it by default for new projects.
-
-### Introduce dependency injection debugging APIs
-
-*Completed Q4 2023*
-
-To improve the debugging utilities of Angular and Angular DevTools, we'll work on APIs that provide access to the dependency injection runtime. As part of the project, we'll expose debugging methods that allow us to explore the injector hierarchy and the dependencies across their associated providers. As of v17, we shipped a feature that enables us to plug into the dependency injection life-cycle. We also launched a visualization of the injector tree and inspection of the providers declared inside each individual node,
-
-### Improve documentation and schematics for standalone components
-
-*Completed Q4 2023*
-
-We released a developer preview of the `ng new --standalone` schematics collection, allowing you to create apps free of NgModules. In v17 we switched the new application authoring format to standalone APIs and changed the documentation to reflect the recommendation. Additionally, we shipped schematics which support updating existing applications to standalone components, directives, and pipes. Even though NgModules will stick around for foreseeable future, we recommend you to explore the benefits of the new APIs to improve developer experience and benefit from the new features we build for them.
-
-### Explore hydration and server-side rendering improvements
-
-*Completed Q4 2023*
-
-In v16, we released a developer preview of non-destructive full hydration, see the [hydration guide](guide/hydration) and the [blog post](https://blog.angular.io/whats-next-for-server-side-rendering-in-angular-2a6f27662b67) for additional information. We're already seeing significant improvements to Core Web Vitals, including [LCP](https://web.dev/lcp) and [CLS](https://web.dev/cls). In lab tests, we consistently observed 45% better LCP of a real-world app.
-
-In v17 we launched hydration outside developer preview and did a series of improvements in the server-side rendering story, including: route discovery at runtime for SSG, up to 87% faster build times for hybrid rendered applications, prompt that enables hybrid rendering for new projects.
-
-### Non-destructive full app hydration
-
-*Completed Q2 2023*
-
-In v16, we released a developer preview of non-destructive full hydration, which allows Angular to reuse existing DOM nodes on a server-side rendered page, instead of re-creating an app from scratch. See additional information in the [hydration guide](guide/hydration).
-
-### Improvements in the image directive
-
-*Completed Q1 2023*
-
-We released the Angular [image directive](https://developer.chrome.com/blog/angular-image-directive/) as stable in v15. We introduced a new fill mode feature that enables images to fit within their parent container rather than having explicit dimensions. Over the past two months, the Chrome Aurora team backported the directive to v12 and newer.
-
-### Documentation refactoring
-
->>>>>>> 6070c9dd
 *Completed Q1 2023*
 
 Ensure all existing documentation fits into a consistent set of content types. Update excessive use of tutorial-style documentation into independent topics. We want to ensure the content outside the main tutorials is self-sufficient without being tightly coupled to a series of guides. In Q2 2022, we refactored the [template content](https://github.com/angular/angular/pull/45897) and dependency injection. In Q1 2023, we improved the HTTP guides, and with this, we're putting the documentation refactoring project on hold.
