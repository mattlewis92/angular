--- conflicted
+++ resolved
@@ -6,35 +6,18 @@
 
 <div class="alert is-helpful">
 
-<<<<<<< HEAD
-For the final sample app with two lazy-loaded modules that this page describes, see the
-<live-example></live-example>.
-
-There are three main steps to setting up a lazy-loaded feature module:
-
-1. Create the feature module with the CLI, using the `--route` flag.
-1. Create the feature module’s component.
-1. Configure the routes.
-=======
 For the final sample application with two lazy-loaded modules that this page describes, see the <live-example></live-example>.
 
 </div>
 
 <a id="lazy-loading"></a>
->>>>>>> 6a88bad0
 
 ## Lazy loading basics
 
 This section introduces the basic procedure for configuring a lazy-loaded route.
 For a step-by-step example, see the [step-by-step setup](#step-by-step) section on this page.
 
-<<<<<<< HEAD
-<code-example language="bash">
-ng new customer-app --routing
-</code-example>
-=======
 To lazy load Angular modules, use `loadChildren` \(instead of `component`\) in your `AppRoutingModule` `routes` configuration as follows.
->>>>>>> 6a88bad0
 
 <code-example header="AppRoutingModule (excerpt)">
 
@@ -45,49 +28,6 @@
   }
 ];
 
-<<<<<<< HEAD
-Next, you’ll need a feature module with a component to route to.
-To make one, enter the following command in the terminal, where `customers` is the name of the feature module, and `customer-list` is the route path for loading the `customers` component:
-
-<code-example language="bash">
-ng generate module customers --route customer-list --module app.module
-</code-example>
-
-This creates a `customers` folder with the new lazy-loadable module `CustomersModule` defined in the file `customers.module.ts`. The command automatically adds the `CustomerComponent` to the new feature module.
-
-Because the new module is meant to be lazy-loaded, the command does NOT add a reference for the new feature module to the root application's module file, `app.module.ts`.
-Instead, it adds the declared route, `customer-list` to the `Routes` array declared in the module provided as the `--module` option.
-
-<code-example language="typescript" header="src/app/app-routing.module.ts">
-const routes: Routes = [
-    { path: 'customer-list',
-      loadChildren: () => import('./customers/customers.module').then(m => m.CustomersModule) }
-    ];
-</code-example>
-
-Notice that the lazy-loading syntax uses `loadChildren` followed by a function that uses the browser's built-in `import('...')` syntax for dynamic imports.
-The import path is the relative path to the module.
-
-### Add another feature module
-
-Use the same command to create a second lazy-loaded feature module with routing, along with its stub component.
-
-<code-example language="bash">
-ng generate module orders --route order-list --module app.module
-</code-example>
-
-This creates a new folder called `orders` containing an `OrdersModule` and `OrdersRoutingModule`, along with the new `OrderComponent` source files.
-The `order-list` route is added to the `Routes` array in `app-routing.module.ts`, using the lazy-loading syntax.
-
-<code-example language="typescript" header="src/app/app-routing.module.ts">
-const routes: Routes = [
-    { path: 'customer-list',
-      loadChildren: () => import('./customers/customers.module').then(m => m.CustomersModule) },
-    { path: 'order-list',
-      loadChildren: () => import('./orders/orders.module').then(m => m.OrdersModule) }
-    ];
-</code-example>
-=======
 </code-example>
 
 In the lazy-loaded module's routing module, add a route for the component.
@@ -129,54 +69,29 @@
 
 This creates an application called `customer-app` and the `--routing` flag generates a file called `app-routing.module.ts`, which is one of the files you need for setting up lazy loading for your feature module.
 Navigate into the project by issuing the command `cd customer-app`.
->>>>>>> 6a88bad0
 
 <div class="alert is-helpful">
 
-<<<<<<< HEAD
-Though you can type the URL into the address bar, a navigation UI is easier for the user and more common.
-Replace the default placeholder markup in `app.component.html` with a custom nav
-so you can easily navigate to your modules in the browser:
-=======
 The `--routing` option requires Angular/CLI version 8.1 or higher.
 See [Keeping Up to Date](guide/updating).
->>>>>>> 6a88bad0
-
-</div>
-
-<<<<<<< HEAD
-<code-example path="lazy-loading-ngmodules/src/app/app.component.html" header="app.component.html" region="app-component-template" header="src/app/app.component.html"></code-example>
-=======
+
+</div>
+
 ### Create a feature module with routing
 
 Next, you'll need a feature module with a component to route to.
 To make one, enter the following command in the terminal, where `customers` is the name of the feature module.
 The path for loading the `customers` feature modules is also `customers` because it is specified with the `--route` option:
->>>>>>> 6a88bad0
 
 <code-example format="shell" language="shell">
 
 ng generate module customers --route customers --module app.module
 
-<<<<<<< HEAD
-<code-example language="bash">
-ng serve
-=======
->>>>>>> 6a88bad0
 </code-example>
 
 This creates a `customers` folder having the new lazy-loadable feature module `CustomersModule` defined in the `customers.module.ts` file and the routing module `CustomersRoutingModule` defined in the `customers-routing.module.ts` file.
 The command automatically declares the `CustomersComponent` and imports `CustomersRoutingModule` inside the new feature module.
 
-<<<<<<< HEAD
-<figure class="lightbox">
-  <div class="card">
-    <img src="generated/images/guide/lazy-loading-ngmodules/three-buttons.png" width="300" alt="three buttons in the browser">
-  </div>
-</figure>
-
-These buttons work, because the CLI automatically added the routes to the feature modules to the `routes` array in `app.module.ts`.
-=======
 Because the new module is meant to be lazy-loaded, the command does NOT add a reference to the new feature module in the application's root module file, `app.module.ts`.
 Instead, it adds the declared route, `customers` to the `routes` array declared in the module provided as the `--module` option.
 
@@ -184,22 +99,9 @@
 
 Notice that the lazy-loading syntax uses `loadChildren` followed by a function that uses the browser's built-in `import('...')` syntax for dynamic imports.
 The import path is the relative path to the module.
->>>>>>> 6a88bad0
 
 <div class="callout is-helpful">
 
-<<<<<<< HEAD
-## Imports and route configuration
-
-The CLI automatically added each feature module to the routes map at the application level.
-Finish this off by adding the default route.
-In `AppRoutingModule`, update the `routes` array with the following:
-
-<code-example path="lazy-loading-ngmodules/src/app/app-routing.module.ts" id="app-routing.module.ts" region="const-routes" header="src/app/app-routing.module.ts"></code-example>
-
-The first two paths are the routes to the `CustomersModule` and the `OrdersModule`.
-The final entry defines a default route. The empty path matches everything that doesn't match an earlier path.
-=======
 <header>String-based lazy loading</header>
 
 In Angular version 8, the string syntax for the `loadChildren` route specification [was deprecated](guide/deprecations#loadchildren-string-syntax) in favor of the `import()` syntax.
@@ -218,18 +120,10 @@
 ng generate module orders --route orders --module app.module
 
 </code-example>
->>>>>>> 6a88bad0
 
 This creates a new folder called `orders` containing the `OrdersModule` and `OrdersRoutingModule`, along with the new `OrdersComponent` source files.
 The `orders` route, specified with the `--route` option, is added to the `routes` array inside the `app-routing.module.ts` file, using the lazy-loading syntax.
 
-<<<<<<< HEAD
-### Inside the feature module
-
-Next, take a look at `customers.module.ts`. If you’re using the CLI and following the steps outlined in this page, you don’t have to do anything here.
-
-<code-example path="lazy-loading-ngmodules/src/app/customers/customers.module.ts" id="customers.module.ts" region="customers-module" header="src/app/customers/customers.module.ts"></code-example>
-=======
 <code-example header="src/app/app-routing.module.ts" path="lazy-loading-ngmodules/src/app/app-routing.module.ts" region="routes-customers-orders"></code-example>
 
 ### Set up the UI
@@ -272,20 +166,12 @@
 The empty path matches everything that doesn't match an earlier path.
 
 ### Inside the feature module
->>>>>>> 6a88bad0
 
 Next, take a look at the `customers.module.ts` file.
 If you're using the CLI and following the steps outlined in this page, you don't have to do anything here.
 
 <code-example header="src/app/customers/customers.module.ts" path="lazy-loading-ngmodules/src/app/customers/customers.module.ts" id="customers.module.ts" region="customers-module"></code-example>
 
-<<<<<<< HEAD
-The feature module has its own routing module, `customers-routing.module.ts`. The `AppRoutingModule` imports the feature module, `CustomersModule`, and `CustomersModule` in turn imports the `CustomersRoutingModule`.
-
-The feature-specific routing module imports its own feature component, `CustomerListComponent`, along with the other JavaScript import statements. It also adds the route to its own component.
-
-<code-example path="lazy-loading-ngmodules/src/app/customers/customers-routing.module.ts" id="customers-routing.module.ts" region="customers-routing-module" header="src/app/customers/customers-routing.module.ts"></code-example>
-=======
 The `customers.module.ts` file imports the `customers-routing.module.ts` and `customers.component.ts` files.
 `CustomersRoutingModule` is listed in the `@NgModule` `imports` array giving `CustomersModule` access to its own routing module.
 `CustomersComponent` is in the `declarations` array, which means `CustomersComponent` belongs to the `CustomersModule`.
@@ -296,73 +182,40 @@
 It then maps the empty path to the `CustomersComponent`.
 
 <code-example header="src/app/customers/customers-routing.module.ts" path="lazy-loading-ngmodules/src/app/customers/customers-routing.module.ts" id="customers-routing.module.ts" region="customers-routing-module"></code-example>
->>>>>>> 6a88bad0
 
 The `path` here is set to an empty string because the path in `AppRoutingModule` is already set to `customers`, so this route in the `CustomersRoutingModule`, is already within the `customers` context.
 Every route in this routing module is a child route.
 
 The other feature module's routing module is configured similarly.
 
-<<<<<<< HEAD
-<code-example path="lazy-loading-ngmodules/src/app/orders/orders-routing.module.ts" id="orders-routing.module.ts" region="orders-routing-module-detail" header="src/app/orders/orders-routing.module.ts (excerpt)"></code-example>
-=======
 <code-example header="src/app/orders/orders-routing.module.ts (excerpt)" path="lazy-loading-ngmodules/src/app/orders/orders-routing.module.ts" id="orders-routing.module.ts" region="orders-routing-module-detail"></code-example>
 
 ### Verify lazy loading
->>>>>>> 6a88bad0
 
 You can check to see that a module is indeed being lazy loaded with the Chrome developer tools.
 In Chrome, open the developer tools by pressing `Cmd+Option+i` on a Mac or `Ctrl+Shift+j` on a PC and go to the Network Tab.
 
 <div class="lightbox">
 
-<<<<<<< HEAD
-<figure class="lightbox">
-  <div class="card">
-    <img src="generated/images/guide/lazy-loading-ngmodules/network-tab.png" width="600" alt="lazy loaded modules diagram">
-  </div>
-</figure>
-=======
 <img alt="lazy loaded modules diagram" src="generated/images/guide/lazy-loading-ngmodules/network-tab.png" width="600">
->>>>>>> 6a88bad0
-
-</div>
-
-<<<<<<< HEAD
-Click on the Orders or Customers button. If you see a chunk appear, everything is wired up properly and the feature module is being lazy loaded. A chunk should appear for Orders and for Customers but will only appear once for each.
-=======
+
+</div>
+
 Click on the Orders or Customers button.
 If you see a chunk appear, everything is wired up properly and the feature module is being lazy loaded.
 A chunk should appear for Orders and for Customers but only appears once for each.
->>>>>>> 6a88bad0
 
 <div class="lightbox">
 
-<<<<<<< HEAD
-<figure class="lightbox">
-  <div class="card">
-    <img src="generated/images/guide/lazy-loading-ngmodules/chunk-arrow.png" width="600" alt="lazy loaded modules diagram">
-  </div>
-</figure>
-=======
 <img alt="lazy loaded modules diagram" src="generated/images/guide/lazy-loading-ngmodules/chunk-arrow.png" width="600">
->>>>>>> 6a88bad0
 
 </div>
 
 To see it again, or to test after working in the project, clear everything out by clicking the circle with a line through it in the upper left of the Network Tab:
 
-<<<<<<< HEAD
-<figure class="lightbox">
-  <div class="card">
-    <img src="generated/images/guide/lazy-loading-ngmodules/clear.gif" width="200" alt="lazy loaded modules diagram">
-  </div>
-</figure>
-=======
 <div class="lightbox">
 
 <img alt="lazy loaded modules diagram" src="generated/images/guide/lazy-loading-ngmodules/clear.gif" width="200">
->>>>>>> 6a88bad0
 
 </div>
 
@@ -370,29 +223,18 @@
 
 ## `forRoot()` and `forChild()`
 
-<<<<<<< HEAD
-You might have noticed that the CLI adds `RouterModule.forRoot(routes)` to the `app-routing.module.ts` `imports` array.
-This lets Angular know that this module, `AppRoutingModule`, is a routing module and `forRoot()` specifies that this is the root routing module.
-It configures all the routes you pass to it, gives you access to the router directives, and registers the `RouterService`.
-Use `forRoot()` in the `AppRoutingModule`&mdash;that is, one time in the app at the root level.
-=======
 You might have noticed that the CLI adds `RouterModule.forRoot(routes)` to the `AppRoutingModule` `imports` array.
 This lets Angular know that the `AppRoutingModule` is a routing module and `forRoot()` specifies that this is the root routing module.
 It configures all the routes you pass to it, gives you access to the router directives, and registers the `Router` service.
 Use `forRoot()` only once in the application, inside the `AppRoutingModule`.
->>>>>>> 6a88bad0
 
 The CLI also adds `RouterModule.forChild(routes)` to feature routing modules.
 This way, Angular knows that the route list is only responsible for providing additional routes and is intended for feature modules.
 You can use `forChild()` in multiple modules.
 
 The `forRoot()` method takes care of the *global* injector configuration for the Router.
-<<<<<<< HEAD
-The `forChild()` method has no injector configuration. It uses directives such as `RouterOutlet` and `RouterLink`.
-=======
 The `forChild()` method has no injector configuration.
 It uses directives such as `RouterOutlet` and `RouterLink`.
->>>>>>> 6a88bad0
 For more information, see the [`forRoot()` pattern](guide/singleton-services#forRoot) section of the [Singleton Services](guide/singleton-services) guide.
 
 <a id="preloading"></a>
@@ -534,14 +376,6 @@
 
 ## More on NgModules and routing
 
-<<<<<<< HEAD
-You may also be interested in the following:
-* [Routing and Navigation](guide/router).
-* [Providers](guide/providers).
-* [Types of Feature Modules](guide/module-types).
-* [Route-level code-splitting in Angular](https://web.dev/route-level-code-splitting-in-angular/)
-* [Route preloading strategies in Angular](https://web.dev/route-preloading-in-angular/)
-=======
 You might also be interested in the following:
 
 *   [Routing and Navigation](guide/router)
@@ -556,5 +390,4 @@
 
 <!-- end links -->
 
-@reviewed 2022-02-28
->>>>>>> 6a88bad0
+@reviewed 2022-02-28