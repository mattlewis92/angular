--- conflicted
+++ resolved
@@ -3,11 +3,7 @@
 In Angular, a *template* is a chunk of HTML.
 Use special syntax within a template to build on many of Angular's features.
 
-<<<<<<< HEAD
-The Angular application manages what the user sees and can do, achieving this through the interaction of a component class instance (the *component*) and its user-facing template.
-=======
 ## Prerequisites
->>>>>>> 6a88bad0
 
 Before learning template syntax, you should be familiar with the following:
 
@@ -25,1971 +21,12 @@
 
 When you generate an Angular application with the Angular CLI, the `app.component.html` file is the default template containing placeholder HTML.
 
-<<<<<<< HEAD
-HTML is the language of the Angular template.
-Almost all HTML syntax is valid template syntax.
-The `<script>` element is a notable exception;
-it is forbidden, eliminating the risk of script injection attacks.
-In practice, `<script>` is ignored and a warning appears in the browser console.
-See the [Security](guide/security) page for details.
-
-Some legal HTML doesn't make much sense in a template.
-The `<html>`, `<body>`, and `<base>` elements have no useful role.
-Pretty much everything else is fair game.
-
-You can extend the HTML vocabulary of your templates with components and directives that appear as new elements and attributes.
-In the following sections, you'll learn how to get and set DOM (Document Object Model) values dynamically through data binding.
-
-Begin with the first form of data binding&mdash;interpolation&mdash;to see how much richer template HTML can be.
-
-<hr/>
-
-{@a interpolation}
-
-## Interpolation and Template Expressions
-
-Interpolation allows you to incorporate calculated strings into the text
-between HTML element tags and within attribute assignments. Template
-expressions are what you use to calculate those strings.
-
-The interpolation <live-example></live-example> demonstrates all of
-the syntax and code snippets described in this section.
-
-### Interpolation `{{...}}`
-
-Interpolation refers to embedding expressions into marked up text.
-By default, interpolation uses as its delimiter the double curly braces, `{{` and `}}`.
-
-In the following snippet, `{{ currentCustomer }}` is an example of interpolation.
-
-<code-example path="interpolation/src/app/app.component.html" region="interpolation-example1" header="src/app/app.component.html"></code-example>
-
-The text between the braces is often the name of a component
-property. Angular replaces that name with the
-string value of the corresponding component property.
-
-<code-example path="interpolation/src/app/app.component.html" region="component-property" header="src/app/app.component.html"></code-example>
-
-In the example above, Angular evaluates the `title` and `itemImageUrl` properties
-and fills in the blanks, first displaying some title text and then an image.
-
-More generally, the text between the braces is a **template expression**
-that Angular first **evaluates** and then **converts to a string**.
-The following interpolation illustrates the point by adding two numbers:
-
-<code-example path="interpolation/src/app/app.component.html" region="convert-string" header="src/app/app.component.html"></code-example>
-
-The expression can invoke methods of the host component such as `getVal()` in
-the following example:
-
-<code-example path="interpolation/src/app/app.component.html" region="invoke-method" header="src/app/app.component.html"></code-example>
-
-Angular evaluates all expressions in double curly braces,
-converts the expression results to strings, and links them with neighboring literal strings. Finally,
-it assigns this composite interpolated result to an **element or directive property**.
-
-You appear to be inserting the result between element tags and assigning it to attributes.
-However, interpolation is a special syntax that Angular converts into a *property binding*.
-
-<div class="alert is-helpful">
-
-If you'd like to use something other than `{{` and `}}`, you can
-configure the interpolation delimiter via the
-[interpolation](api/core/Component#interpolation)
-option in the `Component` metadata.
-
-</div>
-
-### Template expressions
-
-A template **expression** produces a value and appears within the double
-curly braces, `{{ }}`.
-Angular executes the expression and assigns it to a property of a binding target;
-the target could be an HTML element, a component, or a directive.
-
-The interpolation braces in `{{1 + 1}}` surround the template expression `1 + 1`.
-In the property binding,
-a template expression appears in quotes to the right of the&nbsp;`=` symbol as in `[property]="expression"`.
-
-In terms of syntax, template expressions are similar to JavaScript.
-Many JavaScript expressions are legal template expressions, with a few exceptions.
-
-You can't use JavaScript expressions that have or promote side effects,
-including:
-
-* Assignments (`=`, `+=`, `-=`, `...`)
-* Operators such as `new`, `typeof`, `instanceof`, etc.
-* Chaining expressions with <code>;</code> or <code>,</code>
-* The increment and decrement operators `++` and `--`
-* Some of the ES2015+ operators
-
-Other notable differences from JavaScript syntax include:
-
-* No support for the bitwise operators such as `|` and `&`
-* New [template expression operators](guide/template-syntax#expression-operators), such as `|`, `?.` and `!`
-
-
-### Expression context
-
-The *expression context* is typically the _component_ instance.
-In the following snippets, the `recommended` within double curly braces and the
-`itemImageUrl2` in quotes refer to properties of the `AppComponent`.
-
-<code-example path="interpolation/src/app/app.component.html" region="component-context" header="src/app/app.component.html"></code-example>
-
-An expression may also refer to properties of the _template's_ context
-such as a template input variable,
-<!-- link to built-in-directives#template-input-variables -->
-`let customer`, or a template reference variable, `#customerInput`.
-<!-- link to guide/template-ref-variables -->
-
-<code-example path="interpolation/src/app/app.component.html" region="template-input-variable" header="src/app/app.component.html (template input variable)"></code-example>
-
-<code-example path="interpolation/src/app/app.component.html" region="template-reference-variable" header="src/app/app.component.html (template reference variable)"></code-example>
-
-The context for terms in an expression is a blend of the _template variables_,
-the directive's _context_ object (if it has one), and the component's _members_.
-If you reference a name that belongs to more than one of these namespaces,
-the template variable name takes precedence, followed by a name in the directive's _context_,
-and, lastly, the component's member names.
-
-The previous example presents such a name collision. The component has a `customer`
-property and the `*ngFor` defines a `customer` template variable.
-
-<div class="alert is-helpful">
-
-The `customer` in `{{customer.name}}`
-refers to the template input variable, not the component's property.
-
-Template expressions cannot refer to anything in
-the global namespace, except `undefined`. They can't refer to
-`window` or `document`. Additionally, they
-can't call `console.log()` or `Math.max()` and they are restricted to referencing
-members of the expression context.
-
-</div>
-
-### Expression guidelines
-
-When using template expressions follow these guidelines:
-
-* [Simplicity](guide/template-syntax#simplicity)
-* [Quick execution](guide/template-syntax#quick-execution)
-* [No visible side effects](guide/template-syntax#no-visible-side-effects)
-
-#### Simplicity
-
-Although it's possible to write complex template expressions, it's a better
-practice to avoid them.
-
-A property name or method call should be the norm, but an occasional Boolean negation, `!`, is OK.
-Otherwise, confine application and business logic to the component,
-where it is easier to develop and test.
-
-#### Quick execution
-
-Angular executes template expressions after every change detection cycle.
-Change detection cycles are triggered by many asynchronous activities such as
-promise resolutions, HTTP results, timer events, key presses and mouse moves.
-
-Expressions should finish quickly or the user experience may drag, especially on slower devices.
-Consider caching values when their computation is expensive.
-
-#### No visible side effects
-
-A template expression should not change any application state other than the value of the
-target property.
-
-This rule is essential to Angular's "unidirectional data flow" policy.
-You should never worry that reading a component value might change some other displayed value.
-The view should be stable throughout a single rendering pass.
-
-An [idempotent](https://en.wikipedia.org/wiki/Idempotence) expression is ideal because
-it is free of side effects and improves Angular's change detection performance.
-In Angular terms, an idempotent expression always returns
-*exactly the same thing* until one of its dependent values changes.
-
-Dependent values should not change during a single turn of the event loop.
-If an idempotent expression returns a string or a number, it returns the same string or number when called twice in a row. If the expression returns an object, including an `array`, it returns the same object *reference* when called twice in a row.
-
-<div class="alert is-helpful">
-
-There is one exception to this behavior that applies to `*ngFor`. `*ngFor` has `trackBy` functionality that can deal with referential inequality of objects when iterating over them. See [*ngFor with `trackBy`](guide/template-syntax#ngfor-with-trackby) for details.
-
-</div>
-
-<!-- end of Interpolation doc -->
-
-<hr/>
-
-{@a template-statements}
-
-## Template statements
-
-A template **statement** responds to an **event** raised by a binding target
-such as an element, component, or directive.
-You'll see template statements in the [event binding](guide/template-syntax#event-binding) section,
-appearing in quotes to the right of the `=`&nbsp;symbol as in `(event)="statement"`.
-
-<code-example path="template-syntax/src/app/app.component.html" region="context-component-statement" header="src/app/app.component.html"></code-example>
-
-A template statement *has a side effect*.
-That's the whole point of an event.
-It's how you update application state from user action.
-
-Responding to events is the other side of Angular's "unidirectional data flow".
-You're free to change anything, anywhere, during this turn of the event loop.
-
-Like template expressions, template *statements* use a language that looks like JavaScript.
-The template statement parser differs from the template expression parser and
-specifically supports both basic assignment (`=`) and chaining expressions
-(with <code>;</code> or <code>,</code>).
-
-However, certain JavaScript syntax is not allowed:
-
-* <code>new</code>
-* increment and decrement operators, `++` and `--`
-* operator assignment, such as `+=` and `-=`
-* the bitwise operators `|` and `&`
-* the [template expression operators](guide/template-syntax#expression-operators)
-
-### Statement context
-
-As with expressions, statements can refer only to what's in the statement context
-such as an event handling method of the component instance.
-
-The *statement context* is typically the component instance.
-The *deleteHero* in `(click)="deleteHero()"` is a method of the data-bound component.
-
-<code-example path="template-syntax/src/app/app.component.html" region="context-component-statement" header="src/app/app.component.html"></code-example>
-
-The statement context may also refer to properties of the template's own context.
-In the following examples, the template `$event` object,
-a [template input variable](guide/template-syntax#template-input-variable) (`let hero`),
-and a [template reference variable](guide/template-syntax#ref-vars) (`#heroForm`)
-are passed to an event handling method of the component.
-
-<code-example path="template-syntax/src/app/app.component.html" region="context-var-statement" header="src/app/app.component.html"></code-example>
-
-Template context names take precedence over component context names.
-In `deleteHero(hero)` above, the `hero` is the template input variable,
-not the component's `hero` property.
-
-### Statement guidelines
-
-Template statements cannot refer to anything in the global namespace. They
-can't refer to `window` or `document`.
-They can't call `console.log` or `Math.max`.
-
-As with expressions, avoid writing complex template statements.
-A method call or simple property assignment should be the norm.
-
-<hr/>
-
-{@a binding-syntax}
-
-## Binding syntax: an overview
-
-Data-binding is a mechanism for coordinating what users see, specifically
-with application data values.
-While you could push values to and pull values from HTML,
-the application is easier to write, read, and maintain if you turn these tasks over to a binding framework.
-You simply declare bindings between binding sources, target HTML elements, and let the framework do the rest.
-
-For a demonstration of the syntax and code snippets in this section, see the <live-example name="binding-syntax">binding syntax example</live-example>.
-
-Angular provides many kinds of data-binding. Binding types can be grouped into three categories distinguished by the direction of data flow:
-
-* From the _source-to-view_
-* From _view-to-source_
-* Two-way sequence: _view-to-source-to-view_
-
-<style>
-  td, th {vertical-align: top}
-</style>
-
-<table width="100%">
-  <col width="30%">
-  </col>
-  <col width="50%">
-  </col>
-  <col width="20%">
-  </col>
-  <tr>
-    <th>
-      Type
-    </th>
-    <th>
-      Syntax
-    </th>
-    <th>
-      Category
-    </th>
-
-  </tr>
-  <tr>
-     <td>
-      Interpolation<br>
-      Property<br>
-      Attribute<br>
-      Class<br>
-      Style
-    </td>
-    <td>
-
-      <code-example>
-        {{expression}}
-        [target]="expression"
-        bind-target="expression"
-      </code-example>
-
-    </td>
-
-    <td>
-      One-way<br>from data source<br>to view target
-    </td>
-    <tr>
-      <td>
-        Event
-      </td>
-      <td>
-        <code-example>
-          (target)="statement"
-          on-target="statement"
-        </code-example>
-      </td>
-
-      <td>
-        One-way<br>from view target<br>to data source
-      </td>
-    </tr>
-    <tr>
-      <td>
-        Two-way
-      </td>
-      <td>
-        <code-example>
-          [(target)]="expression"
-          bindon-target="expression"
-        </code-example>
-      </td>
-      <td>
-        Two-way
-      </td>
-    </tr>
-  </tr>
-</table>
-
-Binding types other than interpolation have a **target name** to the left of the equal sign, either surrounded by punctuation, `[]` or `()`,
-or preceded by a prefix: `bind-`, `on-`, `bindon-`.
-
-The *target* of a binding is the property or event inside the binding punctuation: `[]`, `()` or `[()]`.
-
-Every public member of a **source** directive is automatically available for binding.
-You don't have to do anything special to access a directive member in a template expression or statement.
-
-
-### Data-binding and HTML
-
-In the normal course of HTML development, you create a visual structure with HTML elements, and
-you modify those elements by setting element attributes with string constants.
-
-```html
-<div class="special">Plain old HTML</div>
-<img src="images/item.png">
-<button disabled>Save</button>
-```
-
-With data-binding, you can control things like the state of a button:
-
-<code-example path="binding-syntax/src/app/app.component.html" region="disabled-button" header="src/app/app.component.html"></code-example>
-
-Notice that the binding is to the `disabled` property of the button's DOM element,
-**not** the attribute. This applies to data-binding in general. Data-binding works with *properties* of DOM elements, components, and directives, not HTML *attributes*.
-
-
-### HTML attribute vs. DOM property
-
-The distinction between an HTML attribute and a DOM property is key to understanding
-how Angular binding works. **Attributes are defined by HTML. Properties are accessed from DOM (Document Object Model) nodes.**
-
-* A few HTML attributes have 1:1 mapping to properties; for example, `id`.
-
-* Some HTML attributes don't have corresponding properties; for example, `aria-*`.
-
-* Some DOM properties don't have corresponding attributes; for example, `textContent`.
-
-It is important to remember that *HTML attribute* and the *DOM property* are different things, even when they have the same name.
-In Angular, the only role of HTML attributes is to initialize element and directive state.
-
-**Template binding works with *properties* and *events*, not *attributes*.**
-
-When you write a data-binding, you're dealing exclusively with the *DOM properties* and *events* of the target object.
-
-<div class="alert is-helpful">
-
-This general rule can help you build a mental model of attributes and DOM properties:
-**Attributes initialize DOM properties and then they are done.
-Property values can change; attribute values can't.**
-
-There is one exception to this rule.
-Attributes can be changed by `setAttribute()`, which re-initializes corresponding DOM properties.
-
-</div>
-
-For more information, see the [MDN Interfaces documentation](https://developer.mozilla.org/en-US/docs/Web/API#Interfaces) which has API docs for all the standard DOM elements and their properties.
-Comparing the [`<td>` attributes](https://developer.mozilla.org/en-US/docs/Web/HTML/Element/td) attributes to the [`<td>` properties](https://developer.mozilla.org/en-US/docs/Web/API/HTMLTableCellElement) provides a helpful example for differentiation.
-In particular, you can navigate from the attributes page to the properties via "DOM interface" link, and navigate the inheritance hierarchy up to `HTMLTableCellElement`.
-
-
-#### Example 1: an `<input>`
-
-When the browser renders `<input type="text" value="Sarah">`, it creates a
-corresponding DOM node with a `value` property initialized to "Sarah".
-
-```html
-<input type="text" value="Sarah">
-```
-
-When the user enters "Sally" into the `<input>`, the DOM element `value` *property* becomes "Sally".
-However, if you look at the HTML attribute `value` using `input.getAttribute('value')`, you can see that the *attribute* remains unchanged&mdash;it returns "Sarah".
-
-The HTML attribute `value` specifies the *initial* value; the DOM `value` property is the *current* value.
-
-To see attributes versus DOM properties in a functioning app, see the <live-example name="binding-syntax"></live-example> especially for binding syntax.
-
-#### Example 2: a disabled button
-
-The `disabled` attribute is another example. A button's `disabled`
-*property* is `false` by default so the button is enabled.
-
-When you add the `disabled` *attribute*, its presence alone
-initializes the button's `disabled` *property* to `true`
-so the button is disabled.
-
-```html
-<button disabled>Test Button</button>
-```
-
-Adding and removing the `disabled` *attribute* disables and enables the button.
-However, the value of the *attribute* is irrelevant,
-which is why you cannot enable a button by writing `<button disabled="false">Still Disabled</button>`.
-
-To control the state of the button, set the `disabled` *property*,
-
-<div class="alert is-helpful">
-
-Though you could technically set the `[attr.disabled]` attribute binding, the values are different in that the property binding requires to a boolean value, while its corresponding attribute binding relies on whether the value is `null` or not. Consider the following:
-
-```html
-<input [disabled]="condition ? true : false">
-<input [attr.disabled]="condition ? 'disabled' : null">
-```
-
-Generally, use property binding over attribute binding as it is more intuitive (being a boolean value), has a shorter syntax, and is more performant.
-
-</div>
-
-
-To see the `disabled` button example in a functioning app, see the <live-example name="binding-syntax"></live-example> especially for binding syntax. This example shows you how to toggle the disabled property from the component.
-
-## Binding types and targets
-
-The **target of a data-binding** is something in the DOM.
-Depending on the binding type, the target can be a property (element, component, or directive),
-an event (element, component, or directive), or sometimes an attribute name.
-The following table summarizes the targets for the different binding types.
-
-<style>
-  td, th {vertical-align: top}
-</style>
-
-<table width="100%">
-  <col width="10%">
-  </col>
-  <col width="15%">
-  </col>
-  <col width="75%">
-  </col>
-  <tr>
-    <th>
-      Type
-    </th>
-    <th>
-      Target
-    </th>
-    <th>
-      Examples
-    </th>
-  </tr>
-  <tr>
-    <td>
-      Property
-    </td>
-    <td>
-      Element&nbsp;property<br>
-      Component&nbsp;property<br>
-      Directive&nbsp;property
-    </td>
-    <td>
-      <code>src</code>, <code>hero</code>, and <code>ngClass</code> in the following:
-      <code-example path="template-syntax/src/app/app.component.html" region="property-binding-syntax-1"></code-example>
-      <!-- For more information, see [Property Binding](guide/property-binding). -->
-    </td>
-  </tr>
-  <tr>
-    <td>
-      Event
-    </td>
-    <td>
-      Element&nbsp;event<br>
-      Component&nbsp;event<br>
-      Directive&nbsp;event
-    </td>
-    <td>
-      <code>click</code>, <code>deleteRequest</code>, and <code>myClick</code> in the following:
-      <code-example path="template-syntax/src/app/app.component.html" region="event-binding-syntax-1"></code-example>
-      <!-- KW--Why don't these links work in the table? -->
-      <!-- <div>For more information, see [Event Binding](guide/event-binding).</div> -->
-    </td>
-  </tr>
-  <tr>
-    <td>
-      Two-way
-    </td>
-    <td>
-      Event and property
-    </td>
-    <td>
-      <code-example path="template-syntax/src/app/app.component.html" region="2-way-binding-syntax-1"></code-example>
-    </td>
-  </tr>
-  <tr>
-    <td>
-      Attribute
-    </td>
-    <td>
-      Attribute
-      (the&nbsp;exception)
-    </td>
-    <td>
-      <code-example path="template-syntax/src/app/app.component.html" region="attribute-binding-syntax-1"></code-example>
-    </td>
-  </tr>
-  <tr>
-    <td>
-      Class
-    </td>
-    <td>
-      <code>class</code> property
-    </td>
-    <td>
-      <code-example path="template-syntax/src/app/app.component.html" region="class-binding-syntax-1"></code-example>
-    </td>
-  </tr>
-  <tr>
-    <td>
-      Style
-    </td>
-    <td>
-      <code>style</code> property
-    </td>
-    <td>
-      <code-example path="template-syntax/src/app/app.component.html" region="style-binding-syntax-1"></code-example>
-    </td>
-  </tr>
-</table>
-
-<!-- end of binding syntax -->
-
-<hr/>
-
-{@a property-binding}
-
-## Property binding `[property]`
-
-Use property binding to _set_ properties of target elements or
-directive `@Input()` decorators. For an example
-demonstrating all of the points in this section, see the
-<live-example name="property-binding">property binding example</live-example>.
-
-### One-way in
-
-Property binding flows a value in one direction,
-from a component's property into a target element property.
-
-You can't use property
-binding to read or pull values out of target elements. Similarly, you cannot use
-property binding to call a method on the target element.
-If the element raises events, you can listen to them with an [event binding](guide/template-syntax#event-binding).
-
-If you must read a target element property or call one of its methods,
-see the API reference for [ViewChild](api/core/ViewChild) and
-[ContentChild](api/core/ContentChild).
-
-### Examples
-
-The most common property binding sets an element property to a component
-property value. An example is
-binding the `src` property of an image element to a component's `itemImageUrl` property:
-
-<code-example path="property-binding/src/app/app.component.html" region="property-binding" header="src/app/app.component.html"></code-example>
-
-Here's an example of binding to the `colSpan` property. Notice that it's not `colspan`,
-which is the attribute, spelled with a lowercase `s`.
-
-<code-example path="property-binding/src/app/app.component.html" region="colSpan" header="src/app/app.component.html"></code-example>
-
-For more details, see the [MDN HTMLTableCellElement](https://developer.mozilla.org/en-US/docs/Web/API/HTMLTableCellElement) documentation.
-
-<!-- Add link when Attribute Binding updates are merged:
-For more about `colSpan` and `colspan`, see (Attribute Binding)[guide/template-syntax]. -->
-
-Another example is disabling a button when the component says that it `isUnchanged`:
-
-<code-example path="property-binding/src/app/app.component.html" region="disabled-button" header="src/app/app.component.html"></code-example>
-
-Another is setting a property of a directive:
-
-<code-example path="property-binding/src/app/app.component.html" region="class-binding" header="src/app/app.component.html"></code-example>
-
-Yet another is setting the model property of a custom component&mdash;a great way
-for parent and child components to communicate:
-
-<code-example path="property-binding/src/app/app.component.html" region="model-property-binding" header="src/app/app.component.html"></code-example>
-
-### Binding targets
-
-An element property between enclosing square brackets identifies the target property.
-The target property in the following code is the image element's `src` property.
-
-<code-example path="property-binding/src/app/app.component.html" region="property-binding" header="src/app/app.component.html"></code-example>
-
-There's also the `bind-` prefix alternative:
-
-<code-example path="property-binding/src/app/app.component.html" region="bind-prefix" header="src/app/app.component.html"></code-example>
-
-
-In most cases, the target name is the name of a property, even
-when it appears to be the name of an attribute.
-So in this case, `src` is the name of the `<img>` element property.
-
-Element properties may be the more common targets,
-but Angular looks first to see if the name is a property of a known directive,
-as it is in the following example:
-
-<code-example path="property-binding/src/app/app.component.html" region="class-binding" header="src/app/app.component.html"></code-example>
-
-Technically, Angular is matching the name to a directive `@Input()`,
-one of the property names listed in the directive's `inputs` array
-or a property decorated with `@Input()`.
-Such inputs map to the directive's own properties.
-
-If the name fails to match a property of a known directive or element, Angular reports an “unknown directive” error.
-
-<div class="alert is-helpful">
-
-Though the target name is usually the name of a property,
-there is an automatic attribute-to-property mapping in Angular for
-several common attributes. These include `class`/`className`, `innerHtml`/`innerHTML`, and
-`tabindex`/`tabIndex`.
-
-</div>
-
-
-### Avoid side effects
-
-Evaluation of a template expression should have no visible side effects.
-The expression language itself, or the way you write template expressions,
-helps to a certain extent;
-you can't assign a value to anything in a property binding expression
-nor use the increment and decrement operators.
-
-For example, you could have an expression that invoked a property or method that had
-side effects. The expression could call something like `getFoo()` where only you
-know what `getFoo()` does. If `getFoo()` changes something
-and you happen to be binding to that something,
-Angular may or may not display the changed value. Angular may detect the
-change and throw a warning error.
-As a best practice, stick to properties and to methods that return
-values and avoid side effects.
-
-### Return the proper type
-
-The template expression should evaluate to the type of value
-that the target property expects.
-Return a string if the target property expects a string, a number if it
-expects a number, an object if it expects an object, and so on.
-
-In the following example, the `childItem` property of the `ItemDetailComponent` expects a string, which is exactly what you're sending in the property binding:
-
-<code-example path="property-binding/src/app/app.component.html" region="model-property-binding" header="src/app/app.component.html"></code-example>
-
-You can confirm this by looking in the `ItemDetailComponent` where the `@Input` type is set to a string:
-<code-example path="property-binding/src/app/item-detail/item-detail.component.ts" region="input-type" header="src/app/item-detail/item-detail.component.ts (setting the @Input() type)"></code-example>
-
-As you can see here, the `parentItem` in `AppComponent` is a string, which the `ItemDetailComponent` expects:
-<code-example path="property-binding/src/app/app.component.ts" region="parent-data-type" header="src/app/app.component.ts"></code-example>
-
-#### Passing in an object
-
-The previous simple example showed passing in a string. To pass in an object,
-the syntax and thinking are the same.
-
-In this scenario, `ListItemComponent` is nested within `AppComponent` and the `item` property expects an object.
-
-<code-example path="property-binding/src/app/app.component.html" region="pass-object" header="src/app/app.component.html"></code-example>
-
-The `item` property is declared in the `ListItemComponent` with a type of `Item` and decorated with `@Input()`:
-
-<code-example path="property-binding/src/app/list-item/list-item.component.ts" region="item-input" header="src/app/list-item.component.ts"></code-example>
-
-In this sample app, an `Item` is an object that has two properties; an `id` and a `name`.
-
-<code-example path="property-binding/src/app/item.ts" region="item-class" header="src/app/item.ts"></code-example>
-
-While a list of items exists in another file, `mock-items.ts`, you can
-specify a different item in `app.component.ts` so that the new item will render:
-
-<code-example path="property-binding/src/app/app.component.ts" region="pass-object" header="src/app.component.ts"></code-example>
-
-You just have to make sure, in this case, that you're supplying an object because that's the type of `item` and is what the nested component, `ListItemComponent`, expects.
-
-In this example, `AppComponent` specifies a different `item` object
-(`currentItem`) and passes it to the nested `ListItemComponent`. `ListItemComponent` was able to use `currentItem` because it matches what an `Item` object is according to `item.ts`. The `item.ts` file is where
-`ListItemComponent` gets its definition of an `item`.
-
-### Remember the brackets
-
-The brackets, `[]`, tell Angular to evaluate the template expression.
-If you omit the brackets, Angular treats the string as a constant
-and *initializes the target property* with that string:
-
-<code-example path="property-binding/src/app/app.component.html" region="no-evaluation" header="src/app.component.html"></code-example>
-
-
-Omitting the brackets will render the string
-`parentItem`, not the value of `parentItem`.
-
-### One-time string initialization
-
-You *should* omit the brackets when all of the following are true:
-
-* The target property accepts a string value.
-* The string is a fixed value that you can put directly into the template.
-* This initial value never changes.
-
-You routinely initialize attributes this way in standard HTML, and it works
-just as well for directive and component property initialization.
-The following example initializes the `prefix` property of the `StringInitComponent` to a fixed string,
-not a template expression. Angular sets it and forgets about it.
-
-<code-example path="property-binding/src/app/app.component.html" region="string-init" header="src/app/app.component.html"></code-example>
-
-The `[item]` binding, on the other hand, remains a live binding to the component's `currentItem` property.
-
-### Property binding vs. interpolation
-
-You often have a choice between interpolation and property binding.
-The following binding pairs do the same thing:
-
-<code-example path="property-binding/src/app/app.component.html" region="property-binding-interpolation" header="src/app/app.component.html"></code-example>
-
-Interpolation is a convenient alternative to property binding in
-many cases. When rendering data values as strings, there is no
-technical reason to prefer one form to the other, though readability
-tends to favor interpolation. However, *when setting an element
-property to a non-string data value, you must use property binding*.
-
-### Content security
-
-Imagine the following malicious content.
-
-<code-example path="property-binding/src/app/app.component.ts" region="malicious-content" header="src/app/app.component.ts"></code-example>
-
-In the component template, the content might be used with interpolation:
-
-<code-example path="property-binding/src/app/app.component.html" region="malicious-interpolated" header="src/app/app.component.html"></code-example>
-
-Fortunately, Angular data binding is on alert for dangerous HTML. In the above case,
-the HTML displays as is, and the Javascript does not execute. Angular **does not**
-allow HTML with script tags to leak into the browser, neither with interpolation
-nor property binding.
-
-In the following example, however, Angular [sanitizes](guide/security#sanitization-and-security-contexts)
-the values before displaying them.
-
-<code-example path="property-binding/src/app/app.component.html" region="malicious-content" header="src/app/app.component.html"></code-example>
-
-Interpolation handles the `<script>` tags differently than
-property binding but both approaches render the
-content harmlessly. The following is the browser output
-of the `evilTitle` examples.
-
-<code-example language="bash">
-"Template <script>alert("evil never sleeps")</script> Syntax" is the interpolated evil title.
-"Template alert("evil never sleeps")Syntax" is the property bound evil title.
-</code-example>
-
-<hr/>
-{@a other-bindings}
-
-## Attribute, class, and style bindings
-
-The template syntax provides specialized one-way bindings for scenarios less well-suited to property binding.
-
-To see attribute, class, and style bindings in a functioning app, see the <live-example name="attribute-binding"></live-example> especially for this section.
-
-
-### Attribute binding
-
-Set the value of an attribute directly with an **attribute binding**. This is the only exception to the rule that a binding sets a target property and the only binding that creates and sets an attribute.
-
-Usually, setting an element property with a [property binding](guide/template-syntax#property-binding)
-is preferable to setting the attribute with a string. However, sometimes
-there is no element property to bind, so attribute binding is the solution.
-
-Consider the [ARIA](https://developer.mozilla.org/en-US/docs/Web/Accessibility/ARIA) and
-[SVG](https://developer.mozilla.org/en-US/docs/Web/SVG). They are purely attributes, don't correspond to element properties, and don't set element properties. In these cases, there are no property targets to bind to.
-
-Attribute binding syntax resembles property binding, but
-instead of an element property between brackets, start with the prefix `attr`,
-followed by a dot (`.`), and the name of the attribute.
-You then set the attribute value, using an expression that resolves to a string,
-or remove the attribute when the expression resolves to `null`.
-
-One of the primary use cases for attribute binding
-is to set ARIA attributes, as in this example:
-
-<code-example path="attribute-binding/src/app/app.component.html" region="attrib-binding-aria" header="src/app/app.component.html"></code-example>
-
-<div class="alert is-helpful">
-
-#### `colspan` and `colSpan`
-
-Notice the difference between the `colspan` attribute and the `colSpan` property.
-
-If you wrote something like this:
-
-<code-example language="html">
-  &lt;tr&gt;&lt;td colspan="{{1 + 1}}"&gt;Three-Four&lt;/td&gt;&lt;/tr&gt;
-</code-example>
-
-You'd get this error:
-
-<code-example language="bash">
-  Template parse errors:
-  Can't bind to 'colspan' since it isn't a known native property
-</code-example>
-
-As the message says, the `<td>` element does not have a `colspan` property. This is true
-because `colspan` is an attribute&mdash;`colSpan`, with a capital `S`, is the
-corresponding property. Interpolation and property binding can set only *properties*, not attributes.
-
-Instead, you'd use property binding and write it like this:
-
-<code-example path="attribute-binding/src/app/app.component.html" region="colSpan" header="src/app/app.component.html"></code-example>
-
-</div>
-
-
-<hr/>
-
-### Class binding
-
-Add and remove CSS class names from an element's `class` attribute with
-a **class binding**.
-
-Here's how to set the attribute without binding in plain HTML:
-
-```html
-<!-- standard class attribute setting -->
-<div class="item clearance special">Item clearance special</div>
-```
-
-Class binding syntax resembles property binding, but instead of an element property between brackets, start with the prefix `class`,
-optionally followed by a dot (`.`) and the name of a CSS class: `[class.class-name]`.
-
-You can replace that with a binding to a string of the desired class names; this is an all-or-nothing, replacement binding.
-
-
- <code-example path="attribute-binding/src/app/app.component.html" region="class-override" header="src/app/app.component.html"></code-example>
-
-You can also add append a class to an element without overwriting the classes already on the element:
-
- <code-example path="attribute-binding/src/app/app.component.html" region="add-class" header="src/app/app.component.html"></code-example>
-
-Finally, you can bind to a specific class name.
-Angular adds the class when the template expression evaluates to truthy.
-It removes the class when the expression is falsy.
-
-<code-example path="attribute-binding/src/app/app.component.html" region="is-special" header="src/app/app.component.html"></code-example>
-
-While this technique is suitable for toggling a single class name,
-consider the [`NgClass`](guide/template-syntax#ngClass) directive when
-managing multiple class names at the same time.
-
-
-<hr/>
-
-### Style binding
-
-You can set inline styles with a **style binding**.
-
-Style binding syntax resembles property binding.
-Instead of an element property between brackets, start with the prefix `style`,
-followed by a dot (`.`) and the name of a CSS style property: `[style.style-property]`.
-
-<code-example path="attribute-binding/src/app/app.component.html" region="style-binding" header="src/app/app.component.html"></code-example>
-
-Some style binding styles have a unit extension.
-The following example conditionally sets the font size in  “em” and “%” units.
-
-<code-example path="attribute-binding/src/app/app.component.html" region="style-binding-condition" header="src/app/app.component.html"></code-example>
-
-This technique is suitable for setting a single style, but consider
-the [`NgStyle`](guide/template-syntax#ngStyle) directive when setting several inline styles at the same time.
-
-<div class="alert is-helpful">
-
-Note that a _style property_ name can be written in either
-[dash-case](guide/glossary#dash-case), as shown above, or
-[camelCase](guide/glossary#camelcase), such as `fontSize`.
-
-</div>
-
-<hr/>
-
-{@a event-binding}
-
-## Event binding `(event)`
-
-Event binding allows you to listen for certain events such as
-keystrokes, mouse movements, clicks, and touches. For an example
-demonstrating all of the points in this section, see the <live-example name="event-binding">event binding example</live-example>.
-
-Angular event binding syntax consists of a **target event** name
-within parentheses on the left of an equal sign, and a quoted
-template statement on the right.
-The following event binding listens for the button's click events, calling
-the component's `onSave()` method whenever a click occurs:
-
-<figure class="lightbox">
-  <div class="card">
-    <img src='generated/images/guide/template-syntax/syntax-diagram.svg' alt="Syntax diagram">
-  </div>
-</figure>
-
-### Target event
-
-As above, the target is the button's click event.
-
-<code-example path="event-binding/src/app/app.component.html" region="event-binding-1" header="src/app/app.component.html"></code-example>
-
-Alternatively, use the `on-` prefix, known as the canonical form:
-
-<code-example path="event-binding/src/app/app.component.html" region="event-binding-2" header="src/app/app.component.html"></code-example>
-
-Element events may be the more common targets, but Angular looks first to see if the name matches an event property
-of a known directive, as it does in the following example:
-
-<code-example path="event-binding/src/app/app.component.html" region="custom-directive" header="src/app/app.component.html"></code-example>
-
-If the name fails to match an element event or an output property of a known directive,
-Angular reports an “unknown directive” error.
-
-
-### *$event* and event handling statements
-
-In an event binding, Angular sets up an event handler for the target event.
-
-When the event is raised, the handler executes the template statement.
-The template statement typically involves a receiver, which performs an action
-in response to the event, such as storing a value from the HTML control
-into a model.
-
-The binding conveys information about the event. This information can include data values such as an event object, string, or number named `$event`.
-
-The target event determines the shape of the `$event` object.
-If the target event is a native DOM element event, then `$event` is a
-[DOM event object](https://developer.mozilla.org/en-US/docs/Web/Events),
-with properties such as `target` and `target.value`.
-
-Consider this example:
-
-<code-example path="event-binding/src/app/app.component.html" region="event-binding-3" header="src/app/app.component.html"></code-example>
-
-This code sets the `<input>` `value` property by binding to the `name` property.
-To listen for changes to the value, the code binds to the `input`
-event of the `<input>` element.
-When the user makes changes, the `input` event is raised, and the binding executes
-the statement within a context that includes the DOM event object, `$event`.
-
-To update the `name` property, the changed text is retrieved by following the path `$event.target.value`.
-
-If the event belongs to a directive&mdash;recall that components
-are directives&mdash;`$event` has whatever shape the directive produces.
-
-
-### Custom events with `EventEmitter`
-
-Directives typically raise custom events with an Angular [EventEmitter](api/core/EventEmitter).
-The directive creates an `EventEmitter` and exposes it as a property.
-The directive calls `EventEmitter.emit(payload)` to fire an event, passing in a message payload, which can be anything.
-Parent directives listen for the event by binding to this property and accessing the payload through the `$event` object.
-
-Consider an `ItemDetailComponent` that presents item information and responds to user actions.
-Although the `ItemDetailComponent` has a delete button, it doesn't know how to delete the hero. It can only raise an event reporting the user's delete request.
-
-Here are the pertinent excerpts from that `ItemDetailComponent`:
-
-
-<code-example path="event-binding/src/app/item-detail/item-detail.component.html" header="src/app/item-detail/item-detail.component.html (template)" region="line-through"></code-example>
-
-<code-example path="event-binding/src/app/item-detail/item-detail.component.ts" header="src/app/item-detail/item-detail.component.ts (deleteRequest)" region="deleteRequest"></code-example>
-
-
-The component defines a `deleteRequest` property that returns an `EventEmitter`.
-When the user clicks *delete*, the component invokes the `delete()` method,
-telling the `EventEmitter` to emit an `Item` object.
-
-Now imagine a hosting parent component that binds to the `deleteRequest` event
-of the `ItemDetailComponent`.
-
-<code-example path="event-binding/src/app/app.component.html" header="src/app/app.component.html (event-binding-to-component)" region="event-binding-to-component"></code-example>
-
-When the `deleteRequest` event fires, Angular calls the parent component's
-`deleteItem()` method, passing the *item-to-delete* (emitted by `ItemDetail`)
-in the `$event` variable.
-
-### Template statements have side effects
-
-Though [template expressions](guide/template-syntax#template-expressions) shouldn't have [side effects](guide/template-syntax#avoid-side-effects), template
-statements usually do. The `deleteItem()` method does have
-a side effect: it deletes an item.
-
-Deleting an item updates the model, and depending on your code, triggers
-other changes including queries and saving to a remote server.
-These changes propagate through the system and ultimately display in this and other views.
-
-
-<hr/>
-
-{@a two-way}
-
-## Two-way binding `[(...)]`
-
-Two-way binding gives your app a way to share data between a component class and
-its template.
-
-For a demonstration of the syntax and code snippets in this section, see the <live-example name="two-way-binding">two-way binding example</live-example>.
-
-### Basics of two-way binding
-
-Two-way binding does two things:
-
-1. Sets a specific element property.
-1. Listens for an element change event.
-
-Angular offers a special _two-way data binding_ syntax for this purpose, `[()]`.
-The `[()]` syntax combines the brackets
-of property binding, `[]`, with the parentheses of event binding, `()`.
-
-<div class="callout is-important">
-
-<header>
-  [( )] = banana in a box
-</header>
-
-Visualize a *banana in a box* to remember that the parentheses go _inside_ the brackets.
-
-</div>
-
-The `[()]` syntax is easy to demonstrate when the element has a settable
-property called `x` and a corresponding event named `xChange`.
-Here's a `SizerComponent` that fits this pattern.
-It has a `size` value property and a companion `sizeChange` event:
-
-<code-example path="two-way-binding/src/app/sizer/sizer.component.ts" header="src/app/sizer.component.ts"></code-example>
-
-The initial `size` is an input value from a property binding.
-Clicking the buttons increases or decreases the `size`, within
-min/max value constraints,
-and then raises, or emits, the `sizeChange` event with the adjusted size.
-
-Here's an example in which the `AppComponent.fontSizePx` is two-way bound to the `SizerComponent`:
-
-<code-example path="two-way-binding/src/app/app.component.html" header="src/app/app.component.html (two-way-1)" region="two-way-1"></code-example>
-
-The `AppComponent.fontSizePx` establishes the initial `SizerComponent.size` value.
-
-<code-example path="two-way-binding/src/app/app.component.ts" header="src/app/app.component.ts" region="font-size"></code-example>
-
-Clicking the buttons updates the `AppComponent.fontSizePx` via the two-way binding.
-The revised `AppComponent.fontSizePx` value flows through to the _style_ binding,
-making the displayed text bigger or smaller.
-
-The two-way binding syntax is really just syntactic sugar for a _property_ binding and an _event_ binding.
-Angular desugars the `SizerComponent` binding into this:
-
-<code-example path="two-way-binding/src/app/app.component.html" header="src/app/app.component.html (two-way-2)" region="two-way-2"></code-example>
-
-The `$event` variable contains the payload of the `SizerComponent.sizeChange` event.
-Angular assigns the `$event` value to the `AppComponent.fontSizePx` when the user clicks the buttons.
-
-### Two-way binding in forms
-
-The two-way binding syntax is a great convenience compared to
-separate property and event bindings. It would be convenient to
-use two-way binding with HTML form elements like `<input>` and
-`<select>`. However, no native HTML element follows the `x`
-value and `xChange` event pattern.
-
-For more on how to use two-way binding in forms, see
-Angular [NgModel](guide/template-syntax#ngModel).
-
-<hr/>
-
-{@a directives}
-
-## Built-in directives
-
-Angular offers two kinds of built-in directives: attribute
-directives and structural directives. This segment reviews some of the most common built-in directives,
-classified as either [_attribute_ directives](guide/template-syntax#attribute-directives) or [_structural_ directives](guide/template-syntax#structural-directives) and has its own <live-example name="built-in-directives">built-in directives example</live-example>.
-
-For more detail, including how to build your own custom directives, see [Attribute Directives](guide/attribute-directives) and [Structural Directives](guide/structural-directives).
-
-<hr/>
-
-{@a attribute-directives}
-
-### Built-in attribute directives
-
-Attribute directives listen to and modify the behavior of
-other HTML elements, attributes, properties, and components.
-You usually apply them to elements as if they were HTML attributes, hence the name.
-
-Many NgModules such as the [`RouterModule`](guide/router "Routing and Navigation")
-and the [`FormsModule`](guide/forms "Forms") define their own attribute directives.
-The most common attribute directives are as follows:
-
-* [`NgClass`](guide/template-syntax#ngClass)&mdash;adds and removes a set of CSS classes.
-* [`NgStyle`](guide/template-syntax#ngStyle)&mdash;adds and removes a set of HTML styles.
-* [`NgModel`](guide/template-syntax#ngModel)&mdash;adds two-way data binding to an HTML form element.
-
-<hr/>
-
-{@a ngClass}
-
-### `NgClass`
-
-Add or remove several CSS classes simultaneously with `ngClass`.
-
-<code-example path="built-in-directives/src/app/app.component.html" region="special-div" header="src/app/app.component.html"></code-example>
-
-<div class="alert is-helpful">
-
-To add or remove a *single* class, use [class binding](guide/template-syntax#class-binding) rather than `NgClass`.
-
-</div>
-
-Consider a `setCurrentClasses()` component method that sets a component property,
-`currentClasses`, with an object that adds or removes three classes based on the
-`true`/`false` state of three other component properties. Each key of the object is a CSS class name; its value is `true` if the class should be added,
-`false` if it should be removed.
-
-<code-example path="built-in-directives/src/app/app.component.ts" region="setClasses" header="src/app/app.component.ts"></code-example>
-
-Adding an `ngClass` property binding to `currentClasses` sets the element's classes accordingly:
-
-<code-example path="built-in-directives/src/app/app.component.html" region="NgClass-1" header="src/app/app.component.html"></code-example>
-
-<div class="alert is-helpful">
-
-Remember that in this situation you'd call `setCurrentClasses()`,
-both initially and when the dependent properties change.
-
-</div>
-
-<hr/>
-
-{@a ngStyle}
-
-### `NgStyle`
-
-Use `NgStyle` to set many inline styles simultaneously and dynamically, based on the state of the component.
-
-#### Without `NgStyle`
-
-For context, consider setting a *single* style value with [style binding](guide/template-syntax#style-binding), without `NgStyle`.
-
-<code-example path="built-in-directives/src/app/app.component.html" region="without-ng-style" header="src/app/app.component.html"></code-example>
-
-However, to set *many* inline styles at the same time, use the `NgStyle` directive.
-
-The following is a `setCurrentStyles()` method that sets a component
-property, `currentStyles`, with an object that defines three styles,
-based on the state of three other component properties:
-
-<code-example path="built-in-directives/src/app/app.component.ts" region="setStyles" header="src/app/app.component.ts"></code-example>
-
-Adding an `ngStyle` property binding to `currentStyles` sets the element's styles accordingly:
-
-<code-example path="built-in-directives/src/app/app.component.html" region="NgStyle-2" header="src/app/app.component.html"></code-example>
-
-<div class="alert is-helpful">
-
-Remember to call `setCurrentStyles()`, both initially and when the dependent properties change.
-
-</div>
-
-
-<hr/>
-
-{@a ngModel}
-
-### `[(ngModel)]`: Two-way binding
-
-The `NgModel` directive allows you to display a data property and
-update that property when the user makes changes. Here's an example:
-
-<code-example path="built-in-directives/src/app/app.component.html" header="src/app/app.component.html (NgModel example)" region="NgModel-1"></code-example>
-
-
-#### Import `FormsModule` to use `ngModel`
-
-Before using the `ngModel` directive in a two-way data binding,
-you must import the `FormsModule` and add it to the NgModule's `imports` list.
-Learn more about the `FormsModule` and `ngModel` in [Forms](guide/forms#ngModel).
-
-Remember to import the `FormsModule` to make `[(ngModel)]` available as follows:
-
-<code-example path="built-in-directives/src/app/app.module.ts" header="src/app/app.module.ts (FormsModule import)" region="import-forms-module"></code-example>
-
-
-You could achieve the same result with separate bindings to
-the `<input>` element's  `value` property and `input` event:
-
-<code-example path="built-in-directives/src/app/app.component.html" region="without-NgModel" header="src/app/app.component.html"></code-example>
-
-To streamline the syntax, the `ngModel` directive hides the details behind its own `ngModel` input and `ngModelChange` output properties:
-
-<code-example path="built-in-directives/src/app/app.component.html" region="NgModelChange" header="src/app/app.component.html"></code-example>
-
-The `ngModel` data property sets the element's value property and the `ngModelChange` event property
-listens for changes to the element's value.
-
-#### `NgModel` and value accessors
-
-The details are specific to each kind of element and therefore the `NgModel` directive only works for an element
-supported by a [ControlValueAccessor](api/forms/ControlValueAccessor)
-that adapts an element to this protocol.
-Angular provides *value accessors* for all of the basic HTML form elements and the
-[Forms](guide/forms) guide shows how to bind to them.
-
-You can't apply `[(ngModel)]` to a non-form native element or a
-third-party custom component until you write a suitable value accessor. For more information, see
-the API documentation on [DefaultValueAccessor](https://angular.io/api/forms/DefaultValueAccessor).
-
-You don't need a value accessor for an Angular component that
-you write because you can name the value and event properties
-to suit Angular's basic [two-way binding syntax](guide/template-syntax#two-way)
-and skip `NgModel` altogether.
-The `sizer` in the
-[Two-way Binding](guide/template-syntax#two-way) section is an example of this technique.
-
-Separate `ngModel` bindings are an improvement over binding to the
-element's native properties, but you can streamline the binding with a
-single declaration using the `[(ngModel)]` syntax:
-
-<code-example path="built-in-directives/src/app/app.component.html" region="NgModel-1" header="src/app/app.component.html"></code-example>
-
-This `[(ngModel)]` syntax can only _set_ a data-bound property.
-If you need to do something more, you can write the expanded form;
-for example, the following changes the `<input>` value to uppercase:
-
-<code-example path="built-in-directives/src/app/app.component.html" region="uppercase" header="src/app/app.component.html"></code-example>
-
-Here are all variations in action, including the uppercase version:
-
-<figure class="lightbox">
-  <div class="card">
-    <img src='generated/images/guide/built-in-directives/ng-model-anim.gif' alt="NgModel variations">
-  </div>
-</figure>
-
-<hr/>
-
-{@a structural-directives}
-
-## Built-in _structural_ directives
-
-Structural directives are responsible for HTML layout.
-They shape or reshape the DOM's structure, typically by adding, removing, and manipulating
-the host elements to which they are attached.
-
-This section is an introduction to the common built-in structural directives:
-
-* [`NgIf`](guide/template-syntax#ngIf)&mdash;conditionally creates or destroys subviews from the template.
-* [`NgFor`](guide/template-syntax#ngFor)&mdash;repeat a node for each item in a list.
-* [`NgSwitch`](guide/template-syntax#ngSwitch)&mdash;a set of directives that switch among alternative views.
-
-<div class="alert is-helpful">
-
-The deep details of structural directives are covered in the
-[Structural Directives](guide/structural-directives) guide,
-which explains the following:
-
-* Why you
-[prefix the directive name with an asterisk (\*)](guide/structural-directives#the-asterisk--prefix).
-* Using [`<ng-container>`](guide/structural-directives#ngcontainer "<ng-container>")
-to group elements when there is no suitable host element for the directive.
-* How to write your own structural directive.
-* That you can only apply [one structural directive](guide/structural-directives#one-per-element "one per host element") to an element.
-
-</div>
-
-<hr/>
-
-{@a ngIf}
-
-### NgIf
-
-You can add or remove an element from the DOM by applying an `NgIf` directive to
-a host element.
-Bind the directive to a condition expression like `isActive` in this example.
-
-<code-example path="built-in-directives/src/app/app.component.html" region="NgIf-1" header="src/app/app.component.html"></code-example>
-
-<div class="alert is-helpful">
-
-Don't forget the asterisk (`*`) in front of `ngIf`. For more information
-on the asterisk, see the [asterisk (*) prefix](guide/structural-directives#the-asterisk--prefix) section of
-[Structural Directives](guide/structural-directives).
-
-</div>
-
-When the `isActive` expression returns a truthy value, `NgIf` adds the
-`ItemDetailComponent` to the DOM.
-When the expression is falsy, `NgIf` removes the `ItemDetailComponent`
-from the DOM, destroying that component and all of its sub-components.
-
-
-#### Show/hide vs. `NgIf`
-
-Hiding an element is different from removing it with `NgIf`.
-For comparison, the following example shows how to control
-the visibility of an element with a
-[class](guide/template-syntax#class-binding) or [style](guide/template-syntax#style-binding) binding.
-
-<code-example path="built-in-directives/src/app/app.component.html" region="NgIf-3" header="src/app/app.component.html"></code-example>
-
-When you hide an element, that element and all of its descendants remain in the DOM.
-All components for those elements stay in memory and
-Angular may continue to check for changes.
-You could be holding onto considerable computing resources and degrading performance
-unnecessarily.
-
-`NgIf` works differently. When `NgIf` is `false`, Angular removes the element and its descendants from the DOM.
-It destroys their components, freeing up resources, which
-results in a better user experience.
-
-If you are hiding large component trees, consider `NgIf` as a more
-efficient alternative to showing/hiding.
-
-<div class="alert is-helpful">
-
-For more information on `NgIf` and `ngIfElse`, see the [API documentation about NgIf](api/common/NgIf).
-
-</div>
-
-#### Guard against null
-
-Another advantage of `ngIf` is that you can use it to guard against null. Show/hide
-is best suited for very simple use cases, so when you need a guard, opt instead for `ngIf`. Angular will throw an error if a nested expression tries to access a property of `null`.
-
-The following shows `NgIf` guarding two `<div>`s.
-The `currentCustomer` name appears only when there is a `currentCustomer`.
-The `nullCustomer` will not be displayed as long as it is `null`.
-
-<code-example path="built-in-directives/src/app/app.component.html" region="NgIf-2" header="src/app/app.component.html"></code-example>
-
-<code-example path="built-in-directives/src/app/app.component.html" region="NgIf-2b" header="src/app/app.component.html"></code-example>
-
-<div class="alert is-helpful">
-
-See also the
-[safe navigation operator](guide/template-syntax#safe-navigation-operator "Safe navigation operator (?.)") below.
-
-</div>
-<hr/>
-
-{@a ngFor}
-### `NgFor`
-
-`NgFor` is a repeater directive&mdash;a way to present a list of items.
-You define a block of HTML that defines how a single item should be displayed
-and then you tell Angular to use that block as a template for rendering each item in the list.
-The text assigned to `*ngFor` is the instruction that guides the repeater process.
-
-The following example shows `NgFor` applied to a simple `<div>`. (Don't forget the asterisk (`*`) in front of `ngFor`.)
-
-<code-example path="built-in-directives/src/app/app.component.html" region="NgFor-1" header="src/app/app.component.html"></code-example>
-
-You can also apply an `NgFor` to a component element, as in the following example.
-
-<code-example path="built-in-directives/src/app/app.component.html" region="NgFor-2" header="src/app/app.component.html"></code-example>
-
-{@a microsyntax}
-
-<div class="callout is-critical">
-<header>*ngFor microsyntax</header>
-
-The string assigned to `*ngFor` is not a [template expression](guide/template-syntax#template-expressions). Rather,
-it's a *microsyntax*&mdash;a little language of its own that Angular interprets.
-The string `"let item of items"` means:
-
-> *Take each item in the `items` array, store it in the local `item` looping variable, and
-make it available to the templated HTML for each iteration.*
-
-Angular translates this instruction into an `<ng-template>` around the host element,
-then uses this template repeatedly to create a new set of elements and bindings for each `item`
-in the list.
-For more information about microsyntax, see the [Structural Directives](guide/structural-directives#microsyntax) guide.
-
-</div>
-
-
-{@a template-input-variable}
-
-{@a template-input-variables}
-
-#### Template input variables
-
-The `let` keyword before `item` creates a template input variable called `item`.
-The `ngFor` directive iterates over the `items` array returned by the parent component's `items` property
-and sets `item` to the current item from the array during each iteration.
-
-Reference `item` within the `ngFor` host element
-as well as within its descendants to access the item's properties.
-The following example references `item` first in an interpolation
-and then passes in a binding to the `item` property of the `<app-item-detail>` component.
-
-<code-example path="built-in-directives/src/app/app.component.html" region="NgFor-1-2" header="src/app/app.component.html"></code-example>
-
-For more information about template input variables, see
-[Structural Directives](guide/structural-directives#template-input-variable).
-
-#### `*ngFor` with `index`
-
-The `index` property of the `NgFor` directive context
-returns the zero-based index of the item in each iteration.
-You can capture the `index` in a template input variable and use it in the template.
-
-The next example captures the `index` in a variable named `i` and displays it with the item name.
-
-<code-example path="built-in-directives/src/app/app.component.html" region="NgFor-3" header="src/app/app.component.html"></code-example>
-
-<div class="alert is-helpful">
-
-`NgFor` is implemented by the `NgForOf` directive. Read more about the other `NgForOf` context values such as `last`, `even`,
-and `odd` in the [NgForOf API reference](api/common/NgForOf).
-
-</div>
-
-{@a trackBy}
-#### *ngFor with `trackBy`
-
-If you use `NgFor` with large lists, a small change to one item, such as removing or adding an item, can trigger a cascade of DOM manipulations. For example, re-querying the server could reset a list with all new item objects, even when those items were previously displayed. In this case, Angular sees only a fresh list of new object references and has no choice but to replace the old DOM elements with all new DOM elements.
-
-You can make this more efficient with `trackBy`.
-Add a method to the component that returns the value `NgFor` should track.
-In this case, that value is the hero's `id`. If the `id` has already been rendered,
-Angular keeps track of it and doesn't re-query the server for the same `id`.
-
-<code-example path="built-in-directives/src/app/app.component.ts" region="trackByItems" header="src/app/app.component.ts"></code-example>
-
-In the microsyntax expression, set `trackBy` to the `trackByItems()` method.
-
-<code-example path="built-in-directives/src/app/app.component.html" region="trackBy" header="src/app/app.component.html"></code-example>
-
-Here is an illustration of the `trackBy` effect.
-"Reset items" creates new items with the same `item.id`s.
-"Change ids" creates new items with new `item.id`s.
-
-* With no `trackBy`, both buttons trigger complete DOM element replacement.
-* With `trackBy`, only changing the `id` triggers element replacement.
-
-<figure class="lightbox">
-  <div class="card">
-    <img src="generated/images/guide/built-in-directives/ngfor-trackby.gif" alt="Animation of trackBy">
-  </div>
-</figure>
-
-
-<div class="alert is-helpful">
-
-Built-in directives use only public APIs; that is,
-they do not have special access to any private APIs that other directives can't access.
-
-</div>
-
-<hr/>
-
-{@a ngSwitch}
-## The `NgSwitch` directives
-
-NgSwitch is like the JavaScript `switch` statement.
-It displays one element from among several possible elements, based on a switch condition.
-Angular puts only the selected element into the DOM.
-<!-- API Flagged -->
-`NgSwitch` is actually a set of three, cooperating directives:
-`NgSwitch`, `NgSwitchCase`, and `NgSwitchDefault` as in the following example.
-
- <code-example path="built-in-directives/src/app/app.component.html" region="NgSwitch" header="src/app/app.component.html"></code-example>
-
-<figure class="lightbox">
-  <div class="card">
-    <img src="generated/images/guide/built-in-directives/ngswitch.gif" alt="Animation of NgSwitch">
-  </div>
-</figure>
-
-`NgSwitch` is the controller directive. Bind it to an expression that returns
-the *switch value*, such as `feature`. Though the `feature` value in this
-example is a string, the switch value can be of any type.
-
-**Bind to `[ngSwitch]`**. You'll get an error if you try to set `*ngSwitch` because
-`NgSwitch` is an *attribute* directive, not a *structural* directive.
-Rather than touching the DOM directly, it changes the behavior of its companion directives.
-
-**Bind to `*ngSwitchCase` and `*ngSwitchDefault`**.
-The `NgSwitchCase` and `NgSwitchDefault` directives are _structural_ directives
-because they add or remove elements from the DOM.
-
-* `NgSwitchCase` adds its element to the DOM when its bound value equals the switch value and removes
-its bound value when it doesn't equal the switch value.
-
-* `NgSwitchDefault` adds its element to the DOM when there is no selected `NgSwitchCase`.
-
-The switch directives are particularly useful for adding and removing *component elements*.
-This example switches among four `item` components defined in the `item-switch.components.ts` file.
-Each component has an `item` [input property](guide/template-syntax#inputs-outputs "Input property")
-which is bound to the `currentItem` of the parent component.
-
-Switch directives work as well with native elements and web components too.
-For example, you could replace the `<app-best-item>` switch case with the following.
-
-<code-example path="built-in-directives/src/app/app.component.html" region="NgSwitch-div" header="src/app/app.component.html"></code-example>
-
-<hr/>
-
-{@a template-reference-variable}
-
-{@a template-reference-variables--var-}
-
-{@a ref-vars}
-
-{@a ref-var}
-
-## Template reference variables (`#var`)
-
-A **template reference variable** is often a reference to a DOM element within a template.
-It can also refer to a directive (which contains a component), an element, [TemplateRef](api/core/TemplateRef), or a <a href="https://developer.mozilla.org/en-US/docs/Web/Web_Components" title="MDN: Web Components">web component</a>.
-
-For a demonstration of the syntax and code snippets in this section, see the <live-example name="template-reference-variables">template reference variables example</live-example>.
-
-
-Use the hash symbol (#) to declare a reference variable.
-The following reference variable, `#phone`, declares a `phone` variable on an `<input>` element.
-
-<code-example path="template-reference-variables/src/app/app.component.html" region="ref-var" header="src/app/app.component.html"></code-example>
-
-You can refer to a template reference variable anywhere in the component's template.
-Here, a `<button>` further down the template refers to the `phone` variable.
-
-<code-example path="template-reference-variables/src/app/app.component.html" region="ref-phone" header="src/app/app.component.html"></code-example>
-
-<h3 class="no-toc">How a reference variable gets its value</h3>
-
-In most cases, Angular sets the reference variable's value to the element on which it is declared.
-In the previous example, `phone` refers to the phone number `<input>`.
-The button's click handler passes the `<input>` value to the component's `callPhone()` method.
-
-The `NgForm` directive can change that behavior and set the value to something else. In the following example, the template reference variable, `itemForm`, appears three times separated
-by HTML.
-
-<code-example path="template-reference-variables/src/app/app.component.html" region="ngForm" header="src/app/hero-form.component.html"></code-example>
-
-The reference value of itemForm, without the ngForm attribute value, would be
-the [HTMLFormElement](https://developer.mozilla.org/en-US/docs/Web/API/HTMLFormElement).
-There is, however, a difference between a Component and a Directive in that a `Component`
-will be referenced without specifying the attribute value, and a `Directive` will not
-change the implicit reference (that is, the element).
-
-
-
-However, with `NgForm`, `itemForm` is a reference to the [NgForm](api/forms/NgForm "API: NgForm")
-directive with the ability to track the value and validity of every control in the form.
-
-The native `<form>` element doesn't have a `form` property, but the `NgForm` directive does, which allows disabling the submit button
-if the `itemForm.form.valid` is invalid and passing the entire form control tree
-to the parent component's `onSubmit()` method.
-
-<h3 class="no-toc">Template reference variable considerations</h3>
-
-A template _reference_ variable (`#phone`) is not the same as a template _input_ variable (`let phone`) such as in an [`*ngFor`](guide/template-syntax#template-input-variable).
-See [_Structural Directives_](guide/structural-directives#template-input-variable) for more information.
-
-The scope of a reference variable is the entire template. So, don't define the same variable name more than once in the same template as the runtime value will be unpredictable.
-
-#### Alternative syntax
-
-You can use the `ref-` prefix alternative to `#`.
-This example declares the `fax` variable as `ref-fax` instead of `#fax`.
-
-
-<code-example path="template-reference-variables/src/app/app.component.html" region="ref-fax" header="src/app/app.component.html"></code-example>
-
-
-<hr/>
-
-{@a inputs-outputs}
-
-## `@Input()` and `@Output()` properties
-
-`@Input()` and `@Output()` allow Angular to share data between the parent context
-and child directives or components. An `@Input()` property is writable
-while an `@Output()` property is observable.
-
-Consider this example of a child/parent relationship:
-
-```html
-<parent-component>
-  <child-component></child-component>
-</parent-component>
-
-```
-
-Here, the `<child-component>` selector, or child directive, is embedded
-within a `<parent-component>`, which serves as the child's context.
-
-`@Input()` and `@Output()` act as
-the API, or application programming interface, of the child
-component in that they allow the child to
-communicate with the parent. Think of `@Input()` and `@Output()` like ports
-or doorways&mdash;`@Input()` is the doorway into the component allowing data
-to flow in while `@Output()` is the doorway out of the component, allowing the
-child component to send data out.
-
-This section about `@Input()` and `@Output()` has its own <live-example name="inputs-outputs"></live-example>. The following subsections highlight
-key points in the sample app.
-
-<div class="alert is-helpful">
-
-#### `@Input()` and `@Output()` are independent
-
-Though `@Input()` and `@Output()` often appear together in apps, you can use
-them separately. If the nested
-component is such that it only needs to send data to its parent, you wouldn't
-need an `@Input()`, only an `@Output()`. The reverse is also true in that if the
-child only needs to receive data from the parent, you'd only need `@Input()`.
-
-</div>
-
-{@a input}
-
-## How to use `@Input()`
-
-Use the `@Input()` decorator in a child component or directive to let Angular know
-that a property in that component can receive its value from its parent component.
-It helps to remember that the data flow is from the perspective of the
-child component. So an `@Input()` allows data to be input _into_ the
-child component from the parent component.
-
-
-<figure class="lightbox">
-  <div class="card">
-    <img src="generated/images/guide/inputs-outputs/input.svg" alt="Input data flow diagram">
-  </div>
-</figure>
-
-To illustrate the use of `@Input()`, edit these parts of your app:
-
-* The child component class and template
-* The parent component class and template
-
-
-### In the child
-
-To use the `@Input()` decorator in a child component class, first import
-`Input` and then decorate the property with `@Input()`:
-
-<code-example path="inputs-outputs/src/app/item-detail/item-detail.component.ts" region="use-input" header="src/app/item-detail/item-detail.component.ts"></code-example>
-
-
-In this case, `@Input()` decorates the property <code class="no-auto-link">item</code>, which has
-a type of `string`, however, `@Input()` properties can have any type, such as
-`number`, `string`, `boolean`, or `object`. The value for `item` will come from the parent component, which the next section covers.
-
-Next, in the child component template, add the following:
-
-<code-example path="inputs-outputs/src/app/item-detail/item-detail.component.html" region="property-in-template" header="src/app/item-detail/item-detail.component.html"></code-example>
-
-
-
-### In the parent
-
-The next step is to bind the property in the parent component's template.
-In this example, the parent component template is `app.component.html`.
-
-First, use the child's selector, here `<app-item-detail>`, as a directive within the
-parent component template. Then, use [property binding](guide/template-syntax#property-binding)
-to bind the property in the child to the property of the parent.
-
-<code-example path="inputs-outputs/src/app/app.component.html" region="input-parent" header="src/app/app.component.html"></code-example>
-
-Next, in the parent component class, `app.component.ts`, designate a value for `currentItem`:
-
-<code-example path="inputs-outputs/src/app/app.component.ts" region="parent-property" header="src/app/app.component.ts"></code-example>
-
-With `@Input()`, Angular passes the value for `currentItem` to the child so that `item` renders as `Television`.
-
-The following diagram shows this structure:
-
-<figure class="lightbox">
-  <div class="card">
-    <img src="generated/images/guide/inputs-outputs/input-diagram-target-source.svg" alt="Property binding diagram">
-  </div>
-</figure>
-
-The target in the square brackets, `[]`, is the property you decorate
-with `@Input()` in the child component. The binding source, the part
-to the right of the equal sign, is the data that the parent
-component passes to the nested component.
-
-The key takeaway is that when binding to a child component's property in a parent component&mdash;that is, what's
-in square brackets&mdash;you must
-decorate the property with `@Input()` in the child component.
-
-<div class="alert is-helpful">
-
-#### `OnChanges` and `@Input()`
-
-To watch for changes on an `@Input()` property, use
-`OnChanges`, one of Angular's [lifecycle hooks](guide/lifecycle-hooks#onchanges).
-`OnChanges` is specifically designed to work with properties that have the
-`@Input()` decorator. See the [`OnChanges`](guide/lifecycle-hooks#onchanges) section of the [Lifecycle Hooks](guide/lifecycle-hooks) guide for more details and examples.
-
-</div>
-
-{@a output}
-
-## How to use `@Output()`
-
-Use the `@Output()` decorator in the child component or directive to allow data to flow from
-the child _out_ to the parent.
-
-An `@Output()` property should normally be initialized to an Angular [`EventEmitter`](api/core/EventEmitter) with values flowing out of the component as [events](#event-binding).
-
-
-<figure class="lightbox">
-  <div class="card">
-    <img src="generated/images/guide/inputs-outputs/output.svg" alt="Output diagram">
-  </div>
-</figure>
-
-Just like with `@Input()`, you can use `@Output()`
-on a property of the child component but its type should be
-`EventEmitter`.
-
-`@Output()` marks a property in a child component as a doorway
-through which data can travel from the child to the parent.
-The child component then has to raise an event so the
-parent knows something has changed. To raise an event,
-`@Output()` works hand in hand with `EventEmitter`,
-which is a class in `@angular/core` that you
-use to emit custom events.
-
-When you use `@Output()`, edit these parts of your app:
-
-* The child component class and template
-* The parent component class and template
-
-
-The following example shows how to set up an `@Output()` in a child
-component that pushes data you enter in an HTML `<input>` to an array in the
-parent component.
-
-<div class="alert is-helpful">
-
-The HTML element `<input>` and the Angular decorator `@Input()`
-are different. This documentation is about component communication in Angular as it pertains to `@Input()` and `@Output()`. For more information on the HTML element `<input>`, see the [W3C Recommendation](https://www.w3.org/TR/html5/sec-forms.html#the-input-element).
-
-</div>
-
-### In the child
-
-This example features an `<input>` where a user can enter a value and click a `<button>` that raises an event. The `EventEmitter` then relays the data to the parent component.
-
-First, be sure to import `Output` and `EventEmitter`
-in the child component class:
-
-```js
-import { Output, EventEmitter } from '@angular/core';
-
-```
-
-Next, still in the child, decorate a property with `@Output()` in the component class.
-The following example `@Output()` is called `newItemEvent` and its type is
-`EventEmitter`, which means it's an event.
-
-
-<code-example path="inputs-outputs/src/app/item-output/item-output.component.ts" region="item-output" header="src/app/item-output/item-output.component.ts"></code-example>
-
-The different parts of the above declaration are as follows:
-
-* `@Output()`&mdash;a decorator function marking the property as a way for data to go from the child to the parent
-* `newItemEvent`&mdash;the name of the `@Output()`
-* `EventEmitter<string>`&mdash;the `@Output()`'s type
-* `new EventEmitter<string>()`&mdash;tells Angular to create a new event emitter and that the data it emits is of type string. The type could be any type, such as `number`, `boolean`, and so on. For more information on `EventEmitter`, see the [EventEmitter API documentation](api/core/EventEmitter).
-
-Next, create an `addNewItem()` method in the same component class:
-
-<code-example path="inputs-outputs/src/app/item-output/item-output.component.ts" region="item-output-class" header="src/app/item-output/item-output.component.ts"></code-example>
-
-The `addNewItem()` function uses the `@Output()`, `newItemEvent`,
-to raise an event in which it emits the value the user
-types into the `<input>`. In other words, when
-the user clicks the add button in the UI, the child lets the parent know
-about the event and gives that data to the parent.
-
-#### In the child's template
-
-The child's template has two controls. The first is an HTML `<input>` with a
-[template reference variable](guide/template-syntax#ref-var) , `#newItem`,
-where the user types in an item name. Whatever the user types
-into the `<input>` gets stored in the `#newItem` variable.
-
-<code-example path="inputs-outputs/src/app/item-output/item-output.component.html" region="child-output" header="src/app/item-output/item-output.component.html"></code-example>
-
-The second element is a `<button>`
-with an [event binding](guide/template-syntax#event-binding). You know it's
-an event binding because the part to the left of the equal
-sign is in parentheses, `(click)`.
-
-The `(click)` event is bound to the `addNewItem()` method in the child component class which
-takes as its argument whatever the value of `#newItem` is.
-
-Now the child component has an `@Output()`
-for sending data to the parent and a method for raising an event.
-The next step is in the parent.
-
-### In the parent
-
-In this example, the parent component is `AppComponent`, but you could use
-any component in which you could nest the child.
-
-The `AppComponent` in this example features a list of `items`
-in an array and a method for adding more items to the array.
-
-<code-example path="inputs-outputs/src/app/app.component.ts" region="add-new-item" header="src/app/app.component.ts"></code-example>
-
-The `addItem()` method takes an argument in the form of a string
-and then pushes, or adds, that string to the `items` array.
-
-#### In the parent's template
-
-Next, in the parent's template, bind the parent's
-method to the child's event. Put the child selector, here `<app-item-output>`,
-within the parent component's
-template, `app.component.html`.
-
-<code-example path="inputs-outputs/src/app/app.component.html" region="output-parent" header="src/app/app.component.html"></code-example>
-
-The event binding, `(newItemEvent)='addItem($event)'`, tells
-Angular to connect the event in the child, `newItemEvent`, to
-the method in the parent, `addItem()`, and that the event that the child
-is notifying the parent about is to be the argument of `addItem()`.
-In other words, this is where the actual hand off of data takes place.
-The `$event` contains the data that the user types into the `<input>`
-in the child template UI.
-
-Now, in order to see the `@Output()` working, add the following to the parent's template:
-
-```html
-  <ul>
-    <li *ngFor="let item of items">{{item}}</li>
-  </ul>
-  ```
-
-The `*ngFor` iterates over the items in the `items` array. When you enter a value in the child's `<input>` and click the button, the child emits the event and the parent's `addItem()` method pushes the value to the `items` array and it renders in the list.
-
-
-## `@Input()` and `@Output()` together
-
-You can use `@Input()` and `@Output()` on the same child component as in the following:
-
-<code-example path="inputs-outputs/src/app/app.component.html" region="together" header="src/app/app.component.html"></code-example>
-
-The target, `item`, which is an `@Input()` property in the child component class, receives its value from the parent's property, `currentItem`. When you click delete, the child component raises an event, `deleteRequest`, which is the argument for the parent's `crossOffItem()` method.
-
-The following diagram is of an `@Input()` and an `@Output()` on the same
-child component and shows the different parts of each:
-
-<figure class="lightbox">
-  <div class="card">
-    <img src="generated/images/guide/inputs-outputs/input-output-diagram.svg" alt="Input/Output diagram">
-  </div>
-</figure>
-
-As the diagram shows, use inputs and outputs together in the same manner as using them separately. Here, the child selector is `<app-input-output>` with `item` and `deleteRequest` being `@Input()` and `@Output()`
-properties in the child component class. The property `currentItem` and the method `crossOffItem()` are both in the parent component class.
-
-To combine property and event bindings using the banana-in-a-box
-syntax, `[()]`, see [Two-way Binding](guide/template-syntax#two-way).
-
-For more detail on how these work, see the previous sections on [Input](guide/template-syntax#input) and [Output](guide/template-syntax#output). To see it in action, see the <live-example name="inputs-outputs">Inputs and Outputs Example</live-example>.
-
-## `@Input()` and `@Output()` declarations
-
-Instead of using the `@Input()` and `@Output()` decorators
-to declare inputs and outputs, you can identify
-members in the `inputs` and `outputs` arrays
-of the directive metadata, as in this example:
-
-<code-example path="inputs-outputs/src/app/in-the-metadata/in-the-metadata.component.ts" region="metadata" header="src/app/in-the-metadata/in-the-metadata.component.ts"></code-example>
-
-While declaring `inputs` and `outputs` in the `@Directive` and `@Component`
-metadata is possible, it is a better practice to use the `@Input()` and `@Output()`
-class decorators instead, as follows:
-
-<code-example path="inputs-outputs/src/app/input-output/input-output.component.ts" region="input-output" header="src/app/input-output/input-output.component.ts"></code-example>
-
-See the [Decorate input and output properties](guide/styleguide#decorate-input-and-output-properties) section of the
-[Style Guide](guide/styleguide) for details.
-
-
-
-<div class="alert is-helpful">
-
-If you get a template parse error when trying to use inputs or outputs, but you know that the
-properties do indeed exist, double check
-that your properties are annotated with `@Input()` / `@Output()` or that you've declared
-them in an `inputs`/`outputs` array:
-
-<code-example language="bash">
-Uncaught Error: Template parse errors:
-Can't bind to 'item' since it isn't a known property of 'app-item-detail'
-</code-example>
-=======
 The template syntax guides show you how to control the UX/UI by coordinating data between the class and the template.
 
 <div class="is-helpful alert">
 
 Most of the Template Syntax guides have dedicated working example applications that demonstrate the individual topic of each guide.
 To see all of them working together in one application, see the comprehensive <live-example title="Template Syntax Live Code"></live-example>.
->>>>>>> 6a88bad0
 
 </div>
 
@@ -2003,128 +40,15 @@
 
 <div class="alert is-important">
 
-<<<<<<< HEAD
-The pipe operator has a higher precedence than the ternary operator (`?:`),
-which means `a ? b : c | x` is parsed as `a ? b : (c | x)`.
-Nevertheless, for a number of reasons,
-the pipe operator cannot be used without parentheses in the first and second operands of `?:`.
-A good practice is to use parentheses in the third operand too.
-=======
 To eliminate the risk of script injection attacks, Angular does not support the `<script>` element in templates.
 Angular ignores the `<script>` tag and outputs a warning to the browser console.
 For more information, see the [Security](guide/security) page.
->>>>>>> 6a88bad0
 
 </div>
 
 ## More on template syntax
 
-<<<<<<< HEAD
-<hr/>
-
-{@a safe-navigation-operator}
-
-### The safe navigation operator ( `?` ) and null property paths
-
-The Angular safe navigation operator, `?`, guards against `null` and `undefined`
-values in property paths. Here, it protects against a view render failure if `item` is `null`.
-
-<code-example path="template-expression-operators/src/app/app.component.html" region="safe" header="src/app/app.component.html"></code-example>
-
-If `item` is `null`, the view still renders but the displayed value is blank; you see only "The item name is:" with nothing after it.
-
-Consider the next example, with a `nullItem`.
-
-<code-example language="html">
-  The null item name is {{nullItem.name}}
-</code-example>
-
-Since there is no safe navigation operator and `nullItem` is `null`, JavaScript and Angular would throw a `null` reference error and break the rendering process of Angular:
-
-<code-example language="bash">
-  TypeError: Cannot read property 'name' of null.
-</code-example>
-
-Sometimes however, `null` values in the property
-path may be OK under certain circumstances,
-especially when the value starts out null but the data arrives eventually.
-
-With the safe navigation operator, `?`, Angular stops evaluating the expression when it hits the first `null` value and renders the view without errors.
-
-It works perfectly with long property paths such as `a?.b?.c?.d`.
-
-
-<hr/>
-
-{@a non-null-assertion-operator}
-
-### The non-null assertion operator ( `!` )
-
-As of Typescript 2.0, you can enforce [strict null checking](http://www.typescriptlang.org/docs/handbook/release-notes/typescript-2-0.html "Strict null checking in TypeScript") with the `--strictNullChecks` flag. TypeScript then ensures that no variable is unintentionally null or undefined.
-
-In this mode, typed variables disallow `null` and `undefined` by default. The type checker throws an error if you leave a variable unassigned or try to assign `null` or `undefined` to a variable whose type disallows `null` and `undefined`.
-
-The type checker also throws an error if it can't determine whether a variable will be `null` or undefined at runtime. You tell the type checker not to throw an error by applying the postfix
-[non-null assertion operator, !](http://www.typescriptlang.org/docs/handbook/release-notes/typescript-2-0.html#non-null-assertion-operator "Non-null assertion operator").
-
-The Angular non-null assertion operator, `!`, serves the same purpose in
-an Angular template. For example, after you use [*ngIf](guide/template-syntax#ngIf)
-to check that `item` is defined, you can assert that
-`item` properties are also defined.
-
-<code-example path="template-expression-operators/src/app/app.component.html" region="non-null" header="src/app/app.component.html"></code-example>
-
-When the Angular compiler turns your template into TypeScript code,
-it prevents TypeScript from reporting that `item` might be `null` or `undefined`.
-
-Unlike the [_safe navigation operator_](guide/template-syntax#safe-navigation-operator "Safe navigation operator (?)"),
-the non-null assertion operator does not guard against `null` or `undefined`.
-Rather, it tells the TypeScript type checker to suspend strict `null` checks for a specific property expression.
-
-The non-null assertion operator, `!`, is optional with the exception that you must use it when you turn on strict null checks.
-
-<a href="#top-of-page">back to top</a>
-
-<hr/>
-
-{@a built-in-template-functions}
-
-## Built-in template functions
-
-{@a any-type-cast-function}
-
-### The `$any()` type cast function
-
-Sometimes a binding expression triggers a type error during [AOT compilation](guide/aot-compiler) and it is not possible or difficult to fully specify the type.
-To silence the error, you can use the `$any()` cast function to cast
-the expression to the [`any` type](http://www.typescriptlang.org/docs/handbook/basic-types.html#any) as in the following example:
-
-<code-example path="built-in-template-functions/src/app/app.component.html" region="any-type-cast-function-1" header="src/app/app.component.html"></code-example>
-
-When the Angular compiler turns this template into TypeScript code,
-it prevents TypeScript from reporting that `bestByDate` is not a member of the `item`
-object when it runs type checking on the template.
-
-The `$any()` cast function also works with `this` to allow access to undeclared members of
-the component.
-
-<code-example path="built-in-template-functions/src/app/app.component.html" region="any-type-cast-function-2" header="src/app/app.component.html"></code-example>
-
-The `$any()` cast function works anywhere in a binding expression where a method call is valid.
-
-## SVG in templates
-
-It is possible to use SVG as valid templates in Angular. All of the template syntax below is
-applicable to both SVG and HTML. Learn more in the SVG [1.1](https://www.w3.org/TR/SVG11/) and
-[2.0](https://www.w3.org/TR/SVG2/) specifications.
-
-Why would you use SVG as template, instead of simply adding it as image to your application?
-
-When you use an SVG as the template, you are able to use directives and bindings just like with HTML
-templates. This means that you will be able to dynamically generate interactive graphics.
-=======
 You might also be interested in the following:
->>>>>>> 6a88bad0
 
 | Topics                                                               | Details |
 |:---                                                                  |:---     |
@@ -2143,11 +67,7 @@
 
 <!-- links -->
 
-<<<<<<< HEAD
-Add the following code to your `svg.component.svg` file:
-=======
 <!-- external links -->
->>>>>>> 6a88bad0
 
 <!-- end links -->
 
