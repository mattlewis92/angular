--- conflicted
+++ resolved
@@ -80,14 +80,10 @@
 
     <code-example header="projects/my-lib/tsconfig.schematics.json (TypeScript Config)" path="schematics-for-libraries/projects/my-lib/tsconfig.schematics.json"></code-example>
 
-<<<<<<< HEAD
-  * The `outDir` maps to the library's output folder. By default, this is the `dist/my-lib` folder at the root of your workspace.
-=======
     | Options | Details |
     |:---     |:---     |
     | `rootDir` | Specifies that your `schematics` folder contains the input files to be compiled.                                 |
     | `outDir`  | Maps to the library's output folder. By default, this is the `dist/my-lib` folder at the root of your workspace. |
->>>>>>> 6a88bad0
 
 1.  To make sure your schematics source files get compiled into the library bundle, add the following scripts to the `package.json` file in your library project's root folder \(`projects/my-lib`\).
 
@@ -209,13 +205,8 @@
 The user can specify the project on the command line, or let it default.
 In either case, your code needs to identify the specific project to which this schematic is being applied, so that you can retrieve information from the project configuration.
 
-<<<<<<< HEAD
-You can do this using the `Tree` object that is passed in to the factory function.
-The `Tree` methods give you access to the complete file tree in your workspace, allowing you to read and write files during the execution of the schematic.
-=======
 Do this using the `Tree` object that is passed in to the factory function.
 The `Tree` methods give you access to the complete file tree in your workspace, letting you read and write files during the execution of the schematic.
->>>>>>> 6a88bad0
 
 ### Get the project configuration
 
@@ -249,14 +240,6 @@
 
     <code-example header="projects/my-lib/schematics/my-service/index.ts (Template transform)" path="schematics-for-libraries/projects/my-lib/schematics/my-service/index.ts" region="template"></code-example>
 
-<<<<<<< HEAD
-  * The `apply()` method applies multiple rules to a source and returns the transformed source. It takes 2 arguments, a source and an array of rules.
-  * The `url()` method reads source files from your filesystem, relative to the schematic.
-  * The `applyTemplates()` method receives an argument of methods and properties you want make available to the schematic template and the schematic filenames. It returns a `Rule`. This is where you define the `classify()` and `dasherize()` methods, and the `name` property.
-  * The `classify()` method takes a value and returns the value in title case. For example, if the provided name is `my service`, it is returned as `MyService`
-  * The `dasherize()` method takes a value and returns the value in dashed and lowercase. For example, if the provided name is MyService, it is returned as `my-service.
-  * The `move` method moves the provided source files to their destination when the schematic is applied.
-=======
     | Methods            | Details |
     |:---                |:---     |
     | `apply()`          | Applies multiple rules to a source and returns the transformed source. It takes 2 arguments, a source and an array of rules.                                                                                                                     |
@@ -265,7 +248,6 @@
     | `classify()`       | Takes a value and returns the value in title case. For example, if the provided name is `my service`, it is returned as `MyService`.                                                                                                             |
     | `dasherize()`      | Takes a value and returns the value in dashed and lowercase. For example, if the provided name is MyService, it is returned as `my-service`.                                                                                                     |
     | `move()`           | Moves the provided source files to their destination when the schematic is applied.                                                                                                                                                              |
->>>>>>> 6a88bad0
 
 1.  Finally, the rule factory must return a rule.
 
