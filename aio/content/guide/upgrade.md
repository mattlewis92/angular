--- conflicted
+++ resolved
@@ -157,68 +157,6 @@
 
 #### Dependency Injection
 
-<<<<<<< HEAD
-Dependency injection is front and center in both AngularJS and
-Angular, but there are some key differences between the two
-frameworks in how it actually works.
-
-<table>
-  <tr>
-    <th>
-      AngularJS
-    </th>
-    <th>
-      Angular
-    </th>
-  </tr>
-  <tr>
-    <td>
-      Dependency injection tokens are always strings
-    </td>
-    <td>
-
-      Tokens [can have different types](guide/dependency-injection).
-      They are often classes. They may also be strings.
-
-    </td>
-  </tr>
-  <tr>
-    <td>
-
-      There is exactly one injector. Even in multi-module applications,
-      everything is poured into one big namespace.
-
-    </td>
-    <td>
-
-      There is a [tree hierarchy of injectors](guide/hierarchical-dependency-injection),
-      with a root injector and an additional injector for each component.
-
-    </td>
-  </tr>
-</table>
-
-Even accounting for these differences you can still have dependency injection
-interoperability. `upgrade/static` resolves the differences and makes
-everything work seamlessly:
-
-* You can make AngularJS services available for injection to Angular code
-  by *upgrading* them. The same singleton instance of each service is shared
-  between the frameworks. In Angular these services will always be in the
-  *root injector* and available to all components.
-
-* You can also make Angular services available for injection to AngularJS code
-  by *downgrading* them. Only services from the Angular root injector can
-  be downgraded. Again, the same singleton instances are shared between the frameworks.
-  When you register a downgraded service, you must explicitly specify a *string token* that you want to
-  use in AngularJS.
-
-<figure class="lightbox">
-  <div class="card">
-    <img src="generated/images/guide/upgrade/injectors.png" alt="The two injectors in a hybrid application">
-  </div>
-</figure>
-=======
 Dependency injection is front and center in both AngularJS and Angular, but there are some key differences between the two frameworks in how it actually works.
 
 | AngularJS                                                                                                             | Angular |
@@ -243,7 +181,6 @@
 <img alt="The two injectors in a hybrid application" src="generated/images/guide/upgrade/injectors.png" />
 
 </div>
->>>>>>> 6a88bad0
 
 #### Components and the DOM
 
@@ -268,15 +205,7 @@
 1.  By transcluding or projecting content from the other framework.
     ngUpgrade bridges the related concepts of AngularJS transclusion and Angular content projection together.
 
-<<<<<<< HEAD
-<figure class="lightbox">
-  <div class="card">
-    <img src="generated/images/guide/upgrade/dom.png" alt="DOM element ownership in a hybrid application">
-  </div>
-</figure>
-=======
 <div class="lightbox">
->>>>>>> 6a88bad0
 
 <img alt="DOM element ownership in a hybrid application" src="generated/images/guide/upgrade/dom.png" />
 
@@ -300,59 +229,6 @@
 #### Change Detection
 
 The `scope.$apply()` is how AngularJS detects changes and updates data bindings.
-<<<<<<< HEAD
-After every event that occurs, `scope.$apply()` gets called. This is done either
-automatically by the framework, or manually by you.
-
-In Angular things are different. While change detection still
-occurs after every event, no one needs to call `scope.$apply()` for
-that to happen. This is because all Angular code runs inside something
-called the [Angular zone](api/core/NgZone). Angular always
-knows when the code finishes, so it also knows when it should kick off
-change detection. The code itself doesn't have to call `scope.$apply()`
-or anything like it.
-
-In the case of hybrid applications, the `UpgradeModule` bridges the
-AngularJS and Angular approaches. Here's what happens:
-
-* Everything that happens in the application runs inside the Angular zone.
-  This is true whether the event originated in AngularJS or Angular code.
-  The zone triggers Angular change detection after every event.
-
-* The `UpgradeModule` will invoke the AngularJS `$rootScope.$apply()` after
-  every turn of the Angular zone. This also triggers AngularJS change
-  detection after every event.
-
-<figure class="lightbox">
-  <div class="card">
-    <img src="generated/images/guide/upgrade/change_detection.png" alt="Change detection in a hybrid application">
-  </div>
-</figure>
-
-In practice, you do not need to call `$apply()`,
-regardless of whether it is in AngularJS or Angular. The
-`UpgradeModule` does it for us. You *can* still call `$apply()` so there
-is no need to remove such calls from existing code. Those calls just trigger
-additional AngularJS change detection checks in a hybrid application.
-
-When you downgrade an Angular component and then use it from AngularJS,
-the component's inputs will be watched using AngularJS change detection.
-When those inputs change, the corresponding properties in the component
-are set. You can also hook into the changes by implementing the
-[OnChanges](api/core/OnChanges) interface in the component,
-just like you could if it hadn't been downgraded.
-
-Correspondingly, when you upgrade an AngularJS component and use it from Angular,
-all the bindings defined for the component directive's `scope` (or `bindToController`)
-will be hooked into Angular change detection. They will be treated
-as regular Angular inputs. Their values will be written to the upgraded component's
-scope (or controller) when they change.
-
-### Using UpgradeModule with Angular _NgModules_
-
-Both AngularJS and Angular have their own concept of modules
-to help organize an application into cohesive blocks of functionality.
-=======
 After every event that occurs, `scope.$apply()` gets called.
 This is done either automatically by the framework, or manually by you.
 
@@ -394,7 +270,6 @@
 ### Using UpgradeModule with Angular *NgModules*
 
 Both AngularJS and Angular have their own concept of modules to help organize an application into cohesive blocks of functionality.
->>>>>>> 6a88bad0
 
 Their details are quite different in architecture and implementation.
 In AngularJS, you add Angular assets to the `angular.module` property.
@@ -434,11 +309,7 @@
 <code-example header="app.module.ts" path="upgrade-module/src/app/ajs-bootstrap/app.module.ts" region="bootstrap"></code-example>
 
 To begin converting your AngularJS application to a hybrid, you need to load the Angular framework.
-<<<<<<< HEAD
-You can see how this can be done with SystemJS by following the instructions in [Setup for Upgrading to AngularJS](guide/upgrade-setup) for selectively copying code from the [QuickStart github repository](https://github.com/angular/quickstart).
-=======
 You can see how this can be done with SystemJS by following the instructions in [Setup for Upgrading to AngularJS][AioGuideUpgradeSetup] for selectively copying code from the [QuickStart GitHub repository][GithubAngularQuickstart].
->>>>>>> 6a88bad0
 
 You also need to install the `@angular/upgrade` package using `npm install @angular/upgrade --save` and add a mapping for the `@angular/upgrade/static` package:
 
@@ -899,16 +770,8 @@
 
 ## Using Ahead-of-time compilation with hybrid apps
 
-<<<<<<< HEAD
-You can take advantage of Ahead-of-time (AOT) compilation on hybrid apps just like on any other
-Angular application.
-The setup for a hybrid app is mostly the same as described in
-[the Ahead-of-time Compilation chapter](guide/aot-compiler)
-save for differences in `index.html` and `main-aot.ts`
-=======
 You can take advantage of Ahead-of-time \(AOT\) compilation on hybrid apps just like on any other Angular application.
 The setup for a hybrid app is mostly the same as described in the [Ahead-of-time Compilation chapter][AioGuideAotCompiler] save for differences in `index.html` and `main-aot.ts`
->>>>>>> 6a88bad0
 
 The `index.html` will likely have script tags loading AngularJS files, so the `index.html` for AOT must also load those files.
 An easy way to copy them is by adding each to the `copy-dist-files.js` file.
@@ -1223,12 +1086,7 @@
 </div>
 
 Install Angular into the project, along with the SystemJS module loader.
-<<<<<<< HEAD
-Take a look at the results of the [upgrade setup instructions](guide/upgrade-setup)
-and get the following configurations from there:
-=======
 Take a look at the results of the [upgrade setup instructions][AioGuideUpgradeSetup] and get the following configurations from there:
->>>>>>> 6a88bad0
 
 *   Add Angular and the other new dependencies to `package.json`
 *   The SystemJS configuration file `systemjs.config.js` to the project root directory.
@@ -1259,13 +1117,8 @@
 
 <code-example header="index.html" path="upgrade-phonecat-2-hybrid/index.html" region="base"></code-example>
 
-<<<<<<< HEAD
-You also need to make a couple of adjustments
-to the `systemjs.config.js` file installed during [upgrade setup](guide/upgrade-setup).
-=======
 Now you can load Angular using SystemJS.
 You'll add the Angular polyfills and the SystemJS configuration to the end of the `<head>` section, and then you'll use `System.import` to load the actual application:
->>>>>>> 6a88bad0
 
 <code-example header="index.html" path="upgrade-phonecat-2-hybrid/index.html" region="angular"></code-example>
 
@@ -1444,14 +1297,8 @@
 This is something you'll do to all components as you upgrade them.
 Simultaneously with the AngularJS to Angular upgrade you're also migrating code from scripts to modules.
 
-<<<<<<< HEAD
-At this point, you can switch the two components to use the new service
-instead of the old one. While you `$inject` it as the downgraded `phone` factory,
-it's really an instance of the `Phone` class and you annotate its type accordingly:
-=======
 At this point, you can switch the two components to use the new service instead of the old one.
 While you `$inject` it as the downgraded `phone` factory, it is really an instance of the `Phone` class and you annotate its type accordingly:
->>>>>>> 6a88bad0
 
 <code-example header="app/phone-list/phone-list.component.ts" path="upgrade-phonecat-2-hybrid/app/phone-list/phone-list.component.ajs.ts"></code-example>
 
@@ -1541,26 +1388,11 @@
 
 There are several notable changes here:
 
-<<<<<<< HEAD
-* You've removed the `$ctrl.` prefix from all expressions.
-
-* You've replaced `ng-src` with property
-  bindings for the standard `src` property.
-
-* You're using the property binding syntax around `ng-class`. Though Angular
-  does have [a very similar `ngClass`](guide/template-syntax#directives)
-  as AngularJS does, its value is not magically evaluated as an expression.
-  In Angular, you always specify in the template when an attribute's value is
-  a property expression, as opposed to a literal string.
-
-* You've replaced `ng-repeat`s with `*ngFor`s.
-=======
 *   You've removed the `$ctrl.` prefix from all expressions
 *   You've replaced `ng-src` with property bindings for the standard `src` property
 *   You're using the property binding syntax around `ng-class`.
     Though Angular does have a [very similar `ngClass`][AioGuideBuiltInDirectives] as AngularJS does, its value is not magically evaluated as an expression.
     In Angular, you always specify in the template when the value of an attribute is a property expression, as opposed to a literal string.
->>>>>>> 6a88bad0
 
 *   You've replaced `ng-repeat`s with `*ngFor`s
 *   You've replaced `ng-click` with an event binding for the standard `click`
@@ -1629,11 +1461,7 @@
 
 <code-example header="app/app.component.ts" path="upgrade-phonecat-3-final/app/app.component.ts"></code-example>
 
-<<<<<<< HEAD
-It has a simple template that only includes the `<router-outlet>`.
-=======
 It has a template that only includes the `<router-outlet>`.
->>>>>>> 6a88bad0
 This component just renders the contents of the active route and nothing else.
 
 The selector tells Angular to plug this root component into the `<phonecat-app>` element on the host web page when the application launches.
