# Tour of Heroes application and tutorial

<div class="callout is-helpful">

<header>Getting Started</header>

In this tutorial, you build your own Angular application from the start.
This is a good way to experience a typical development process as you learn Angular application-design concepts, tools, and terminology. 

If you're new to Angular, try the [**Try it now**](start) quick-start application first.
**Try it now** is based on a ready-made  partially completed project.
You can edit the application in StackBlitz and see the results in real time.

**Try it now** covers the same major topics &mdash;components, template syntax, routing, services, and accessing data using HTTP&mdash; in a condensed format, following best practices.

</div>

This *Tour of Heroes* tutorial provides an introduction to the fundamentals of Angular and shows you how to:

* Set up your local Angular development environment.
* Use the [Angular CLI](cli "CLI command reference") to develop an application

The *Tour of Heroes* application that you build helps a staffing agency manage its stable of heroes.
The application has many of the features that you'd expect to find in any data-driven application.

The finished application:

* Gets a list of heroes
* Displays the heroes in a list
* Edits a selected hero's details
* Navigates between different views of heroic data


This tutorial helps you gain confidence that Angular can do whatever you need it to do by showing you how to:

*   Use Angular [directives](guide/glossary#directive "Directives definition") to show and hide elements and display lists of hero data.
*   Create Angular [components](guide/glossary#component "Components definition") to display hero details and show an array of heroes.
*   Use one-way [data binding](guide/glossary#data-binding "Data binding definition") for read-only data.
*   Add editable fields to update a model with two-way data binding.
*   Bind component methods to user events, like keystrokes and clicks.
*   Enable users to select a hero from a list and edit that hero in the details view.
*   Format data with [pipes](guide/glossary#pipe "Pipe definition").
*   Create a shared [service](guide/glossary#service "Service definition") to assemble the heroes.
*   Use [routing](guide/glossary#router "Router definition") to navigate among different views and their components.

<div class="callout is-helpful">

<header>Solution</header>

After you complete all tutorial steps, the final application looks like this example.

<live-example name="toh-pt6"></live-example>.

</div>

## Design your new application

Here's an image of where this tutorial leads, showing the Dashboard view and the most heroic heroes:

<div class="lightbox">

<img alt="Output of heroes dashboard" src="generated/images/guide/toh/heroes-dashboard-1.png">

</div>

You can click the **Dashboard** and **Heroes** links in the dashboard to navigate between the views.

<<<<<<< HEAD
<figure class="lightbox">
  <div class="card">
    <img src='generated/images/guide/toh/heroes-dashboard-1.png' alt="Output of heroes dashboard">
  </div>
</figure>
=======
If you click the dashboard hero "Magneta," the router opens a "Hero Details" view where you can change the hero's name.
>>>>>>> 6a88bad0

<div class="lightbox">

<img alt="Details of hero in application" src="generated/images/guide/toh/hero-details-1.png">

<<<<<<< HEAD
<figure class="lightbox">
  <div class="card">
    <img src='generated/images/guide/toh/hero-details-1.png' alt="Details of hero in app">
  </div>
</figure>
=======
</div>
>>>>>>> 6a88bad0

Clicking the "Back" button returns you to the Dashboard.
Links at the top take you to either of the main views.
If you click "Heroes," the application displays the "Heroes" list view.

<div class="lightbox">

<img alt="Output of heroes list application" src="generated/images/guide/toh/heroes-list-2.png">

<<<<<<< HEAD
<figure class="lightbox">
  <div class="card">
    <img src='generated/images/guide/toh/heroes-list-2.png' alt="Output of heroes list app">
  </div>
</figure>
=======
</div>
>>>>>>> 6a88bad0

When you click a different hero name, the read-only mini detail beneath the list reflects the new choice.

You can click the "View Details" button to drill into the editable details of the selected hero.

The following diagram illustrates the navigation options.

<div class="lightbox">

<img alt="View navigations" src="generated/images/guide/toh/nav-diagram.png">

<<<<<<< HEAD
<figure class="lightbox">
  <div class="card">
    <img src='generated/images/guide/toh/nav-diagram.png' alt="View navigations">
  </div>
</figure>
=======
</div>

Here's the application in action:

<div class="lightbox">
>>>>>>> 6a88bad0

<img alt="Tour of Heroes in Action" src="generated/images/guide/toh/toh-anim.gif">

</div>

<<<<<<< HEAD
<figure class="lightbox">
  <div class="card">
    <img src='generated/images/guide/toh/toh-anim.gif' alt="Tour of Heroes in Action">
  </div>
</figure>
=======
@reviewed 2022-05-16
>>>>>>> 6a88bad0
<|MERGE_RESOLUTION|>--- conflicted
+++ resolved
@@ -65,29 +65,13 @@
 
 You can click the **Dashboard** and **Heroes** links in the dashboard to navigate between the views.
 
-<<<<<<< HEAD
-<figure class="lightbox">
-  <div class="card">
-    <img src='generated/images/guide/toh/heroes-dashboard-1.png' alt="Output of heroes dashboard">
-  </div>
-</figure>
-=======
 If you click the dashboard hero "Magneta," the router opens a "Hero Details" view where you can change the hero's name.
->>>>>>> 6a88bad0
 
 <div class="lightbox">
 
 <img alt="Details of hero in application" src="generated/images/guide/toh/hero-details-1.png">
 
-<<<<<<< HEAD
-<figure class="lightbox">
-  <div class="card">
-    <img src='generated/images/guide/toh/hero-details-1.png' alt="Details of hero in app">
-  </div>
-</figure>
-=======
 </div>
->>>>>>> 6a88bad0
 
 Clicking the "Back" button returns you to the Dashboard.
 Links at the top take you to either of the main views.
@@ -97,15 +81,7 @@
 
 <img alt="Output of heroes list application" src="generated/images/guide/toh/heroes-list-2.png">
 
-<<<<<<< HEAD
-<figure class="lightbox">
-  <div class="card">
-    <img src='generated/images/guide/toh/heroes-list-2.png' alt="Output of heroes list app">
-  </div>
-</figure>
-=======
 </div>
->>>>>>> 6a88bad0
 
 When you click a different hero name, the read-only mini detail beneath the list reflects the new choice.
 
@@ -117,30 +93,14 @@
 
 <img alt="View navigations" src="generated/images/guide/toh/nav-diagram.png">
 
-<<<<<<< HEAD
-<figure class="lightbox">
-  <div class="card">
-    <img src='generated/images/guide/toh/nav-diagram.png' alt="View navigations">
-  </div>
-</figure>
-=======
 </div>
 
 Here's the application in action:
 
 <div class="lightbox">
->>>>>>> 6a88bad0
 
 <img alt="Tour of Heroes in Action" src="generated/images/guide/toh/toh-anim.gif">
 
 </div>
 
-<<<<<<< HEAD
-<figure class="lightbox">
-  <div class="card">
-    <img src='generated/images/guide/toh/toh-anim.gif' alt="Tour of Heroes in Action">
-  </div>
-</figure>
-=======
-@reviewed 2022-05-16
->>>>>>> 6a88bad0
+@reviewed 2022-05-16