# Get data from a server

This tutorial adds the following data persistence features with help from Angular's `HttpClient`.

*   The `HeroService` gets hero data with HTTP requests
*   Users can add, edit, and delete heroes and save these changes over HTTP
*   Users can search for heroes by name

<div class="alert is-helpful">

For the sample application that this page describes, see the <live-example></live-example>.

</div>

## Enable HTTP services

`HttpClient` is Angular's mechanism for communicating with a remote server over HTTP.

Make `HttpClient` available everywhere in the application in two steps.
First, add it to the root `AppModule` by importing it:

<code-example header="src/app/app.module.ts (HttpClientModule import)" path="toh-pt6/src/app/app.module.ts" region="import-http-client"></code-example>

Next, still in the `AppModule`, add `HttpClientModule` to the `imports` array:

<code-example header="src/app/app.module.ts (imports array excerpt)" path="toh-pt6/src/app/app.module.ts" region="import-httpclientmodule"></code-example>

## Simulate a data server

This tutorial sample mimics communication with a remote data server by using the [In-memory Web API](https://github.com/angular/angular/tree/main/packages/misc/angular-in-memory-web-api "In-memory Web API") module.

After installing the module, the application makes requests to and receive responses from the `HttpClient`. The application doesn't know that the *In-memory Web API* is intercepting those requests, applying them to an in-memory data store, and returning simulated responses.

By using the In-memory Web API, you won't have to set up a server to learn about `HttpClient`.

<div class="alert is-important">

**IMPORTANT**: <br />
The In-memory Web API module has nothing to do with HTTP in Angular.

If you're reading this tutorial to learn about `HttpClient`, you can [skip over](#import-heroes) this step.
If you're coding along with this tutorial, stay here and add the In-memory Web API now.

</div>

Install the In-memory Web API package from npm with the following command:

<code-example format="shell" language="shell">

npm install angular-in-memory-web-api --save

</code-example>

In the `AppModule`, import the `HttpClientInMemoryWebApiModule` and the `InMemoryDataService` class, which you create next.

<code-example header="src/app/app.module.ts (In-memory Web API imports)" path="toh-pt6/src/app/app.module.ts" region="import-in-mem-stuff"></code-example>

After the `HttpClientModule`, add the `HttpClientInMemoryWebApiModule` to the `AppModule` `imports` array and configure it with the `InMemoryDataService`.

<code-example header="src/app/app.module.ts (imports array excerpt)" path="toh-pt6/src/app/app.module.ts" region="in-mem-web-api-imports"></code-example>

The `forRoot()` configuration method takes an `InMemoryDataService` class that primes the in-memory database.

Generate the class `src/app/in-memory-data.service.ts` with the following command:

<code-example format="shell" language="shell">

ng generate service InMemoryData

</code-example>

Replace the default contents of `in-memory-data.service.ts` with the following:

<code-example header="src/app/in-memory-data.service.ts" path="toh-pt6/src/app/in-memory-data.service.ts" region="init"></code-example>

The `in-memory-data.service.ts` file takes over the function of `mock-heroes.ts`.
Don't delete `mock-heroes.ts` yet. You still need it for a few more steps of this tutorial.

After the server is ready, detach the In-memory Web API so the application's requests can go through to the server.

<a id="import-heroes"></a>

## Heroes and HTTP

In the `HeroService`, import `HttpClient` and `HttpHeaders`:

<code-example header="src/app/hero.service.ts (import HTTP symbols)" path="toh-pt6/src/app/hero.service.ts" region="import-httpclient"></code-example>

Still in the `HeroService`, inject `HttpClient` into the constructor in a private property called `http`.

<code-example path="toh-pt6/src/app/hero.service.ts" header="src/app/hero.service.ts" region="ctor" ></code-example>

Notice that you keep injecting the `MessageService` but since your application calls it so frequently, wrap it in a private `log()` method:

<code-example path="toh-pt6/src/app/hero.service.ts" header="src/app/hero.service.ts" region="log" ></code-example>

Define the `heroesUrl` of the form `:base/:collectionName` with the address of the heroes resource on the server.
Here `base` is the resource to which requests are made, and `collectionName` is the heroes data object in the `in-memory-data-service.ts`.

<code-example path="toh-pt6/src/app/hero.service.ts" header="src/app/hero.service.ts" region="heroesUrl" ></code-example>

### Get heroes with `HttpClient`

The current `HeroService.getHeroes()` uses the RxJS `of()` function to return an array of mock heroes as an `Observable<Hero[]>`.

<code-example header="src/app/hero.service.ts (getHeroes with RxJs 'of()')" path="toh-pt4/src/app/hero.service.ts" region="getHeroes-1"></code-example>

Convert that method to use `HttpClient` as follows:

<code-example header="src/app/hero.service.ts" path="toh-pt6/src/app/hero.service.ts" region="getHeroes-1"></code-example>

Refresh the browser.
The hero data should successfully load from the mock server.

You've swapped `of()` for `http.get()` and the application keeps working without any other changes
because both functions return an `Observable<Hero[]>`.

### `HttpClient` methods return one value

All `HttpClient` methods return an RxJS `Observable` of something.

HTTP is a request/response protocol.
You make a request, it returns a single response.

In general, an observable *can* return more than one value over time.
An observable from `HttpClient` always emits a single value and then completes, never to emit again.

This particular call to `HttpClient.get()` returns an `Observable<Hero[]>`, which is *an observable of hero arrays*.
In practice, it only returns a single hero array.

### `HttpClient.get()` returns response data

`HttpClient.get()` returns the body of the response as an untyped JSON object by default.
Applying the optional type specifier, `<Hero[]>` , adds TypeScript capabilities, which reduce errors during compile time.

The server's data API determines the shape of the JSON data.
The *Tour of Heroes* data API returns the hero data as an array.

<div class="alert is-helpful">

Other APIs may bury the data that you want within an object.
You might have to dig that data out by processing the `Observable` result with the RxJS `map()` operator.

Although not discussed here, there's an example of `map()` in the `getHeroNo404()` method included in the sample source code.

</div>

### Error handling

Things go wrong, especially when you're getting data from a remote server.
The `HeroService.getHeroes()` method should catch errors and do something appropriate.

To catch errors, you **"pipe" the observable** result from `http.get()` through an RxJS `catchError()` operator.

Import the `catchError` symbol from `rxjs/operators`, along with some other operators to use later.

<code-example header="src/app/hero.service.ts" path="toh-pt6/src/app/hero.service.ts" region="import-rxjs-operators"></code-example>

Now extend the observable result with the `pipe()` method and give it a `catchError()` operator.

<code-example header="src/app/hero.service.ts" path="toh-pt6/src/app/hero.service.ts" region="getHeroes-2"></code-example>

The `catchError()` operator intercepts an **`Observable` that failed**.
The operator then passes the error to the error handling function.

The following `handleError()` method reports the error and then returns an innocuous result so that the application keeps working.

#### `handleError`

The following `handleError()` can be shared by many `HeroService` methods so it's generalized to meet their different needs.

Instead of handling the error directly, it returns an error handler function to `catchError`. This function is configured with both the name of the operation that failed and a safe return value.

<code-example header="src/app/hero.service.ts" path="toh-pt6/src/app/hero.service.ts" region="handleError"></code-example>

After reporting the error to the console, the handler constructs a friendly message and returns a safe value so the application can keep working.

Because each service method returns a different kind of `Observable` result, `handleError()` takes a type parameter to return the safe value as the type that the application expects.

### Tap into the Observable

The `HeroService` methods taps into the flow of observable values and send a message, using the `log()` method, to the message area at the bottom of the page.

The RxJS `tap()` operator enables this ability by looking at the observable values, doing something with those values, and passing them along.
The `tap()` call back doesn't access the values themselves.

Here is the final version of `getHeroes()` with the `tap()` that logs the operation.

<code-example path="toh-pt6/src/app/hero.service.ts" header="src/app/hero.service.ts"  region="getHeroes" ></code-example>

### Get hero by id

Most web APIs support a *get by id* request in the form `:baseURL/:id`.

Here, the *base URL* is the `heroesURL` defined in the [Heroes and HTTP](tutorial/toh-pt6#heroes-and-http) section in `api/heroes` and *id* is the number of the hero that you want to retrieve.
For example, `api/heroes/11`.

Update the `HeroService` `getHero()` method with the following to make that request:

<code-example header="src/app/hero.service.ts" path="toh-pt6/src/app/hero.service.ts" region="getHero"></code-example>

`getHero()` has three significant differences from  `getHeroes()`:

*   `getHero()` constructs a request URL with the desired hero's id
*   The server should respond with a single hero rather than an array of heroes
*   `getHero()` returns an `Observable<Hero>`, which is an observable of `Hero` *objects* rather than an observable of `Hero` *arrays*.

## Update heroes

Edit a hero's name in the hero detail view.
As you type, the hero name updates the heading at the top of the page, yet 
when you click **Go back**, your changes are lost.

If you want changes to persist, you must write them back to the server.

At the end of the hero detail template, add a save button with a `click` event binding that invokes a new component method named `save()`.

<code-example header="src/app/hero-detail/hero-detail.component.html (save)" path="toh-pt6/src/app/hero-detail/hero-detail.component.html" region="save"></code-example>

In the `HeroDetail` component class, add the following `save()` method, which persists hero name changes using the hero service `updateHero()` method and then navigates back to the previous view.

<code-example header="src/app/hero-detail/hero-detail.component.ts (save)" path="toh-pt6/src/app/hero-detail/hero-detail.component.ts" region="save"></code-example>

#### Add `HeroService.updateHero()`

The structure of the `updateHero()` method is like that of `getHeroes()`, but it uses `http.put()` to persist the changed hero on the server.
Add the following to the `HeroService`.

<code-example header="src/app/hero.service.ts (update)" path="toh-pt6/src/app/hero.service.ts" region="updateHero"></code-example>

The `HttpClient.put()` method takes three parameters:

*   The URL
*   The data to update, which is the modified hero in this case
*   Options

The URL is unchanged.
The heroes web API knows which hero to update by looking at the hero's `id`.

The heroes web API expects a special header in HTTP save requests.
That header is in the `httpOptions` constant defined in the `HeroService`.
Add the following to the `HeroService` class.

<code-example header="src/app/hero.service.ts" path="toh-pt6/src/app/hero.service.ts" region="http-options"></code-example>

<<<<<<< HEAD
Refresh the browser, change a hero name and save your change. The `save()`
method in `HeroDetailComponent` navigates to the previous view.
=======
Refresh the browser, change a hero name and save your change.
The `save()` method in `HeroDetailComponent` navigates to the previous view.
>>>>>>> 6a88bad0
The hero now appears in the list with the changed name.

## Add a new hero

To add a hero, this application only needs the hero's name.
You can use an `<input>` element paired with an add button.

Insert the following into the `HeroesComponent` template, after the heading:

<code-example header="src/app/heroes/heroes.component.html (add)" path="toh-pt6/src/app/heroes/heroes.component.html" region="add"></code-example>

In response to a click event, call the component's click handler, `add()`, and then clear the input field so that it's ready for another name.
Add the following to the `HeroesComponent` class:

<code-example header="src/app/heroes/heroes.component.ts (add)" path="toh-pt6/src/app/heroes/heroes.component.ts" region="add"></code-example>

When the given name isn't blank, the handler creates an object based on the hero's name.
The handler passes the object name to the service's `addHero()` method.

When `addHero()` creates a new object, the `subscribe()` callback receives the new hero and pushes it into to the `heroes` list for display.

Add the following `addHero()` method to the `HeroService` class.

<code-example header="src/app/hero.service.ts (addHero)" path="toh-pt6/src/app/hero.service.ts" region="addHero"></code-example>

`addHero()` differs from `updateHero()` in two ways:

*   It calls `HttpClient.post()` instead of `put()`
*   It expects the server to create an id for the new hero, which it returns in the `Observable<Hero>` to the caller

Refresh the browser and add some heroes.

## Delete a hero

Each hero in the heroes list should have a delete button.

Add the following button element to the `HeroesComponent` template, after the hero name in the repeated `<li>` element.

<<<<<<< HEAD
<code-example path="toh-pt6/src/app/heroes/heroes.component.html" header="src/app/heroes/heroes.component.html" region="delete"></code-example>
=======
<code-example header="src/app/heroes/heroes.component.html" path="toh-pt6/src/app/heroes/heroes.component.html" region="delete"></code-example>
>>>>>>> 6a88bad0

The HTML for the list of heroes should look like this:

<code-example header="src/app/heroes/heroes.component.html (list of heroes)" path="toh-pt6/src/app/heroes/heroes.component.html" region="list"></code-example>

<<<<<<< HEAD
To position the delete button at the far right of the hero entry,
add some CSS to the `heroes.component.css`. You'll find that CSS
in the [final review code](#heroescomponent) below.
=======
To position the delete button at the far right of the hero entry, add some CSS from the [final review code](#heroescomponent) to the `heroes.component.css`.
>>>>>>> 6a88bad0

Add the `delete()` handler to the component class.

<code-example header="src/app/heroes/heroes.component.ts (delete)" path="toh-pt6/src/app/heroes/heroes.component.ts" region="delete"></code-example>

Although the component delegates hero deletion to the `HeroService`, it remains responsible for updating its own list of heroes.
The component's `delete()` method immediately removes the *hero-to-delete* from that list, anticipating that the `HeroService` succeeds on the server.

There's really nothing for the component to do with the `Observable` returned by `heroService.deleteHero()` **but it must subscribe anyway**.

Next, add a `deleteHero()` method to `HeroService` like this.

<code-example header="src/app/hero.service.ts (delete)" path="toh-pt6/src/app/hero.service.ts" region="deleteHero"></code-example>

Notice the following key points:

*   `deleteHero()` calls `HttpClient.delete()`
*   The URL is the heroes resource URL plus the `id` of the hero to delete
*   You don't send data as you did with `put()` and `post()`
*   You still send the `httpOptions`

Refresh the browser and try the new delete capability.

<div class="alert is-important">

If you neglect to `subscribe()`, the service can't send the delete request to the server.
As a rule, an `Observable` *does nothing* until something subscribes.

Confirm this for yourself by temporarily removing the `subscribe()`, clicking **Dashboard**, then clicking **Heroes**.
This shows the full list of heroes again.

</div>

## Search by name

In this last exercise, you learn to chain `Observable` operators together so you can reduce the number of similar HTTP requests to consume network bandwidth economically.

### Add a heroes search feature to the Dashboard

As the user types a name into a search box, your application makes repeated HTTP requests for heroes filtered by that name.
Your goal is to issue only as many requests as necessary.

#### `HeroService.searchHeroes()`

Start by adding a `searchHeroes()` method to the `HeroService`.

<code-example header="src/app/hero.service.ts" path="toh-pt6/src/app/hero.service.ts" region="searchHeroes"></code-example>

The method returns immediately with an empty array if there is no search term.
The rest of it closely resembles `getHeroes()`, the only significant difference being the URL, which includes a query string with the search term.

### Add search to the dashboard

Open the `DashboardComponent` template and
add the hero search element, `<app-hero-search>`, to the bottom of the markup.

<code-example header="src/app/dashboard/dashboard.component.html" path="toh-pt6/src/app/dashboard/dashboard.component.html"></code-example>

This template looks a lot like the `*ngFor` repeater in the `HeroesComponent` template.

For this to work, the next step is to add a component with a selector that matches `<app-hero-search>`.

### Create `HeroSearchComponent`

Run `ng generate` to create a `HeroSearchComponent`.

<code-example format="shell" language="shell">

ng generate component hero-search

</code-example>

`ng generate` creates the three `HeroSearchComponent` files and adds the component to the `AppModule` declarations.

Replace the `HeroSearchComponent` template with an `<input>` and a list of matching search results, as follows.

<code-example header="src/app/hero-search/hero-search.component.html" path="toh-pt6/src/app/hero-search/hero-search.component.html"></code-example>

Add private CSS styles to `hero-search.component.css` as listed in the [final code review](#herosearchcomponent) below.

As the user types in the search box, an input event binding calls the component's `search()` method with the new search box value.

<a id="asyncpipe"></a>

### `AsyncPipe`

The `*ngFor` repeats hero objects.
Notice that the `*ngFor` iterates over a list called `heroes$`, not `heroes`.
The `$` is a convention that indicates `heroes$` is an `Observable`, not an array.

<code-example header="src/app/hero-search/hero-search.component.html" path="toh-pt6/src/app/hero-search/hero-search.component.html" region="async"></code-example>

Since `*ngFor` can't do anything with an `Observable`, use the pipe `|` character followed by `async`.
This identifies Angular's `AsyncPipe` and subscribes to an `Observable` automatically so you won't have to do so in the component class.

### Edit the `HeroSearchComponent` class

Replace the `HeroSearchComponent` class and metadata as follows.

<code-example header="src/app/hero-search/hero-search.component.ts" path="toh-pt6/src/app/hero-search/hero-search.component.ts"></code-example>

Notice the declaration of `heroes$` as an `Observable`:

<code-example header="src/app/hero-search/hero-search.component.ts" path="toh-pt6/src/app/hero-search/hero-search.component.ts" region="heroes-stream"></code-example>

Set this in [`ngOnInit()`](#search-pipe).
Before you do, focus on the definition of `searchTerms`.

### The `searchTerms` RxJS subject

The `searchTerms` property is an RxJS `Subject`.

<code-example header="src/app/hero-search/hero-search.component.ts" path="toh-pt6/src/app/hero-search/hero-search.component.ts" region="searchTerms"></code-example>

A `Subject` is both a source of observable values and an `Observable` itself.
You can subscribe to a `Subject` as you would any `Observable`.

You can also push values into that `Observable` by calling its `next(value)` method as the `search()` method does.

The event binding to the text box's `input` event calls the `search()` method.

<code-example header="src/app/hero-search/hero-search.component.html" path="toh-pt6/src/app/hero-search/hero-search.component.html" region="input"></code-example>

Every time the user types in the text box, the binding calls `search()` with the text box value as a *search term*.
The `searchTerms` becomes an `Observable` emitting a steady stream of search terms.

<a id="search-pipe"></a>

### Chaining RxJS operators

Passing a new search term directly to the `searchHeroes()` after every user keystroke creates excessive HTTP requests, which taxes server resources and burning through data plans.

Instead, the `ngOnInit()` method pipes the `searchTerms` observable through a sequence of RxJS operators that reduce the number of calls to the `searchHeroes()`. Ultimately, this returns an observable of timely hero search results where each one is a `Hero[]`.

Here's a closer look at the code.

<code-example header="src/app/hero-search/hero-search.component.ts" path="toh-pt6/src/app/hero-search/hero-search.component.ts" region="search"></code-example>

Each operator works as follows:

*   `debounceTime(300)` waits until the flow of new string events pauses for 300 milliseconds before passing along the latest string.
   Requests aren't likely to happen more frequently than 300&nbsp;ms.

*   `distinctUntilChanged()` ensures that a request is sent only if the filter text changed.

*   `switchMap()` calls the search service for each search term that makes it through `debounce()` and `distinctUntilChanged()`.
    It cancels and discards previous search observables, returning only the latest search service observable.

<div class="alert is-helpful">

With the [switchMap operator](https://www.learnrxjs.io/learn-rxjs/operators/transformation/switchmap), every qualifying key event can trigger an `HttpClient.get()` method call.
Even with a 300&nbsp;ms pause between requests, you could have many HTTP requests in flight and they may not return in the order sent.

`switchMap()` preserves the original request order while returning only the observable from the most recent HTTP method call.
Results from prior calls are canceled and discarded.

<div class="alert is-helpful">

Canceling a previous `searchHeroes()` Observable doesn't actually cancel a pending HTTP request.
Unwanted results are discarded before they reach your application code.

</div>

</div>

Remember that the component *class* doesn't subscribe to the `heroes$` *observable*.
That's the job of the [`AsyncPipe`](#asyncpipe) in the template.

#### Try it

Run the application again.
In the *Dashboard*, enter some text in the search box.
Enter characters that match any existing hero names, and look for something like this.

<<<<<<< HEAD
<figure class="lightbox">
  <div class="card">
    <img src='generated/images/guide/toh/toh-hero-search.png' alt="Hero Search Component">
  </div>
</figure>
=======
<div class="lightbox">

<img alt="Hero Search field with the letters 'm' and 'a' along with four search results that match the query displayed in a list beneath the search input" src="generated/images/guide/toh/toh-hero-search.gif">

</div>
>>>>>>> 6a88bad0

## Final code review

Here are the code files discussed on this page. They're found in the `src/app/` directory.

<a id="heroservice"></a>
<a id="inmemorydataservice"></a>

<a id="appmodule"></a>

### `HeroService`, `InMemoryDataService`, `AppModule`

<code-tabs>
    <code-pane header="hero.service.ts" path="toh-pt6/src/app/hero.service.ts"></code-pane>
    <code-pane header="in-memory-data.service.ts" path="toh-pt6/src/app/in-memory-data.service.ts"></code-pane>
    <code-pane header="app.module.ts" path="toh-pt6/src/app/app.module.ts"></code-pane>
</code-tabs>

<a id="heroescomponent"></a>

### `HeroesComponent`

<code-tabs>
    <code-pane header="heroes/heroes.component.html" path="toh-pt6/src/app/heroes/heroes.component.html"></code-pane>
    <code-pane header="heroes/heroes.component.ts" path="toh-pt6/src/app/heroes/heroes.component.ts"></code-pane>
    <code-pane header="heroes/heroes.component.css" path="toh-pt6/src/app/heroes/heroes.component.css"></code-pane>
</code-tabs>

<a id="herodetailcomponent"></a>

### `HeroDetailComponent`

<code-tabs>
    <code-pane header="hero-detail/hero-detail.component.html" path="toh-pt6/src/app/hero-detail/hero-detail.component.html"></code-pane>
    <code-pane header="hero-detail/hero-detail.component.ts" path="toh-pt6/src/app/hero-detail/hero-detail.component.ts"></code-pane>
    <code-pane header="hero-detail/hero-detail.component.css" path="toh-pt6/src/app/hero-detail/hero-detail.component.css"></code-pane>
</code-tabs>

<a id="dashboardcomponent"></a>

### `DashboardComponent`

<code-tabs>
    <code-pane header="dashboard/dashboard.component.html" path="toh-pt6/src/app/dashboard/dashboard.component.html"></code-pane>
    <code-pane header="dashboard/dashboard.component.ts" path="toh-pt6/src/app/dashboard/dashboard.component.ts"></code-pane>
    <code-pane header="dashboard/dashboard.component.css" path="toh-pt6/src/app/dashboard/dashboard.component.css"></code-pane>
</code-tabs>

<a id="herosearchcomponent"></a>

### `HeroSearchComponent`

<code-tabs>
    <code-pane header="hero-search/hero-search.component.html" path="toh-pt6/src/app/hero-search/hero-search.component.html"></code-pane>
    <code-pane header="hero-search/hero-search.component.ts" path="toh-pt6/src/app/hero-search/hero-search.component.ts"></code-pane>
    <code-pane header="hero-search/hero-search.component.css" path="toh-pt6/src/app/hero-search/hero-search.component.css"></code-pane>
</code-tabs>

## Summary

You're at the end of your journey, and you've accomplished a lot.

*   You added the necessary dependencies to use HTTP in the application
*   You refactored `HeroService` to load heroes from a web API
*   You extended `HeroService` to support `post()`, `put()`, and `delete()` methods
*   You updated the components to allow adding, editing, and deleting of heroes
*   You configured an in-memory web API
*   You learned how to use observables

This concludes the "Tour of Heroes" tutorial.
You're ready to learn more about Angular development in the fundamentals section, starting with the [Architecture](guide/architecture "Architecture") guide.

@reviewed 2022-02-28<|MERGE_RESOLUTION|>--- conflicted
+++ resolved
@@ -243,13 +243,8 @@
 
 <code-example header="src/app/hero.service.ts" path="toh-pt6/src/app/hero.service.ts" region="http-options"></code-example>
 
-<<<<<<< HEAD
-Refresh the browser, change a hero name and save your change. The `save()`
-method in `HeroDetailComponent` navigates to the previous view.
-=======
 Refresh the browser, change a hero name and save your change.
 The `save()` method in `HeroDetailComponent` navigates to the previous view.
->>>>>>> 6a88bad0
 The hero now appears in the list with the changed name.
 
 ## Add a new hero
@@ -288,23 +283,13 @@
 
 Add the following button element to the `HeroesComponent` template, after the hero name in the repeated `<li>` element.
 
-<<<<<<< HEAD
-<code-example path="toh-pt6/src/app/heroes/heroes.component.html" header="src/app/heroes/heroes.component.html" region="delete"></code-example>
-=======
 <code-example header="src/app/heroes/heroes.component.html" path="toh-pt6/src/app/heroes/heroes.component.html" region="delete"></code-example>
->>>>>>> 6a88bad0
 
 The HTML for the list of heroes should look like this:
 
 <code-example header="src/app/heroes/heroes.component.html (list of heroes)" path="toh-pt6/src/app/heroes/heroes.component.html" region="list"></code-example>
 
-<<<<<<< HEAD
-To position the delete button at the far right of the hero entry,
-add some CSS to the `heroes.component.css`. You'll find that CSS
-in the [final review code](#heroescomponent) below.
-=======
 To position the delete button at the far right of the hero entry, add some CSS from the [final review code](#heroescomponent) to the `heroes.component.css`.
->>>>>>> 6a88bad0
 
 Add the `delete()` handler to the component class.
 
@@ -479,19 +464,11 @@
 In the *Dashboard*, enter some text in the search box.
 Enter characters that match any existing hero names, and look for something like this.
 
-<<<<<<< HEAD
-<figure class="lightbox">
-  <div class="card">
-    <img src='generated/images/guide/toh/toh-hero-search.png' alt="Hero Search Component">
-  </div>
-</figure>
-=======
 <div class="lightbox">
 
 <img alt="Hero Search field with the letters 'm' and 'a' along with four search results that match the query displayed in a list beneath the search input" src="generated/images/guide/toh/toh-hero-search.gif">
 
 </div>
->>>>>>> 6a88bad0
 
 ## Final code review
 
