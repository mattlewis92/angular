# Get data from a server

This tutorial adds the following data persistence features with help from Angular's `HttpClient`.

*   The `HeroService` gets hero data with HTTP requests
*   Users can add, edit, and delete heroes and save these changes over HTTP
*   Users can search for heroes by name

<div class="alert is-helpful">

For the sample application that this page describes, see the <live-example></live-example>.

</div>

## Enable HTTP services

`HttpClient` is Angular's mechanism for communicating with a remote server over HTTP.

Make `HttpClient` available everywhere in the application in two steps.
First, add it to the root `AppModule` by importing it:

<code-example header="src/app/app.module.ts (HttpClientModule import)" path="toh-pt6/src/app/app.module.ts" region="import-http-client"></code-example>

Next, still in the `AppModule`, add `HttpClientModule` to the `imports` array:

<code-example header="src/app/app.module.ts (imports array excerpt)" path="toh-pt6/src/app/app.module.ts" region="import-httpclientmodule"></code-example>

## Simulate a data server

This tutorial sample mimics communication with a remote data server by using the [In-memory Web API](https://github.com/angular/angular/tree/main/packages/misc/angular-in-memory-web-api "In-memory Web API") module.

After installing the module, the application makes requests to and receive responses from the `HttpClient`. The application doesn't know that the *In-memory Web API* is intercepting those requests, applying them to an in-memory data store, and returning simulated responses.

By using the In-memory Web API, you won't have to set up a server to learn about `HttpClient`.

<div class="alert is-important">

**IMPORTANT**: <br />
The In-memory Web API module has nothing to do with HTTP in Angular.

If you're reading this tutorial to learn about `HttpClient`, you can [skip over](#import-heroes) this step.
If you're coding along with this tutorial, stay here and add the In-memory Web API now.

</div>

Install the In-memory Web API package from npm with the following command:

<code-example format="shell" language="shell">

npm install angular-in-memory-web-api --save

</code-example>

Generate the class `src/app/in-memory-data.service.ts` with the following command:

<code-example format="shell" language="shell">

ng generate service InMemoryData

</code-example>

Replace the default contents of `in-memory-data.service.ts` with the following:

<code-example header="src/app/in-memory-data.service.ts" path="toh-pt6/src/app/in-memory-data.service.ts" region="init"></code-example>

In the `AppModule`, import the `HttpClientInMemoryWebApiModule` and the `InMemoryDataService` class, which you create next.

<code-example header="src/app/app.module.ts (In-memory Web API imports)" path="toh-pt6/src/app/app.module.ts" region="import-in-mem-stuff"></code-example>

After the `HttpClientModule`, add the `HttpClientInMemoryWebApiModule` to the `AppModule` `imports` array and configure it with the `InMemoryDataService`.

<code-example header="src/app/app.module.ts (imports array excerpt)" path="toh-pt6/src/app/app.module.ts" region="in-mem-web-api-imports"></code-example>

The `forRoot()` configuration method takes an `InMemoryDataService` class that primes the in-memory database.

The `in-memory-data.service.ts` file takes over the function of `mock-heroes.ts`.
Don't delete `mock-heroes.ts` yet. You still need it for a few more steps of this tutorial.

After the server is ready, detach the In-memory Web API so the application's requests can go through to the server.

<a id="import-heroes"></a>

## Heroes and HTTP

In the `HeroService`, import `HttpClient` and `HttpHeaders`:

<code-example header="src/app/hero.service.ts (import HTTP symbols)" path="toh-pt6/src/app/hero.service.ts" region="import-httpclient"></code-example>

Still in the `HeroService`, inject `HttpClient` into the constructor in a private property called `http`.

<code-example path="toh-pt6/src/app/hero.service.ts" header="src/app/hero.service.ts" region="ctor" ></code-example>

Notice that you keep injecting the `MessageService` but since your application calls it so frequently, wrap it in a private `log()` method:

<code-example path="toh-pt6/src/app/hero.service.ts" header="src/app/hero.service.ts" region="log" ></code-example>

Define the `heroesUrl` of the form `:base/:collectionName` with the address of the heroes resource on the server.
Here `base` is the resource to which requests are made, and `collectionName` is the heroes data object in the `in-memory-data-service.ts`.

<code-example path="toh-pt6/src/app/hero.service.ts" header="src/app/hero.service.ts" region="heroesUrl" ></code-example>

### Get heroes with `HttpClient`

The current `HeroService.getHeroes()` uses the RxJS `of()` function to return an array of mock heroes as an `Observable<Hero[]>`.

<code-example header="src/app/hero.service.ts (getHeroes with RxJs 'of()')" path="toh-pt4/src/app/hero.service.ts" region="getHeroes-1"></code-example>

Convert that method to use `HttpClient` as follows:

<code-example header="src/app/hero.service.ts" path="toh-pt6/src/app/hero.service.ts" region="getHeroes-1"></code-example>

Refresh the browser.
The hero data should successfully load from the mock server.

You've swapped `of()` for `http.get()` and the application keeps working without any other changes
because both functions return an `Observable<Hero[]>`.

### `HttpClient` methods return one value

All `HttpClient` methods return an RxJS `Observable` of something.

HTTP is a request/response protocol.
You make a request, it returns a single response.

In general, an observable *can* return more than one value over time.
An observable from `HttpClient` always emits a single value and then completes, never to emit again.

This particular call to `HttpClient.get()` returns an `Observable<Hero[]>`, which is *an observable of hero arrays*.
In practice, it only returns a single hero array.

### `HttpClient.get()` returns response data

`HttpClient.get()` returns the body of the response as an untyped JSON object by default.
Applying the optional type specifier, `<Hero[]>` , adds TypeScript capabilities, which reduce errors during compile time.

The server's data API determines the shape of the JSON data.
The *Tour of Heroes* data API returns the hero data as an array.

<div class="alert is-helpful">

Other APIs may bury the data that you want within an object.
You might have to dig that data out by processing the `Observable` result with the RxJS `map()` operator.

Although not discussed here, there's an example of `map()` in the `getHeroNo404()` method included in the sample source code.

</div>

### Error handling

Things go wrong, especially when you're getting data from a remote server.
The `HeroService.getHeroes()` method should catch errors and do something appropriate.

To catch errors, you **"pipe" the observable** result from `http.get()` through an RxJS `catchError()` operator.

Import the `catchError` symbol from `rxjs/operators`, along with some other operators to use later.

<code-example header="src/app/hero.service.ts" path="toh-pt6/src/app/hero.service.ts" region="import-rxjs-operators"></code-example>

Now extend the observable result with the `pipe()` method and give it a `catchError()` operator.

<code-example header="src/app/hero.service.ts" path="toh-pt6/src/app/hero.service.ts" region="getHeroes-2"></code-example>

The `catchError()` operator intercepts an **`Observable` that failed**.
The operator then passes the error to the error handling function.

The following `handleError()` method reports the error and then returns an innocuous result so that the application keeps working.

#### `handleError`

The following `handleError()` can be shared by many `HeroService` methods so it's generalized to meet their different needs.

Instead of handling the error directly, it returns an error handler function to `catchError`. This function is configured with both the name of the operation that failed and a safe return value.

<code-example header="src/app/hero.service.ts" path="toh-pt6/src/app/hero.service.ts" region="handleError"></code-example>

After reporting the error to the console, the handler constructs a friendly message and returns a safe value so the application can keep working.

Because each service method returns a different kind of `Observable` result, `handleError()` takes a type parameter to return the safe value as the type that the application expects.

### Tap into the Observable

<<<<<<< HEAD
The `getHeros()` method taps into the flow of observable values and sends a message, using the `log()` method, to the message area at the bottom of the page.
=======
The `getHeroes()` method taps into the flow of observable values and sends a message, using the `log()` method, to the message area at the bottom of the page.
>>>>>>> 6070c9dd

The RxJS `tap()` operator enables this ability by looking at the observable values, doing something with those values, and passing them along.
The `tap()` callback doesn't access the values themselves.

Here is the final version of `getHeroes()` with the `tap()` that logs the operation.

<code-example path="toh-pt6/src/app/hero.service.ts" header="src/app/hero.service.ts"  region="getHeroes" ></code-example>

### Get hero by id

Most web APIs support a *get by id* request in the form `:baseURL/:id`.

Here, the *base URL* is the `heroesURL` defined in the [Heroes and HTTP](tutorial/tour-of-heroes/toh-pt6#heroes-and-http) section in `api/heroes` and *id* is the number of the hero that you want to retrieve.
For example, `api/heroes/11`.

Update the `HeroService` `getHero()` method with the following to make that request:

<code-example header="src/app/hero.service.ts" path="toh-pt6/src/app/hero.service.ts" region="getHero"></code-example>

`getHero()` has three significant differences from  `getHeroes()`:

*   `getHero()` constructs a request URL with the desired hero's id
*   The server should respond with a single hero rather than an array of heroes
*   `getHero()` returns an `Observable<Hero>`, which is an observable of `Hero` *objects* rather than an observable of `Hero` *arrays*.

## Update heroes

<!-- markdownlint-disable MD001 -->

Edit a hero's name in the hero detail view.
As you type, the hero name updates the heading at the top of the page, yet
when you click **Go back**, your changes are lost.

If you want changes to persist, you must write them back to the server.

At the end of the hero detail template, add a save button with a `click` event binding that invokes a new component method named `save()`.

<code-example header="src/app/hero-detail/hero-detail.component.html (save)" path="toh-pt6/src/app/hero-detail/hero-detail.component.html" region="save"></code-example>

In the `HeroDetail` component class, add the following `save()` method, which persists hero name changes using the hero service `updateHero()` method and then navigates back to the previous view.

<code-example header="src/app/hero-detail/hero-detail.component.ts (save)" path="toh-pt6/src/app/hero-detail/hero-detail.component.ts" region="save"></code-example>

#### Add `HeroService.updateHero()`

The structure of the `updateHero()` method is like that of `getHeroes()`, but it uses `http.put()` to persist the changed hero on the server.
Add the following to the `HeroService`.

<code-example header="src/app/hero.service.ts (update)" path="toh-pt6/src/app/hero.service.ts" region="updateHero"></code-example>

The `HttpClient.put()` method takes three parameters:

*   The URL
*   The data to update, which is the modified hero in this case
*   Options

The URL is unchanged.
The heroes web API knows which hero to update by looking at the hero's `id`.

The heroes web API expects a special header in HTTP save requests.
That header is in the `httpOptions` constant defined in the `HeroService`.
Add the following to the `HeroService` class.

<code-example header="src/app/hero.service.ts" path="toh-pt6/src/app/hero.service.ts" region="http-options"></code-example>

Refresh the browser, change a hero name and save your change.
The `save()` method in `HeroDetailComponent` navigates to the previous view.
The hero now appears in the list with the changed name.

## Add a new hero

To add a hero, this application only needs the hero's name.
You can use an `<input>` element paired with an add button.

Insert the following into the `HeroesComponent` template, after the heading:

<code-example header="src/app/heroes/heroes.component.html (add)" path="toh-pt6/src/app/heroes/heroes.component.html" region="add"></code-example>

In response to a click event, call the component's click handler, `add()`, and then clear the input field so that it's ready for another name.
Add the following to the `HeroesComponent` class:

<code-example header="src/app/heroes/heroes.component.ts (add)" path="toh-pt6/src/app/heroes/heroes.component.ts" region="add"></code-example>

When the given name isn't blank, the handler creates an object based on the hero's name.
The handler passes the object name to the service's `addHero()` method.

When `addHero()` creates a new object, the `subscribe()` callback receives the new hero and pushes it into to the `heroes` list for display.

Add the following `addHero()` method to the `HeroService` class.

<code-example header="src/app/hero.service.ts (addHero)" path="toh-pt6/src/app/hero.service.ts" region="addHero"></code-example>

`addHero()` differs from `updateHero()` in two ways:

*   It calls `HttpClient.post()` instead of `put()`
*   It expects the server to create an id for the new hero, which it returns in the `Observable<Hero>` to the caller

Refresh the browser and add some heroes.

## Delete a hero

Each hero in the heroes list should have a delete button.

Add the following button element to the `HeroesComponent` template, after the hero name in the repeated `<li>` element.

<code-example header="src/app/heroes/heroes.component.html" path="toh-pt6/src/app/heroes/heroes.component.html" region="delete"></code-example>

The HTML for the list of heroes should look like this:

<code-example header="src/app/heroes/heroes.component.html (list of heroes)" path="toh-pt6/src/app/heroes/heroes.component.html" region="list"></code-example>

To position the delete button at the far right of the hero entry, add some CSS from the [final review code](#heroescomponent) to the `heroes.component.css`.

Add the `delete()` handler to the component class.

<code-example header="src/app/heroes/heroes.component.ts (delete)" path="toh-pt6/src/app/heroes/heroes.component.ts" region="delete"></code-example>

Although the component delegates hero deletion to the `HeroService`, it remains responsible for updating its own list of heroes.
The component's `delete()` method immediately removes the *hero-to-delete* from that list, anticipating that the `HeroService` succeeds on the server.

There's really nothing for the component to do with the `Observable` returned by `heroService.deleteHero()` **but it must subscribe anyway**.

Next, add a `deleteHero()` method to `HeroService` like this.

<code-example header="src/app/hero.service.ts (delete)" path="toh-pt6/src/app/hero.service.ts" region="deleteHero"></code-example>

Notice the following key points:

*   `deleteHero()` calls `HttpClient.delete()`
*   The URL is the heroes resource URL plus the `id` of the hero to delete
*   You don't send data as you did with `put()` and `post()`
*   You still send the `httpOptions`

Refresh the browser and try the new delete capability.

<div class="alert is-important">

If you neglect to `subscribe()`, the service can't send the delete request to the server.
As a rule, an `Observable` *does nothing* until something subscribes.

Confirm this for yourself by temporarily removing the `subscribe()`, clicking **Dashboard**, then clicking **Heroes**.
This shows the full list of heroes again.

</div>

## Search by name

In this last exercise, you learn to chain `Observable` operators together so you can reduce the number of similar HTTP requests to consume network bandwidth economically.

### Add a heroes search feature to the Dashboard

As the user types a name into a search box, your application makes repeated HTTP requests for heroes filtered by that name.
Your goal is to issue only as many requests as necessary.

#### `HeroService.searchHeroes()`

Start by adding a `searchHeroes()` method to the `HeroService`.

<code-example header="src/app/hero.service.ts" path="toh-pt6/src/app/hero.service.ts" region="searchHeroes"></code-example>

The method returns immediately with an empty array if there is no search term.
The rest of it closely resembles `getHeroes()`, the only significant difference being the URL, which includes a query string with the search term.

### Add search to the dashboard

Open the `DashboardComponent` template and
add the hero search element, `<app-hero-search>`, to the bottom of the markup.

<code-example header="src/app/dashboard/dashboard.component.html" path="toh-pt6/src/app/dashboard/dashboard.component.html"></code-example>

This template looks a lot like the `*ngFor` repeater in the `HeroesComponent` template.

For this to work, the next step is to add a component with a selector that matches `<app-hero-search>`.

### Create `HeroSearchComponent`

Run `ng generate` to create a `HeroSearchComponent`.

<code-example format="shell" language="shell">

ng generate component hero-search

</code-example>

`ng generate` creates the three `HeroSearchComponent` files and adds the component to the `AppModule` declarations.

Replace the `HeroSearchComponent` template with an `<input>` and a list of matching search results, as follows.

<code-example header="src/app/hero-search/hero-search.component.html" path="toh-pt6/src/app/hero-search/hero-search.component.html"></code-example>

Add private CSS styles to `hero-search.component.css` as listed in the [final code review](#herosearchcomponent) below.

As the user types in the search box, an input event binding calls the component's `search()` method with the new search box value.

<a id="asyncpipe"></a>

### `AsyncPipe`

The `*ngFor` repeats hero objects.
Notice that the `*ngFor` iterates over a list called `heroes$`, not `heroes`.
The `$` is a convention that indicates `heroes$` is an `Observable`, not an array.

<code-example header="src/app/hero-search/hero-search.component.html" path="toh-pt6/src/app/hero-search/hero-search.component.html" region="async"></code-example>

Since `*ngFor` can't do anything with an `Observable`, use the pipe `|` character followed by `async`.
This identifies Angular's `AsyncPipe` and subscribes to an `Observable` automatically so you won't have to do so in the component class.

### Edit the `HeroSearchComponent` class

Replace the `HeroSearchComponent` class and metadata as follows.

<code-example header="src/app/hero-search/hero-search.component.ts" path="toh-pt6/src/app/hero-search/hero-search.component.ts"></code-example>

Notice the declaration of `heroes$` as an `Observable`:

<code-example header="src/app/hero-search/hero-search.component.ts" path="toh-pt6/src/app/hero-search/hero-search.component.ts" region="heroes-stream"></code-example>

Set this in [`ngOnInit()`](#search-pipe).
Before you do, focus on the definition of `searchTerms`.

### The `searchTerms` RxJS subject

The `searchTerms` property is an RxJS `Subject`.

<code-example header="src/app/hero-search/hero-search.component.ts" path="toh-pt6/src/app/hero-search/hero-search.component.ts" region="searchTerms"></code-example>

A `Subject` is both a source of observable values and an `Observable` itself.
You can subscribe to a `Subject` as you would any `Observable`.

You can also push values into that `Observable` by calling its `next(value)` method as the `search()` method does.

The event binding to the text box's `input` event calls the `search()` method.

<code-example header="src/app/hero-search/hero-search.component.html" path="toh-pt6/src/app/hero-search/hero-search.component.html" region="input"></code-example>

Every time the user types in the text box, the binding calls `search()` with the text box value as a *search term*.
The `searchTerms` becomes an `Observable` emitting a steady stream of search terms.

<a id="search-pipe"></a>

### Chaining RxJS operators

Passing a new search term directly to the `searchHeroes()` after every user keystroke creates excessive HTTP requests, which taxes server resources and burns through data plans.

Instead, the `ngOnInit()` method pipes the `searchTerms` observable through a sequence of RxJS operators that reduce the number of calls to the `searchHeroes()`. Ultimately, this returns an observable of timely hero search results where each one is a `Hero[]`.

Here's a closer look at the code.

<code-example header="src/app/hero-search/hero-search.component.ts" path="toh-pt6/src/app/hero-search/hero-search.component.ts" region="search"></code-example>

Each operator works as follows:

*   `debounceTime(300)` waits until the flow of new string events pauses for 300 milliseconds before passing along the latest string.
   Requests aren't likely to happen more frequently than 300&nbsp;ms.

*   `distinctUntilChanged()` ensures that a request is sent only if the filter text changed.

*   `switchMap()` calls the search service for each search term that makes it through `debounce()` and `distinctUntilChanged()`.
    It cancels and discards previous search observables, returning only the latest search service observable.

<div class="alert is-helpful">

With the [`switchMap` operator](https://www.learnrxjs.io/learn-rxjs/operators/transformation/switchmap), every qualifying key event can trigger an `HttpClient.get()` method call.
Even with a 300&nbsp;ms pause between requests, you could have many HTTP requests in flight, and they may not return in the order sent.

`switchMap()` preserves the original request order while returning only the observable from the most recent HTTP method call.
Results from prior calls are canceled and discarded.

<div class="alert is-helpful">

Canceling a previous `searchHeroes()` Observable doesn't actually cancel a pending HTTP request.
Unwanted results are discarded before they reach your application code.

</div>

</div>

Remember that the component *class* doesn't subscribe to the `heroes$` *observable*.
That's the job of the [`AsyncPipe`](#asyncpipe) in the template.

#### Try it

Run the application again.
In the *Dashboard*, enter some text in the search box.
Enter characters that match any existing hero names, and look for something like this.

<div class="lightbox">

<img alt="Hero Search field with the letters 'm' and 'a' along with four search results that match the query displayed in a list beneath the search input" src="generated/images/guide/toh/toh-hero-search.gif">

</div>

## Final code review

Here are the code files discussed on this page. They're found in the `src/app/` directory.

<a id="heroservice"></a>
<a id="inmemorydataservice"></a>

<a id="appmodule"></a>

### `HeroService`, `InMemoryDataService`, `AppModule`

<code-tabs>
    <code-pane header="hero.service.ts" path="toh-pt6/src/app/hero.service.ts"></code-pane>
    <code-pane header="in-memory-data.service.ts" path="toh-pt6/src/app/in-memory-data.service.ts"></code-pane>
    <code-pane header="app.module.ts" path="toh-pt6/src/app/app.module.ts"></code-pane>
</code-tabs>

<a id="heroescomponent"></a>

### `HeroesComponent`

<code-tabs>
    <code-pane header="heroes/heroes.component.html" path="toh-pt6/src/app/heroes/heroes.component.html"></code-pane>
    <code-pane header="heroes/heroes.component.ts" path="toh-pt6/src/app/heroes/heroes.component.ts"></code-pane>
    <code-pane header="heroes/heroes.component.css" path="toh-pt6/src/app/heroes/heroes.component.css"></code-pane>
</code-tabs>

<a id="herodetailcomponent"></a>

### `HeroDetailComponent`

<code-tabs>
    <code-pane header="hero-detail/hero-detail.component.html" path="toh-pt6/src/app/hero-detail/hero-detail.component.html"></code-pane>
    <code-pane header="hero-detail/hero-detail.component.ts" path="toh-pt6/src/app/hero-detail/hero-detail.component.ts"></code-pane>
    <code-pane header="hero-detail/hero-detail.component.css" path="toh-pt6/src/app/hero-detail/hero-detail.component.css"></code-pane>
</code-tabs>

<a id="dashboardcomponent"></a>

### `DashboardComponent`

<code-tabs>
    <code-pane header="dashboard/dashboard.component.html" path="toh-pt6/src/app/dashboard/dashboard.component.html"></code-pane>
    <code-pane header="dashboard/dashboard.component.ts" path="toh-pt6/src/app/dashboard/dashboard.component.ts"></code-pane>
    <code-pane header="dashboard/dashboard.component.css" path="toh-pt6/src/app/dashboard/dashboard.component.css"></code-pane>
</code-tabs>

<a id="herosearchcomponent"></a>

### `HeroSearchComponent`

<code-tabs>
    <code-pane header="hero-search/hero-search.component.html" path="toh-pt6/src/app/hero-search/hero-search.component.html"></code-pane>
    <code-pane header="hero-search/hero-search.component.ts" path="toh-pt6/src/app/hero-search/hero-search.component.ts"></code-pane>
    <code-pane header="hero-search/hero-search.component.css" path="toh-pt6/src/app/hero-search/hero-search.component.css"></code-pane>
</code-tabs>

## Summary

You're at the end of your journey, and you've accomplished a lot.

*   You added the necessary dependencies to use HTTP in the application
*   You refactored `HeroService` to load heroes from a web API
*   You extended `HeroService` to support `post()`, `put()`, and `delete()` methods
*   You updated the components to allow adding, editing, and deleting of heroes
*   You configured an in-memory web API
*   You learned how to use observables

This concludes the "Tour of Heroes" tutorial.
You're ready to learn more about Angular development in the fundamentals section, starting with the [Architecture](guide/architecture "Architecture") guide.

@reviewed 2022-02-28<|MERGE_RESOLUTION|>--- conflicted
+++ resolved
@@ -179,11 +179,7 @@
 
 ### Tap into the Observable
 
-<<<<<<< HEAD
-The `getHeros()` method taps into the flow of observable values and sends a message, using the `log()` method, to the message area at the bottom of the page.
-=======
 The `getHeroes()` method taps into the flow of observable values and sends a message, using the `log()` method, to the message area at the bottom of the page.
->>>>>>> 6070c9dd
 
 The RxJS `tap()` operator enables this ability by looking at the observable values, doing something with those values, and passing them along.
 The `tap()` callback doesn't access the values themselves.
