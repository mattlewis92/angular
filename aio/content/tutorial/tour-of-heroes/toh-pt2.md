--- conflicted
+++ resolved
@@ -205,12 +205,9 @@
 * You used `*ngFor` to display a list.
 * You used `*ngIf` to conditionally include or exclude a block of HTML.
 * You can toggle a CSS style class with a `class` binding.
-<<<<<<< HEAD
-=======
 
 ## Next steps
 
 *  [3. Create a feature component](tutorial/tour-of-heroes/toh-pt3)
->>>>>>> 6070c9dd
 
 @reviewed 2023-08-30