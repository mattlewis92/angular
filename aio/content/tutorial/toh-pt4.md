--- conflicted
+++ resolved
@@ -97,12 +97,8 @@
 
 <div class="alert is-important">
 
-<<<<<<< HEAD
-This is an interim code sample that will allow you to provide and use the `HeroService`. At this point, the code will differ from the `HeroService` in the ["final code review"](#final-code-review).
-=======
 This is an interim code sample that allows you to provide and use the `HeroService`.
 At this point, the code differs from the `HeroService` in the [final code review](#final-code-review).
->>>>>>> 6a88bad0
 
 </div>
 
