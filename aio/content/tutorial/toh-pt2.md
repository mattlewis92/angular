# Display a selection list

This tutorial shows you how to: 

* Expand the Tour of Heroes application to display a list of heroes.
* Allow users to select a hero and display the hero's details.

<div class="alert is-helpful">

For the sample application that this page describes, see the <live-example></live-example>.

</div>

## Create mock heroes

The first step is to create some heroes to display.

Create a file called `mock-heroes.ts` in the `src/app/` directory.
Define a `HEROES` constant as an array of ten heroes and export it.
The file should look like this.

<code-example header="src/app/mock-heroes.ts" path="toh-pt2/src/app/mock-heroes.ts"></code-example>

## Displaying heroes

Open the `HeroesComponent` class file and import the mock `HEROES`.

<code-example header="src/app/heroes/heroes.component.ts (import HEROES)" path="toh-pt2/src/app/heroes/heroes.component.ts" region="import-heroes"></code-example>

In `HeroesComponent` class, define a component property called `heroes` to expose the `HEROES` array for binding.

<code-example header="src/app/heroes/heroes.component.ts" path="toh-pt2/src/app/heroes/heroes.component.ts" region="component"></code-example>

### List heroes with `*ngFor`

Open the `HeroesComponent` template file and make the following changes:

1.  Add an `<h2>` at the top.
2.  Below the `<h2>`, add a `<ul>` element.
3.  In the `<ul>` element, insert an `<li>`.
4.  Place a `<button>` inside the `<li>` that displays properties of a `hero` inside `<span>` elements.
5.  Add CSS classes to style the component.

to look like this:

<code-example header="heroes.component.html (heroes template)" path="toh-pt2/src/app/heroes/heroes.component.1.html" region="list"></code-example>

That displays an error since the `hero` property doesn't exist.
To have access to each individual hero and list them all, add an `*ngFor` to the `<li>` to iterate through the list of heroes:

<code-example path="toh-pt2/src/app/heroes/heroes.component.1.html" region="li"></code-example>

The [`*ngFor`](guide/built-in-directives#ngFor) is Angular's *repeater* directive.
It repeats the host element for each element in a list.

The syntax in this example is as follows:

| Syntax   | Details |
|:---      |:---     |
| `<li>`   | The host element.                                                                  |
| `heroes` | Holds the mock heroes list from the `HeroesComponent` class, the mock heroes list. |
| `hero`   | Holds the current hero object for each iteration through the list.                 |

<div class="alert is-important">

Don't forget to put the asterisk `*` in front of `ngFor`.
It's a critical part of the syntax.

</div>

After the browser refreshes, the list of heroes appears.

<div class="callout is-helpful">

<header>Interactive elements</header>

Inside the `<li>` element, add a `<button>` element to wrap the hero's details, and then make the hero clickable. To improve accessibility, use HTML elements that are inherently interactive instead of adding an event listener to a non-interactive element. In this case, the interactive `<button>` element is used instead of adding an event to the `<li>` element.

For more details on accessibility, see [Accessibility in Angular](guide/accessibility).

</div>

<a id="styles"></a>

### Style the heroes

The heroes list should be attractive and should respond visually when users
hover over and select a hero from the list.

In the [first tutorial](tutorial/toh-pt0#app-wide-styles), you set the basic styles for the entire application in `styles.css`.
That style sheet didn't include styles for this list of heroes.

You could add more styles to `styles.css` and keep growing that style sheet as you add components.

You may prefer instead to define private styles for a specific component. This keeps everything a component needs, such as the code, the HTML, and the CSS, together in one place.

This approach makes it easier to re-use the component somewhere else and deliver the component's intended appearance even if the global styles are different.

You define private styles either inline in the `@Component.styles` array or as style sheet files identified in the `@Component.styleUrls` array.

When the `ng generate` created the `HeroesComponent`, it created an empty `heroes.component.css` style sheet for the `HeroesComponent` and pointed to it in `@Component.styleUrls` like this.

<code-example header="src/app/heroes/heroes.component.ts (@Component)" path="toh-pt2/src/app/heroes/heroes.component.ts" region="metadata"></code-example>

Open the `heroes.component.css` file and paste in the private CSS styles for the `HeroesComponent` from the [final code review](#final-code-review).

<div class="alert is-important">

Styles and style sheets identified in `@Component` metadata are scoped to that specific component.
The `heroes.component.css` styles apply only to the `HeroesComponent` and don't affect the outer HTML or the HTML in any other component.

</div>

## Viewing details

When the user clicks a hero in the list, the component should display the selected hero's details at the bottom of the page.

The code in this section listens for the hero item click event and display/update the hero details.

### Add a click event binding

Add a click event binding to the `<button>` in the `<li>` like this:

<code-example header="heroes.component.html (template excerpt)" path="toh-pt2/src/app/heroes/heroes.component.1.html" region="selectedHero-click"></code-example>

This is an example of Angular's [event binding](guide/event-binding) syntax.

The parentheses around `click` tell Angular to listen for the `<button>` element's `click` event.
When the user clicks in the `<button>`, Angular executes the `onSelect(hero)` expression.

In the next section, define an `onSelect()` method in `HeroesComponent` to display the hero that was defined in the `*ngFor` expression.

### Add the click event handler

Rename the component's `hero` property to `selectedHero` but don't assign any value to it since there is no *selected hero* when the application starts.

Add the following `onSelect()` method, which assigns the clicked hero from the template to the component's `selectedHero`.

<code-example header="src/app/heroes/heroes.component.ts (onSelect)" path="toh-pt2/src/app/heroes/heroes.component.ts" region="on-select"></code-example>

### Add a details section

Currently, you have a list in the component template.
To show details about a hero when you click their name in the list, add a section 
in the template that displays their details.
Add the following to `heroes.component.html` beneath the list section:

<code-example header="heroes.component.html (selected hero details)" path="toh-pt2/src/app/heroes/heroes.component.html" region="selectedHero-details"></code-example>

The hero details should only be displayed when a hero is selected. When a component is created initially, there is no selected hero. Add the `*ngIf` directive to the `<div>` that wraps the hero details. This directive tells Angular to render the section only when the `selectedHero` is defined after it has been selected by clicking on a hero.

<div class="alert is-important">

Don't forget the asterisk `*` character in front of `ngIf`.
It's a critical part of the syntax.

</div>

### Style the selected hero

To help identify the selected hero, you can use the `.selected` CSS class in the [styles you added earlier](#styles).
To apply the `.selected` class to the `<li>` when the user clicks it, use class binding.

<div class="lightbox">

<<<<<<< HEAD
<figure class="lightbox">
  <div class="card">
    <img src='generated/images/guide/toh/heroes-list-selected.png' alt="Selected hero">
  </div>
</figure>

That _selected hero_ coloring is the work of the `.selected` CSS class in the [styles you added earlier](#styles).
You just have to apply the `.selected` class to the `<li>` when the user clicks it.
=======
<img alt="Selected hero with dark background and light text that differentiates it from unselected list items" src="generated/images/guide/toh/heroes-list-selected.png">

</div>
>>>>>>> 6a88bad0

Angular's [class binding](guide/class-binding) can add and remove a CSS class conditionally.
Add `[class.some-css-class]="some-condition"` to the element you want to style.

<<<<<<< HEAD
Add the following `[class.selected]` binding to the `<li>` in the `HeroesComponent` template:
=======
Add the following `[class.selected]` binding to the `<button>` in the `HeroesComponent` template:
>>>>>>> 6a88bad0

<code-example header="heroes.component.html (toggle the 'selected' CSS class)" path="toh-pt2/src/app/heroes/heroes.component.1.html" region="class-selected"></code-example>

When the current row hero is the same as the `selectedHero`, Angular adds the `selected` CSS class.
When the two heroes are different, Angular removes the class.

The finished `<li>` looks like this:

<code-example header="heroes.component.html (list item hero)" path="toh-pt2/src/app/heroes/heroes.component.html" region="li"></code-example>

<a id="final-code-review"></a>

## Final code review

Here are the code files discussed on this page, including the `HeroesComponent` styles.

<code-tabs>
    <code-pane header="src/app/mock-heroes.ts" path="toh-pt2/src/app/mock-heroes.ts"></code-pane>
    <code-pane header="src/app/heroes/heroes.component.ts" path="toh-pt2/src/app/heroes/heroes.component.ts"></code-pane>
    <code-pane header="src/app/heroes/heroes.component.html" path="toh-pt2/src/app/heroes/heroes.component.html"></code-pane>
    <code-pane header="src/app/heroes/heroes.component.css" path="toh-pt2/src/app/heroes/heroes.component.css"></code-pane>
</code-tabs>

## Summary

*   The Tour of Heroes application displays a list of heroes with a detail view.
*   The user can select a hero and see that hero's details.
*   You used `*ngFor` to display a list.
*   You used `*ngIf` to conditionally include or exclude a block of HTML.
*   You can toggle a CSS style class with a `class` binding.

@reviewed 2022-05-23<|MERGE_RESOLUTION|>--- conflicted
+++ resolved
@@ -163,29 +163,14 @@
 
 <div class="lightbox">
 
-<<<<<<< HEAD
-<figure class="lightbox">
-  <div class="card">
-    <img src='generated/images/guide/toh/heroes-list-selected.png' alt="Selected hero">
-  </div>
-</figure>
-
-That _selected hero_ coloring is the work of the `.selected` CSS class in the [styles you added earlier](#styles).
-You just have to apply the `.selected` class to the `<li>` when the user clicks it.
-=======
 <img alt="Selected hero with dark background and light text that differentiates it from unselected list items" src="generated/images/guide/toh/heroes-list-selected.png">
 
 </div>
->>>>>>> 6a88bad0
 
 Angular's [class binding](guide/class-binding) can add and remove a CSS class conditionally.
 Add `[class.some-css-class]="some-condition"` to the element you want to style.
 
-<<<<<<< HEAD
-Add the following `[class.selected]` binding to the `<li>` in the `HeroesComponent` template:
-=======
 Add the following `[class.selected]` binding to the `<button>` in the `HeroesComponent` template:
->>>>>>> 6a88bad0
 
 <code-example header="heroes.component.html (toggle the 'selected' CSS class)" path="toh-pt2/src/app/heroes/heroes.component.1.html" region="class-selected"></code-example>
 
