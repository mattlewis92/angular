--- conflicted
+++ resolved
@@ -17,11 +17,7 @@
 })
 export class ProfileEditorComponent {
   // #docregion formgroup-compare
-<<<<<<< HEAD
-  profileForm = this.fb.group({
-=======
   profileForm = this.formBuilder.group({
->>>>>>> 6070c9dd
     firstName: [''],
     lastName: [''],
     address: this.formBuilder.group({
@@ -31,11 +27,7 @@
       zip: [''],
     }),
     // #enddocregion form-builder, formgroup-compare
-<<<<<<< HEAD
-    aliases: this.fb.array([this.fb.control('')]),
-=======
     aliases: this.formBuilder.array([this.formBuilder.control('')]),
->>>>>>> 6070c9dd
     // #docregion form-builder, formgroup-compare
   });
   // #enddocregion form-builder, formgroup-compare
@@ -45,11 +37,7 @@
 
   // #docregion inject-form-builder, form-builder
 
-<<<<<<< HEAD
-  constructor(private fb: FormBuilder) {}
-=======
   constructor(private formBuilder: FormBuilder) {}
->>>>>>> 6070c9dd
   // #enddocregion inject-form-builder, form-builder
 
   updateProfile() {
