--- conflicted
+++ resolved
@@ -1,20 +1,5 @@
 {
   "description": "Heroes Test App",
-<<<<<<< HEAD
-  "files":[
-    "src/index.html",
-    "src/main.ts",
-    "src/styles.css",
-    "src/test.css",
-
-    "e2e/src/**/*.ts",
-
-    "src/app/**/*.css",
-    "src/app/**/*.html",
-    "src/app/**/*.ts",
-
-    "!src/**/*.spec.ts"
-=======
   "files": [
     "src/index.html",
     "src/main.ts",
@@ -32,7 +17,6 @@
   ],
   "tags": [
     "testing"
->>>>>>> 6a88bad0
   ],
   "devDependencies": [
     "jasmine-core",
