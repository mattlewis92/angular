--- conflicted
+++ resolved
@@ -220,14 +220,8 @@
       // simulate user entering a new name into the input box
       nameInput.value = 'quick BROWN  fOx';
 
-<<<<<<< HEAD
-      // dispatch a DOM event so that Angular learns of input value change.
-      // use newEvent utility function (not provided by Angular) for better browser compatibility
-      nameInput.dispatchEvent(newEvent('input'));
-=======
       // Dispatch a DOM event so that Angular learns of input value change.
       nameInput.dispatchEvent(new Event('input'));
->>>>>>> 6a88bad0
 
       // Tell Angular to update the display binding through the title pipe
       fixture.detectChanges();
