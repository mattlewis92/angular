--- conflicted
+++ resolved
@@ -1,8 +1,3 @@
-<<<<<<< HEAD
-// #docplaster
-// #docregion imports
-=======
->>>>>>> 6a88bad0
 import { Component, OnInit } from '@angular/core';
 import { CartService } from '../cart.service';
 
@@ -11,24 +6,15 @@
   templateUrl: './cart.component.html',
   styleUrls: ['./cart.component.css']
 })
-<<<<<<< HEAD
-// #docregion props-services, submit
-export class CartComponent implements OnInit {
-=======
 export class CartComponent implements OnInit {
 
->>>>>>> 6a88bad0
   items;
 
   constructor(
     private cartService: CartService
   ) { }
 
-<<<<<<< HEAD
-  ngOnInit() {
-=======
   ngOnInit(): void  {
->>>>>>> 6a88bad0
     this.items = this.cartService.getItems();
   }
 
