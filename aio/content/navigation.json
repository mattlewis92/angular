{
  "TopBar": [
    {
      "url": "docs",
      "title": "Docs"
    },
    {
      "url": "resources",
      "title": "Community"
    },
    {
      "url": "https://blog.angular.io/",
      "title": "Blog"
    }
  ],
  "TopBarNarrow": [
    {
      "title": "About Angular",
      "children": [
        {
          "url": "features",
          "title": "Features"
        },
        {
          "url": "resources",
          "title": "Resources"
        },
        {
          "url": "events",
          "title": "Events"
        },
        {
          "url": "https://blog.angular.io/",
          "title": "Blog"
        }
      ]
    }
  ],
  "SideNav": [
    {
      "url": "docs",
      "title": "Introduction",
      "tooltip": "Welcome to the Angular documentation set.",
      "hidden": false
    },
    {
      "title": "Getting started",
      "tooltip": "Set up your environment and learn basic concepts",
      "children": [
        {
          "url": "guide/what-is-angular",
          "title": "What is Angular?",
          "tooltip": "A brief description of the Angular platform."
        },
        {
          "title": "Try it",
          "tooltip": "Examine and work with a ready-made sample app, with no setup.",
          "children": [
            {
              "url": "start",
              "title": "Getting started",
              "tooltip": "Take a look at Angular's component model, template syntax, and component communication."
            },
            {
              "url": "start/start-routing",
              "title": "Adding navigation",
              "tooltip": "Navigate among different page views using the browser's URL."
            },
            {
              "url": "start/start-data",
              "title": "Managing data",
              "tooltip": "Use services and access external data via HTTP."
            },
            {
              "url": "start/start-forms",
              "title": "Using forms for user input",
              "tooltip": "Learn about fetching and managing data from users with forms."
            },
            {
              "url": "start/start-deployment",
              "title": "Deploying an application",
              "tooltip": "Move to local development, or deploy your application to Firebase or your own server."
            }
          ]
        },
        {
          "url": "guide/setup-local",
          "title": "Setup",
          "tooltip": "Setting up for local development with the Angular CLI."
        }
      ]
    },
    {
      "title": "Understanding Angular",
      "tooltip": "Learn the essential concepts to become a proficient Angular developer.",
      "children": [
        {
          "title": "Overview",
          "url": "guide/understanding-angular-overview",
          "tooltip": "Learn about the most common parts of an Angular application."
        },
        {
          "title": "Components",
          "tooltip": "Learn more about how to use data binding to build dynamic views",
          "children": [
            {
              "url": "guide/component-overview",
              "title": "Overview",
              "tooltip": "Overview of how to create Angular components."
            },
            {
              "url": "guide/lifecycle-hooks",
              "title": "Component lifecycle",
              "tooltip": "Angular calls lifecycle hook methods on directives and components as it creates, changes, and destroys them."
            },
            {
              "url": "guide/view-encapsulation",
              "title": "View encapsulation",
              "tooltip": "Describes how component CSS styles are encapsulated into a component's view."
            },
            {
              "url": "guide/component-interaction",
              "title": "Component interaction",
              "tooltip": "Share information between different directives and components."
            },
            {
              "url": "guide/component-styles",
              "title": "Component styles",
              "tooltip": "Add CSS styles that are specific to a component."
            },
            {
              "url": "guide/inputs-outputs",
              "title": "Sharing data between child and parent directives and components",
              "tooltip": "Introductory guide to sharing data between parent and child directives or components."
            },
            {
              "url": "guide/content-projection",
              "title": "Content projection",
              "tooltip": "Learn how to create reusable components using Angular's content projection feature."
            },
            {
              "url": "guide/dynamic-component-loader",
              "title": "Dynamic components",
              "tooltip": "Load components dynamically."
            },
            {
              "url": "guide/elements",
              "title": "Angular elements",
              "tooltip": "Convert components to Custom Elements."
            }
          ]
        },
        {
          "title": "Templates",
          "tooltip": "Syntax to use in templates for binding, expressions, and directives.",
          "children": [
            {
              "url": "guide/template-overview",
              "title": "Overview",
              "tooltip": "Introduction to templates."
            },
            {
              "url": "guide/template-syntax",
              "title": "Introduction",
              "tooltip": "Introduction to writing templates that display data and consume user events with the help of data binding."
            },
            {
              "url": "guide/interpolation",
              "title": "Text interpolation",
              "tooltip": "An introduction to interpolation and expressions in HTML."
            },
            {
              "url": "guide/template-statements",
              "title": "Template statements",
              "tooltip": "Introductory guide to statements in templates that respond to events that components, directives, or elements raise."
            },
            {
              "title": "Binding",
              "tooltip": "A binding connects a template and a component.",
              "children": [
                {
                  "url": "guide/binding-overview",
                  "title": "Understanding binding",
                  "tooltip": "Introductory guide to binding."
                },
                {
                  "url": "guide/property-binding",
                  "title": "Property binding",
                  "tooltip": "Learn how to use property binding."
                },
                {
                  "url": "guide/attribute-binding",
                  "title": "Attribute binding",
                  "tooltip": "Learn how to use attribute binding."
                },
                {
                  "url": "guide/class-binding",
                  "title": "Class and style binding",
                  "tooltip": "Learn how to use class and style binding."
                },
                {
                  "url": "guide/event-binding",
                  "title": "Event binding",
                  "tooltip": "Learn how to use to event binding."
                },
                {
                  "url": "guide/two-way-binding",
                  "title": "Two-way binding",
                  "tooltip": "Learn how to share data between a class and a template."
                }
              ]
            },
            {
              "title": "Pipes",
              "tooltip": "Pipes transform displayed values within a template.",
              "children": [
                {
                  "url": "guide/pipes-overview",
                  "title": "Understanding pipes",
                  "tooltip": "Introductory guide to pipes."
                },
                {
                  "url": "guide/pipe-template",
                  "title": "Using a pipe in a template",
                  "tooltip": "Learn how to use a pipe in a template."
                },
                {
                  "url": "guide/pipes-transform-data",
                  "title": "Transforming data with parameters and chained pipes",
                  "tooltip": "Learn how to use a pipe transform data."
                },
                {
                  "url": "guide/pipe-precedence",
                  "title": "Pipe precedence in template expressions",
                  "tooltip": "How to use pipes within a ternary operator expression."
                }
              ]
            },
            {
              "url": "guide/template-reference-variables",
              "title": "Template reference variables",
              "tooltip": "Introductory guide to referring to DOM elements within a template."
            },
            {
              "url": "guide/svg-in-templates",
              "title": "SVG as templates",
              "tooltip": "Learn how to use SVGs as templates for Angular applications."
            }
          ]
        },
        {
          "title": "Directives",
          "tooltip": "Control the behavior of elements and the layout of your pages with directives.",
          "children": [
            {
              "url": "guide/built-in-directives",
              "title": "Built-in directives",
              "tooltip": "Introductory guide to some of the most popular built-in directives."
            },
            {
              "url": "guide/attribute-directives",
              "title": "Attribute directives",
              "tooltip": "Attribute directives attach behavior to elements."
            },
            {
              "url": "guide/structural-directives",
              "title": "Structural directives",
              "tooltip": "Structural directives manipulate the layout of the page."
            },
            {
              "url": "guide/directive-composition-api",
              "title": "Directive composition API",
              "tooltip": "Apply directive to host elements."
            }
          ]
        },
        {
          "title": "Dependency injection",
          "tooltip": "Dependency injection: creating and injecting services",
          "children": [
            {
              "url": "guide/dependency-injection-overview",
              "title": "Dependency injection in Angular",
              "tooltip": "Dependency injection is a design pattern in which a class requests dependencies from external sources."
            },
            {
              "url": "guide/dependency-injection",
              "title": "Understanding dependency injection",
              "tooltip": "Angular's dependency injection system creates and delivers dependent services to Angular-created classes."
            },
            {
              "url": "guide/creating-injectable-service",
              "title": "Creating an injectable service",
              "tooltip": "Example of creating an injectable service."
            },
            {
              "url": "guide/dependency-injection-providers",
              "title": "Defining dependency providers",
              "tooltip": "A provider factory function is a plain function that Angular can call to create a dependency."
            },
            {
              "url": "guide/dependency-injection-context",
              "title": "Injection context",
              "tooltip": "Dependency injection depends on a runtime context to work."
            },
            {
              "url": "guide/hierarchical-dependency-injection",
              "title": "Hierarchical injectors",
              "tooltip": "Hierarchical dependency injection enables you to share dependencies between different parts of the application only when and if you need to."
            }
          ]
        }
      ]
    },
    {
      "title": "Developer guides",
      "tooltip": "Learn more about how to use Angular to build your applications.",
      "children": [
        {
          "url": "guide/developer-guide-overview",
          "title": "Overview",
          "tooltip": "A list of developer guides for building Angular applications."
        },
        {
          "title": "Standalone",
          "tooltip": "Learn about Angular's standalone APIs and how to convert your application to them.",
          "children": [
            {
              "url": "guide/standalone-components",
              "title": "Standalone components",
              "tooltip": "Standalone components, directives, and pipes"
            },
            {
              "url": "guide/standalone-migration",
              "title": "Migrating to standalone",
              "tooltip": "Migrate your application to Angular's standalone APIs"
            }
          ]
        },
        {
          "title": "Change detection",
          "tooltip": "Learn how Angular updates the view based on data changes and how to keep your application fast",
          "children": [
            {
              "url": "guide/change-detection",
              "title": "Overview",
              "tooltip": "Introduces the basics of Angular's change detection"
            },
            {
              "url": "guide/change-detection-zone-pollution",
              "title": "Zone pollution",
              "tooltip": "Explains how Zone.js works and what are the common pitfalls that can slow an application down"
            },
            {
              "url": "guide/change-detection-slow-computations",
              "title": "Slow computations",
              "tooltip": "Learn how to make your application faster by discovering and optimizing slow calculations"
            },
            {
              "url": "guide/change-detection-skipping-subtrees",
              "title": "Skipping component subtrees",
              "tooltip": "Learn how to skip change detection in component subtrees using OnPush change detection strategy"
            }
          ]
        },
        {
          "title": "Routing and navigation",
          "tooltip": "Learn how to use Angular Router to build in-app navigation between views.",
          "children": [
            {
              "url": "guide/routing-overview",
              "title": "Overview",
              "tooltip": "Introduces the Angular Router and lists topics that teach you how to add the router to your applications."
            },
            {
              "url": "guide/router",
              "title": "Common routing tasks",
              "tooltip": "Task-based content on many of the common tasks associated with Angular routing, such as defining routs, setting up wildcard routes, and redirects."
            },
            {
              "url": "guide/router-tutorial",
              "title": "Tutorial: routing in single-page applications",
              "tooltip": "A tutorial that covers many patterns associated with Angular routing."
            },
            {
              "url": "guide/routing-with-urlmatcher",
              "title": "Tutorial: creating custom route matches",
              "tooltip": "Learn how to create a custom URL matcher with the Angular router."
            },
            {
              "url": "guide/router-tutorial-toh",
              "title": "Tutorial: adding routing to Tour of Heroes",
              "tooltip": "Explore how to use Angular's router. Based on the Tour of Heroes example."
            },
            {
              "url": "guide/router-reference",
              "title": "Router reference",
              "tooltip": "Describes highlight some core router API concepts."
            }
          ]
        },
        {
          "title": "Forms",
          "tooltip": "Forms creates a cohesive, effective, and compelling data entry experience.",
          "children": [
            {
              "url": "guide/forms-overview",
              "title": "Introduction",
              "tooltip": "An Angular form coordinates a set of data-bound user controls, tracks changes, validates input, and presents errors."
            },
            {
              "url": "guide/reactive-forms",
              "title": "Reactive forms",
              "tooltip": "Create a reactive form using FormBuilder, groups, and arrays."
            },
            {
              "url": "guide/typed-forms",
              "title": "Strictly typed reactive forms in depth",
              "tooltip": "A deep-dive into the reactive forms types."
            },
            {
              "url": "guide/form-validation",
              "title": "Validate form input",
              "tooltip": "Validate user's form entries."
            },
            {
              "url": "guide/dynamic-form",
              "title": "Building dynamic forms",
              "tooltip": "Create dynamic form templates using FormGroup."
            }
          ]
        },
        {
          "url": "guide/esbuild",
          "title": "esbuild-based Builds",
          "tooltip": "Getting started with the CLI's esbuild-based build system."
        },
        {
          "title": "HTTP client",
          "tooltip": "Use HTTP to talk to a remote server.",
          "children": [
            {
              "url": "guide/understanding-communicating-with-http",
              "title": "Understanding HTTP",
              "tooltip": "Understanding communicating with backend services using HTTP"
            },
            {
              "url": "guide/http-setup-server-communication",
              "title": "Setup for server communication",
              "tooltip": "Setup a server communication for HTTP"
            },
            {
              "url": "guide/http-request-data-from-server",
              "title": "Request data from a server",
              "tooltip": "Learn how to request data from the server via the HTTP client"
            },
            {
              "url": "guide/http-make-jsonp-request",
              "title": "Make a JSONP request",
              "tooltip": "Make a cross-origin request via JSONP"
            },
            {
              "url": "guide/http-handle-request-errors",
              "title": "Handle request errors",
              "tooltip": "Error handling"
            },
            {
              "url": "guide/http-send-data-to-server",
              "title": "Send data to a server",
              "tooltip": "Learn how to send data to a server via the HTTP client"
            },
            {
              "url": "guide/http-configure-http-url-parameters",
              "title": "Configure URL parameters",
              "tooltip": "Learn how to configure parameters of the URL when sending requests over HTTP"
            },
            {
              "url": "guide/http-intercept-requests-and-responses",
              "title": "Intercept requests and responses",
              "tooltip": "Learn how to use HTTP interceptors to transform requests and responses"
            },
            {
              "url": "guide/http-interceptor-use-cases",
              "title": "Interceptor use-cases",
              "tooltip": "Learn when to use HTTP interceptors"
            },
            {
              "url": "guide/http-pass-metadata-to-interceptors",
              "title": "Pass metadata to interceptors",
              "tooltip": "Learn how to pass metadata to interceptors"
            },
            {
              "url": "guide/http-track-show-request-progress",
              "title": "Track and show request progress",
              "tooltip": "Learn how to track and show progress when sending HTTP requests"
            },
            {
              "url": "guide/http-optimize-server-interaction",
              "title": "Optimize server communication",
              "tooltip": "Learn how to use debouncing to optimize server interaction"
            },
            {
              "url": "guide/http-security-xsrf-protection",
              "title": "Cross-Site Request Forgery (XSRF) protection",
              "tooltip": "Learn how to secure your website against Cross-Site Request Forgery"
            },
            {
              "url": "guide/http-test-requests",
              "title": "Test requests",
              "tooltip": "Learn how to test logic that uses the HTTP client"
            }
          ]
        },
        {
          "url": "guide/hydration",
          "title": "Hydration",
          "tooltip": "How to enable hydration on your server rendered applications."
<<<<<<< HEAD
=======
        },
        {
          "url": "guide/defer",
          "title": "Deferred Loading",
          "tooltip": "How to defer load components, directives, and pipes."
>>>>>>> 6070c9dd
        },
        {
          "url": "guide/image-directive",
          "title": "Image optimization",
          "tooltip": "Performant images with the Angular image directive."
        },
        {
          "title": "Testing",
          "tooltip": "Testing your Angular apps.",
          "children": [
            {
              "url": "guide/testing",
              "title": "Intro to testing",
              "tooltip": "Introduction to testing an Angular app."
            },
            {
              "url": "guide/testing-code-coverage",
              "title": "Code coverage",
              "tooltip": "Determine how much of your code is tested."
            },
            {
              "url": "guide/testing-services",
              "title": "Testing services",
              "tooltip": "How to test services."
            },
            {
              "url": "guide/testing-components-basics",
              "title": "Basics of testing components",
              "tooltip": "The fundamentals of how to test components."
            },
            {
              "url": "guide/testing-components-scenarios",
              "title": "Component testing scenarios",
              "tooltip": "Use cases for testing components."
            },
            {
              "url": "guide/testing-attribute-directives",
              "title": "Testing attribute directives",
              "tooltip": "How to test attribute directives."
            },
            {
              "url": "guide/testing-pipes",
              "title": "Testing pipes",
              "tooltip": "Writing tests for pipes."
            },
            {
              "url": "guide/test-debugging",
              "title": "Debugging tests",
              "tooltip": "How to debug tests."
            },
            {
              "url": "guide/testing-utility-apis",
              "title": "Testing utility APIs",
              "tooltip": "Features of the Angular testing utilities."
            }
          ]
        },
        {
          "title": "Internationalization",
          "tooltip": "Translate the text of your application text into multiple languages",
          "children": [
            {
              "url": "guide/i18n-overview",
              "title": "Overview",
              "tooltip": "Introduces the Angular internationalization and lists topics that teach you how to localize your applications"
            },
            {
              "title": "Common internationalization tasks",
              "tooltip": "Task-based content on many of the common tasks associated with Angular internationalization, such as adding the locale package and formatting data for a locale",
              "children": [
                {
                  "url": "guide/i18n-common-overview",
                  "title": "Overview",
                  "tooltip": "Introduces the common Angular internationalization tasks and lists topics that teach you how to localize your applications"
                },
                {
                  "url": "guide/i18n-common-add-package",
                  "title": "Add the localize package",
                  "tooltip": "Add the Angular localize package"
                },
                {
                  "url": "guide/i18n-common-locale-id",
                  "title": "Refer to locales by ID",
                  "tooltip": "Reference using locale IDs"
                },
                {
                  "url": "guide/i18n-common-format-data-locale",
                  "title": "Format data based on locale",
                  "tooltip": "Format data based on locale"
                },
                {
                  "url": "guide/i18n-common-prepare",
                  "title": "Prepare component for translation",
                  "tooltip": "Prepare component for translation"
                },
                {
                  "url": "guide/i18n-common-translation-files",
                  "title": "Work with translation files",
                  "tooltip": "Work with translation files"
                },
                {
                  "url": "guide/i18n-common-merge",
                  "title": "Merge translations into the app",
                  "tooltip": "Merge translations into your app"
                },
                {
                  "url": "guide/i18n-common-deploy",
                  "title": "Deploy multiple locales",
                  "tooltip": "Deploy multiple locale for your app"
                }
              ]
            },
            {
              "url": "guide/i18n-example",
              "title": "Example Angular application",
              "tooltip": "Example of a translated Angular application"
            },
            {
              "title": "Optional internationalization practices",
              "tooltip": "Task-based content on many of the optional pratices associated with Angular internationalization",
              "children": [
                {
                  "url": "guide/i18n-optional-overview",
                  "title": "Overview",
                  "tooltip": "Introduces the optional Angular internationalization tasks and lists topics that teach you how to manually configure localization settings for your applications"
                },
                {
                  "url": "guide/i18n-optional-import-global-variants",
                  "title": "Import global variants of the locale data",
                  "tooltip": "Import global variants of the locale data"
                },
                {
                  "url": "guide/i18n-optional-manage-marked-text",
                  "title": "Manage marked text with custom IDs",
                  "tooltip": "Manage marked text with custom IDs"
                }
              ]
            }
          ]
        },
        {
          "title": "Animations",
          "tooltip": "Enhance the user experience with animation.",
          "children": [
            {
              "url": "guide/animations",
              "title": "Introduction",
              "tooltip": "Basic techniques in Angular animations."
            },
            {
              "url": "guide/transition-and-triggers",
              "title": "Transition and Triggers",
              "tooltip": "Advanced techniques in transition and triggers."
            },
            {
              "url": "guide/complex-animation-sequences",
              "title": "Complex Sequences",
              "tooltip": "Complex Angular animation sequences."
            },
            {
              "url": "guide/reusable-animations",
              "title": "Reusable Animations",
              "tooltip": "Creating reusable animations."
            },
            {
              "url": "guide/route-animations",
              "title": "Route transition animations",
              "tooltip": "Animate route transitions."
            }
          ]
        },
        {
          "title": "Service Workers & PWA",
          "tooltip": "Angular service workers: Controlling caching of application resources.",
          "children": [
            {
              "url": "guide/service-worker-intro",
              "title": "Introduction",
              "tooltip": "Angular's implementation of service workers improves user experience with slow or unreliable network connectivity."
            },
            {
              "url": "guide/service-worker-getting-started",
              "title": "Getting started",
              "tooltip": "Enabling the service worker in a CLI project and observing behavior in the browser."
            },
            {
              "url": "guide/service-worker-communications",
              "title": "Service worker communication",
              "tooltip": "Services that enable you to interact with an Angular service worker."
            },
            {
              "url": "guide/service-worker-notifications",
              "title": "Service worker notifications",
              "tooltip": "Configuring service worker notification behavior."
            },
            {
              "url": "guide/service-worker-devops",
              "title": "Service worker in production",
              "tooltip": "Running apps with service workers, managing app update, debugging, and killing apps."
            },
            {
              "url": "guide/service-worker-config",
              "title": "Service worker configuration",
              "tooltip": "Configuring service worker caching behavior."
            },
            {
              "url": "guide/app-shell",
              "title": "App shell",
              "tooltip": "Render a portion of your app quickly to improve the startup experience."
            }
          ]
        },
        {
          "url": "guide/web-worker",
          "title": "Web workers",
          "tooltip": "Using web workers for background processing."
        },
        {
          "url": "guide/ssr",
          "title": "Server-side rendering",
          "tooltip": "Render HTML server-side."
        },
        {
          "url": "guide/prerendering",
          "title": "Prerendering",
          "tooltip": "Prerender HTML server-side with Angular Universal."
        },
        {
          "title": "Angular Libraries",
          "tooltip": "Extending Angular with shared libraries.",
          "children": [
            {
              "url": "guide/libraries",
              "title": "Libraries overview",
              "tooltip": "Understand how and when to use or create libraries."
            },
            {
              "url": "guide/using-libraries",
              "title": "Using published libraries",
              "tooltip": "Integrate published libraries into an app."
            },
            {
              "url": "guide/creating-libraries",
              "title": "Creating libraries",
              "tooltip": "Extend Angular by creating, publishing, and using your own libraries."
            },
            {
              "url": "guide/angular-package-format",
              "title": "Angular package format",
              "tooltip": "Information about the Angular Package Format."
            }
          ]
        },
        {
          "title": "Feature preview",
          "tooltip": "Angular preview features and APIs",
          "children": [
            {
<<<<<<< HEAD
=======
              "url": "guide/control_flow",
              "title": "Built-in control flow",
              "tooltip": "Angular built-in control flow: if, for and switch"
            },
            {
>>>>>>> 6070c9dd
              "url": "guide/signals",
              "title": "Signals",
              "tooltip": "Angular signals for optimized change detection"
            },
            {
              "url": "guide/rxjs-interop",
              "title": "RxJS Interop for Signals",
              "tooltip": "Angular signals and Observable interop"
            }
          ]
        }
      ]
    },
    {
      "title": "Best practices",
      "tooltip": "Learn how to build robust, scalable applications.",
      "children": [
        {
          "url": "guide/security",
          "title": "Security",
          "tooltip": "Developing for content security in Angular applications."
        },
        {
          "url": "guide/accessibility",
          "title": "Accessibility",
          "tooltip": "Design apps to be accessible to all users."
        },
        {
          "url": "guide/updating",
          "title": "Keeping up-to-date",
          "tooltip": "Information about updating Angular applications and libraries to the latest version."
        },
        {
          "url": "guide/property-binding-best-practices",
          "title": "Property binding best practices",
          "tooltip": "Use property binding efficiently."
        },
        {
          "url": "guide/lazy-loading-ngmodules",
          "title": "Lazy loading feature modules",
          "tooltip": "Lazy load modules to speed up your apps."
        },
        {
          "url": "guide/lightweight-injection-tokens",
          "title": "Lightweight injection tokens for libraries",
          "tooltip": "Optimize client app size by designing library services with lightweight injection tokens."
        }
      ]
    },
    {
      "title": "Angular tools",
      "tooltip": "Tools to help you build your Angular applications.",
      "children": [
        {
          "title": "Development workflow",
          "tooltip": "Build, and deployment information.",
          "children": [
            {
              "url": "guide/deployment",
              "title": "Deploying applications",
              "tooltip": "Learn how to deploy your Angular app."
            },
            {
              "title": "AOT compiler",
              "tooltip": "Understanding ahead-of-time compilation.",
              "children": [
                {
                  "url": "guide/aot-compiler",
                  "title": "Ahead-of-Time compilation",
                  "tooltip": "Learn why and how to use the Ahead-of-Time (AOT) compiler."
                },
                {
                  "url": "guide/angular-compiler-options",
                  "title": "Angular compiler options",
                  "tooltip": "Configuring AOT compilation."
                },
                {
                  "url": "guide/aot-metadata-errors",
                  "title": "AOT metadata errors",
                  "tooltip": "Troubleshooting AOT compilation."
                },
                {
                  "url": "guide/template-typecheck",
                  "title": "Template type-checking",
                  "tooltip": "Template type-checking in Angular."
                }
              ]
            },
            {
              "url": "guide/build",
              "title": "Building & serving",
              "tooltip": "Building and serving Angular apps."
            }
          ]
        },
        {
          "url": "guide/cli-builder",
          "title": "CLI builders",
          "tooltip": "Using builders to customize Angular CLI."
        },
        {
          "url": "guide/language-service",
          "title": "Language service",
          "tooltip": "Use Angular Language Service to speed up dev time."
        },
        {
          "title": "DevTools",
          "tooltip": "DevTools",
          "url": "guide/devtools"
        },
        {
          "title": "Schematics",
          "tooltip": "Understanding schematics.",
          "children": [
            {
              "url": "guide/schematics",
              "title": "Schematics Overview",
              "tooltip": "Extending CLI generation capabilities."
            },
            {
              "url": "guide/schematics-authoring",
              "title": "Authoring schematics",
              "tooltip": "Understand the structure of a schematic."
            },
            {
              "url": "guide/schematics-for-libraries",
              "title": "Schematics for libraries",
              "tooltip": "Use schematics to integrate your library with the Angular CLI."
            }
          ]
        }
      ]
    },
    {
      "title": "Tutorials",
      "tooltip": "End-to-end tutorials for learning Angular concepts and patterns.",
      "children": [
        {
          "title": "Tutorial: Your first Angular app",
          "tooltip": "Learn how to get started in Angular by building an Angular app",
          "children": [
            {
              "url": "tutorial/first-app",
              "title": "Introduction",
              "tooltip": "Introduction to the first Angular app and tutorial"
            },
            {
              "url": "tutorial/first-app/first-app-lesson-01",
              "title": "Hello world",
              "tooltip": "Start coding in Angular with Hello World"
            },
            {
              "url": "tutorial/first-app/first-app-lesson-02",
              "title": "Create home component",
              "tooltip": "Create the app's HomeComponent"
            },
            {
              "url": "tutorial/first-app/first-app-lesson-03",
              "title": "Create housing location component",
              "tooltip": "Create the app's HousingLocation"
            },
            {
              "url": "tutorial/first-app/first-app-lesson-04",
              "title": "Create an interface",
              "tooltip": "Create an interface for your app"
            },
            {
              "url": "tutorial/first-app/first-app-lesson-05",
              "title": "Add inputs to components",
              "tooltip": "Add inputs to components in your app"
            },
            {
              "url": "tutorial/first-app/first-app-lesson-06",
              "title": "Add property binding to components",
              "tooltip": "Add property binding to components in your app"
            },
            {
              "url": "tutorial/first-app/first-app-lesson-07",
              "title": "Add dynamic values to templates",
              "tooltip": "Add dynamic values to your templates in your app"
            },
            {
              "url": "tutorial/first-app/first-app-lesson-08",
              "title": "Use *ngFor in templates",
              "tooltip": "Use *ngFor in your templates in your app"
            },
            {
              "url": "tutorial/first-app/first-app-lesson-09",
              "title": "Angular services",
              "tooltip": "Add an Angular service to your app"
            },
            {
              "url": "tutorial/first-app/first-app-lesson-10",
              "title": "Add routing",
              "tooltip": "Add routing to your app"
            },
            {
              "url": "tutorial/first-app/first-app-lesson-11",
              "title": "Customize the details page",
              "tooltip": "Add styles, links and more to the details page"
            },
            {
              "url": "tutorial/first-app/first-app-lesson-12",
              "title": "Integrate Angular forms",
              "tooltip": "Add an Angular form to your app"
            },
            {
              "url": "tutorial/first-app/first-app-lesson-13",
              "title": "Add search functionality",
              "tooltip": "Add search functionality to your app"
            },
            {
              "url": "tutorial/first-app/first-app-lesson-14",
              "title": "Add HTTP communication",
              "tooltip": "Add HTTP communication to your app"
            }
          ]
        },
        {
          "title": "Tutorial: Tour of Heroes",
          "tooltip": "The Tour of Heroes app is used as a reference point in many Angular examples.",
          "children": [
            {
              "url": "tutorial/tour-of-heroes",
              "title": "Introduction",
              "tooltip": "Introduction to the Tour of Heroes app and tutorial"
            },
            {
              "url": "tutorial/tour-of-heroes/toh-pt0",
              "title": "Create a project",
              "tooltip": "Creating the application shell"
            },
            {
              "url": "tutorial/tour-of-heroes/toh-pt1",
              "title": "1. The hero editor",
              "tooltip": "Part 1: Build a simple editor"
            },
            {
              "url": "tutorial/tour-of-heroes/toh-pt2",
              "title": "2. Display a list",
              "tooltip": "Part 2: Build a master/detail page with a list of heroes."
            },
            {
              "url": "tutorial/tour-of-heroes/toh-pt3",
              "title": "3. Create a feature component",
              "tooltip": "Part 3: Refactor the master/detail views into separate components."
            },
            {
              "url": "tutorial/tour-of-heroes/toh-pt4",
              "title": "4. Add services",
              "tooltip": "Part 4: Create a reusable service to manage hero data."
            },
            {
              "url": "tutorial/tour-of-heroes/toh-pt5",
              "title": "5. Add navigation",
              "tooltip": "Part 5: Add the Angular router and navigate among the views."
            },
            {
              "url": "tutorial/tour-of-heroes/toh-pt6",
              "title": "6. Get data from a server",
              "tooltip": "Part 6: Use HTTP to retrieve and save hero data."
            }
          ]
        },
        {
          "url": "guide/forms",
          "title": "Building a template-driven form",
          "tooltip": "Create a template-driven form using directives and Angular template syntax."
        }
      ]
    },
    {
      "title": "Updates and releases",
      "tooltip": "Angular release practices, updating, and upgrading.",
      "children": [
        {
          "url": "guide/update-to-version-16",
          "title": "Update Angular to the latest version",
          "tooltip": "Update your Angular application to the latest version."
        },
        {
          "url": "guide/roadmap",
          "title": "Roadmap",
          "tooltip": "Roadmap of the Angular team."
        },
        {
          "url": "guide/releases",
          "title": "Release practices",
          "tooltip": "Angular versioning, release, support, and deprecation policies and practices."
        },
        {
          "url": "guide/versions",
          "title": "Version compatibility",
          "tooltip": "Angular, Node.js, TypeScript, and RxJS version compatibility."
        },
        {
          "url": "guide/browser-support",
          "title": "Browser support",
          "tooltip": "Browser support and polyfills guide."
        },
        {
          "url": "guide/deprecations",
          "title": "Deprecations",
          "tooltip": "Summary of Angular APIs and features that are deprecated."
        },
        {
          "title": "Upgrading from AngularJS",
          "tooltip": "Incrementally upgrade an AngularJS application to Angular.",
          "children": [
            {
              "url": "guide/upgrade",
              "title": "Upgrade instructions",
              "tooltip": "Incrementally upgrade an AngularJS application to Angular."
            },
            {
              "url": "guide/upgrade-setup",
              "title": "Setup for upgrading from AngularJS",
              "tooltip": "Use code from the Angular QuickStart seed as part of upgrading from AngularJS."
            },
            {
              "url": "guide/upgrade-performance",
              "title": "Upgrading for performance",
              "tooltip": "Upgrade from AngularJS to Angular in a more flexible way."
            },
            {
              "url": "guide/ajs-quick-reference",
              "title": "AngularJS to Angular concepts",
              "tooltip": "Learn how AngularJS concepts and techniques map to Angular."
            }
          ]
        }
      ]
    },
    {
      "title": "Reference",
      "tooltip": "Reference guides for Angular features and tools.",
      "children": [
        {
          "title": "Conceptual reference",
          "tooltip": "Reference documentation that explains how Angular features work.",
          "children": [
            {
              "title": "Angular concepts",
              "tooltip": "Introduction to basic concepts for Angular applications.",
              "children": [
                {
                  "url": "guide/architecture",
                  "title": "Intro to basic concepts",
                  "tooltip": "Basic building blocks of Angular applications."
                },
                {
                  "url": "guide/architecture-components",
                  "title": "Intro to components",
                  "tooltip": "About Components, Templates, and Views."
                },
                {
                  "url": "guide/architecture-services",
                  "title": "Intro to services and DI",
                  "tooltip": "About services and dependency injection."
                },
                {
                  "url": "guide/binding-syntax",
                  "title": "Binding syntax",
                  "tooltip": "Introductory guide to coordinating app values."
                },
                {
                  "url": "guide/event-binding-concepts",
                  "title": "How event binding works",
                  "tooltip": "About event binding."
                },
                {
                  "url": "guide/template-reference-variables",
                  "title": "Template variables",
                  "tooltip": "Introductory guide to referring to DOM elements within a template."
                },
                {
                  "url": "guide/architecture-next-steps",
                  "title": "Next steps",
                  "tooltip": "Beyond the basics."
                }
              ]
            },
            {
              "title": "Workspace and project structure",
              "tooltip": "Workspace and project file structure and configuration.",
              "children": [
                {
                  "url": "guide/file-structure",
                  "title": "Project file structure",
                  "tooltip": "How your Angular workspace looks on your filesystem."
                },
                {
                  "url": "guide/workspace-config",
                  "title": "Workspace configuration",
                  "tooltip": "The \"angular.json\" file contains workspace and project configuration defaults for Angular CLI commands."
                },
                {
                  "url": "guide/npm-packages",
                  "title": "npm dependencies",
                  "tooltip": "Description of npm packages required at development time and at runtime."
                },
                {
                  "url": "guide/typescript-configuration",
                  "title": "TypeScript configuration",
                  "tooltip": "TypeScript configuration for Angular developers."
                },
                {
                  "url": "guide/strict-mode",
                  "title": "Strict mode",
                  "tooltip": "Reference documentation for Angular's strict mode.",
                  "hidden": true
                }
              ]
            },
            {
              "title": "NgModules",
              "tooltip": "NgModules.",
              "children": [
                {
                  "url": "guide/ngmodules",
                  "title": "NgModules introduction",
                  "tooltip": "Use NgModules to make your apps efficient."
                },
                {
                  "url": "guide/ngmodule-vs-jsmodule",
                  "title": "JS Modules vs NgModules",
                  "tooltip": "Differentiate between JavaScript modules and NgModules."
                },
                {
                  "url": "guide/bootstrapping",
                  "title": "Launching apps with a root module",
                  "tooltip": "Tell Angular how to construct and bootstrap the app in the root \"AppModule\"."
                },
                {
                  "url": "guide/frequent-ngmodules",
                  "title": "Frequently used NgModules",
                  "tooltip": "Introduction to the most frequently used NgModules."
                },
                {
                  "url": "guide/module-types",
                  "title": "Types of feature modules",
                  "tooltip": "Description of the different types of feature modules."
                },
                {
                  "url": "guide/feature-modules",
                  "title": "Feature modules",
                  "tooltip": "Create feature modules to organize your code."
                },
                {
                  "url": "guide/providers",
                  "title": "Providing dependencies",
                  "tooltip": "Providing dependencies to NgModules."
                },
                {
                  "url": "guide/singleton-services",
                  "title": "Singleton services",
                  "tooltip": "Creating singleton services."
                },
                {
                  "url": "guide/sharing-ngmodules",
                  "title": "Sharing NgModules",
                  "tooltip": "Share NgModules to streamline your apps."
                },
                {
                  "url": "guide/ngmodule-api",
                  "title": "NgModule API",
                  "tooltip": "Understand the details of NgModules."
                },
                {
                  "url": "guide/universal-ngmodule",
                  "title": "Server-side rendering with NgModule applications",
                  "tooltip": "Render HTML server-side with Angular Universal (using NgModule)."
                },
                {
                  "url": "guide/ngmodule-faq",
                  "title": "NgModule FAQs",
                  "tooltip": "Answers to frequently asked questions about NgModules."
                }
              ]
            },
            {
              "title": "Observables & RxJS",
              "tooltip": "Using observables for message passing in Angular.",
              "children": [
                {
                  "url": "guide/observables",
                  "title": "Observables overview",
                  "tooltip": "Using observables to pass values synchronously or asynchronously."
                },
                {
                  "url": "guide/rx-library",
                  "title": "The RxJS library",
                  "tooltip": "A library for reactive programming using observables to compose asynchronous or callback-based code."
                },
                {
                  "url": "guide/observables-in-angular",
                  "title": "Observables in Angular",
                  "tooltip": "How Angular subsystems use and expect observables."
                },
                {
                  "url": "guide/practical-observable-usage",
                  "title": "Practical usage",
                  "tooltip": "Domains in which observables are particularly useful."
                },
                {
                  "url": "guide/comparing-observables",
                  "title": "Compare to other techniques",
                  "tooltip": "How observables compare to promises and other message passing techniques."
                }
              ]
            },
            {
              "title": "Dependency injection",
              "tooltip": "Using dependency injection in Angular.",
              "children": [
                {
                  "url": "guide/dependency-injection-in-action",
                  "title": "DI in action",
                  "tooltip": "Techniques for dependency injection."
                }
              ]
            }
          ]
        },
        {
          "title": "CLI Command Reference",
          "tooltip": "Angular CLI command reference.",
          "children": [
            {
              "title": "Overview",
              "tooltip": "An introduction to the CLI tool, commands, and syntax.",
              "url": "cli"
            }
          ]
        },
        {
          "title": "API reference",
          "tooltip": "Details of the Angular packages, classes, interfaces, and other types.",
          "url": "api"
        },
        {
          "title": "Error reference",
          "tooltip": "Details of the errors that can be thrown by Angular.",
          "children": [
            {
              "title": "Overview",
              "url": "errors",
              "hidden": true
            }
          ]
        },
        {
          "title": "Extended diagnostic reference",
          "tooltip": "Details of extended diagnostics that can be emitted by the Angular compiler",
          "children": [
            {
              "url": "extended-diagnostics",
              "title": "Extended Diagnostics Overview",
              "tooltip": "Overview of extended diagnostics, what they are, and how to configure them."
            }
          ]
        },
        {
          "title": "Example applications",
          "tooltip": "List of all of the example applications in the Angular documentation.",
          "url": "guide/example-apps-list"
        },
        {
          "url": "guide/glossary",
          "title": "Angular glossary",
          "tooltip": "Brief definitions of the most important words in the Angular vocabulary."
        },
        {
          "title": "Angular coding style",
          "tooltip": "Summaries of Angular syntax, coding, and doc styles.",
          "children": [
            {
              "url": "guide/cheatsheet",
              "title": "Quick reference",
              "tooltip": "A quick guide to common Angular coding techniques."
            },
            {
              "url": "guide/styleguide",
              "title": "Coding style guide",
              "tooltip": "Guidelines for writing Angular code."
            }
          ]
        }
      ]
    },
    {
      "title": "Documentation contributors guide",
      "tooltip": "Describes how to contribute to the Angular documentation.",
      "children": [
        {
          "url": "guide/contributors-guide-overview",
          "title": "Overview",
          "tooltip": "Provides an overview of how to contribute to Angular's documentation."
        },
        {
          "title": "Common documentation maintenance tasks",
          "tooltip": "Describes the Angular documentation maintenance tasks.",
          "children": [
            {
              "url": "guide/doc-tasks",
              "title": "Overview",
              "tooltip": "Overview of common tasks used to maintain angular.io."
            },
            {
              "url": "guide/reviewing-content",
              "title": "Review documentation",
              "tooltip": "Keep Angular content up-to-date by reviewing topics for accuracy."
            },
            {
              "url": "guide/updating-search-keywords",
              "title": "Update search keywords",
              "tooltip": "Help users find the content they need by adding additional search keywords."
            }
          ]
        },
        {
          "title": "Documentation editing workflow",
          "tooltip": "Describes the documentation editing processes in detail.",
          "children": [
            {
              "url": "guide/doc-update-overview",
              "title": "Overview",
              "tooltip": "An overview of documentation authoring process."
            },
            {
              "url": "guide/doc-prepare-to-edit",
              "title": "Prepare to edit documentation",
              "tooltip": "Set up your development system to edit angular.io."
            },
            {
              "url": "guide/doc-select-issue",
              "title": "Select a documentation issue",
              "tooltip": "The procedures used to identify and select a documentation issue."
            },
            {
              "url": "guide/doc-update-start",
              "title": "Start to edit a documentation topic",
              "tooltip": "The procedures used to start editing a documentation topic."
            },
            {
              "url": "guide/doc-editing",
              "title": "Make and save changes to a documentation topic",
              "tooltip": "Making and saving changes to a documentation topic."
            },
            {
              "url": "guide/docs-lint-errors",
              "title": "Resolve documentation linter messages",
              "tooltip": "More information about documentation lint errors."
            },
            {
              "url": "guide/doc-build-test",
              "title": "Build and test documentation",
              "tooltip": "Building and testing documentation."
            },
            {
              "url": "guide/doc-pr-prep",
              "title": "Prepare documentation for a pull request",
              "tooltip": "Preparing documentation for a pull request."
            },
            {
              "url": "guide/doc-pr-open",
              "title": "Open a documentation pull request",
              "tooltip": "Opening a documentation pull request."
            },
            {
              "url": "guide/doc-pr-update",
              "title": "Update a documentation pull request in progress",
              "tooltip": "Updating a documentation pull request in progress."
            },
            {
              "url": "guide/doc-edit-finish",
              "title": "Finish up a documentation pull request",
              "tooltip": "Finishing up a documentation pull request."
            }
          ]
        },
        {
          "url": "guide/docs-style-guide",
          "title": "Documentation style guide",
          "tooltip": "Style guide for documentation authors."
        },
        {
          "url": "guide/localizing-angular",
          "title": "Angular doc localization guidelines",
          "tooltip": "Learn about the guidelines for localizing Angular documentation."
        },
        {
          "url": "guide/localized-documentation",
          "title": "Localized documentation",
          "tooltip": "A list of localized versions of the Angular documentation",
          "hidden": true
        }
      ]
    }
  ],
  "Footer": [
    {
      "title": "Resources",
      "children": [
        {
          "url": "about",
          "title": "About",
          "tooltip": "Angular contributors."
        },
        {
          "url": "resources",
          "title": "Resource listing",
          "tooltip": "Angular tools, training, and blogs from around the web."
        },
        {
          "url": "presskit",
          "title": "Press kit",
          "tooltip": "Press contacts, logos, and branding."
        },
        {
          "url": "https://blog.angular.io/",
          "title": "Blog",
          "tooltip": "Angular Blog"
        }
      ]
    },
    {
      "title": "Help",
      "children": [
        {
          "url": "https://stackoverflow.com/questions/tagged/angular",
          "title": "Stack Overflow",
          "tooltip": "Stack Overflow: where the community answers your technical Angular questions."
        },
        {
          "url": "https://discord.gg/angular",
          "title": "Join Discord",
          "tooltip": "Join the discussions at Angular Community Discord server."
        },
        {
          "url": "https://gitter.im/angular/angular",
          "title": "Gitter",
          "tooltip": "Chat about Angular with other birds of a feather."
        },
        {
          "url": "https://github.com/angular/angular/issues",
          "title": "Report Issues",
          "tooltip": "Post issues and suggestions on GitHub."
        },
        {
          "url": "https://github.com/angular/code-of-conduct/blob/main/CODE_OF_CONDUCT.md",
          "title": "Code of Conduct",
          "tooltip": "Treating each other with respect."
        },
        {
          "url": "https://policies.google.com/privacy",
          "title": "Privacy Policy",
          "tooltip": "Learn about Google's privacy policy."
        }
      ]
    },
    {
      "title": "Community",
      "children": [
        {
          "url": "events",
          "title": "Events",
          "tooltip": "Angular events around the world."
        },
        {
          "url": "https://www.meetup.com/topics/angularjs/",
          "title": "Meetups",
          "tooltip": "Attend a meetup and learn from fellow developers."
        },
        {
          "url": "https://twitter.com/angular",
          "title": "Twitter",
          "tooltip": "Twitter"
        },
        {
          "url": "https://github.com/angular/angular",
          "title": "GitHub",
          "tooltip": "GitHub"
        },
        {
          "url": "contribute",
          "title": "Contribute",
          "tooltip": "Contribute to Angular"
        }
      ]
    },
    {
      "title": "Languages",
      "children": [
        {
          "title": "简体中文版",
          "url": "https://angular.cn/"
        },
        {
          "title": "正體中文版",
          "url": "https://angular.tw/"
        },
        {
          "title": "日本語版",
          "url": "https://angular.jp/"
        },
        {
          "title": "한국어",
          "url": "https://angular.kr/"
        },
        {
          "title": "Complete language list",
          "url": "guide/localized-documentation"
        }
      ]
    }
  ]
}<|MERGE_RESOLUTION|>--- conflicted
+++ resolved
@@ -515,14 +515,11 @@
           "url": "guide/hydration",
           "title": "Hydration",
           "tooltip": "How to enable hydration on your server rendered applications."
-<<<<<<< HEAD
-=======
         },
         {
           "url": "guide/defer",
           "title": "Deferred Loading",
           "tooltip": "How to defer load components, directives, and pipes."
->>>>>>> 6070c9dd
         },
         {
           "url": "guide/image-directive",
@@ -781,14 +778,11 @@
           "tooltip": "Angular preview features and APIs",
           "children": [
             {
-<<<<<<< HEAD
-=======
               "url": "guide/control_flow",
               "title": "Built-in control flow",
               "tooltip": "Angular built-in control flow: if, for and switch"
             },
             {
->>>>>>> 6070c9dd
               "url": "guide/signals",
               "title": "Signals",
               "tooltip": "Angular signals for optimized change detection"
@@ -1256,11 +1250,6 @@
                   "url": "guide/ngmodule-api",
                   "title": "NgModule API",
                   "tooltip": "Understand the details of NgModules."
-                },
-                {
-                  "url": "guide/universal-ngmodule",
-                  "title": "Server-side rendering with NgModule applications",
-                  "tooltip": "Render HTML server-side with Angular Universal (using NgModule)."
                 },
                 {
                   "url": "guide/ngmodule-faq",
