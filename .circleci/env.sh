#!/usr/bin/env bash

# Variables
readonly projectDir=$(realpath "$(dirname ${BASH_SOURCE[0]})/..")
readonly envHelpersPath="$projectDir/.circleci/env-helpers.inc.sh";

# Load helpers and make them available everywhere (through `$BASH_ENV`).
source $envHelpersPath;
echo "source $envHelpersPath;" >> $BASH_ENV;


####################################################################################################
# Define PUBLIC environment variables for CircleCI.
####################################################################################################
# See https://circleci.com/docs/2.0/env-vars/#built-in-environment-variables for more info.
####################################################################################################
setPublicVar CI "$CI"
setPublicVar PROJECT_ROOT "$projectDir";
setPublicVar CI_AIO_MIN_PWA_SCORE "95";
# This is the branch being built; e.g. `pull/12345` for PR builds.
setPublicVar CI_BRANCH "$CIRCLE_BRANCH";
setPublicVar CI_BUILD_URL "$CIRCLE_BUILD_URL";
<<<<<<< HEAD
# ChromeDriver version compatible with the Chrome version included in the docker image used in
# `.circleci/config.yml`. See http://chromedriver.chromium.org/downloads for a list of versions.
# This variable is intended to be passed as an arg to the `webdriver-manager update` command (e.g.
# `"postinstall": "webdriver-manager update $CI_CHROMEDRIVER_VERSION_ARG"`).
setPublicVar CI_CHROMEDRIVER_VERSION_ARG "--versions.chrome 75.0.3770.90";
setPublicVar CI_COMMIT "$CIRCLE_SHA1";
# `CI_COMMIT_RANGE` is only used on push builds (a.k.a. non-PR, non-scheduled builds and rerun
# workflows of such builds).
# NOTE: With [CircleCI Pipelines](https://circleci.com/docs/2.0/build-processing) enabled,
#       `CIRCLE_COMPARE_URL` is no longer available and the commit range cannot be reliably
#       detected. Fall back to only considering the last commit (which is accurate in the majority
#       of cases for push builds).
setPublicVar CI_COMMIT_RANGE "`[[ ${CIRCLE_PR_NUMBER:-false} != false ]] && echo "" || echo "$CIRCLE_SHA1~1...$CIRCLE_SHA1"`";
=======
setPublicVar CI_COMMIT "$CIRCLE_SHA1";
# `CI_COMMIT_RANGE` is only used on push builds (a.k.a. non-PR, non-scheduled builds and rerun
# workflows of such builds).
setPublicVar CI_GIT_BASE_REVISION "${CIRCLE_GIT_BASE_REVISION}";
setPublicVar CI_GIT_REVISION "${CIRCLE_GIT_REVISION}";
setPublicVar CI_COMMIT_RANGE "$CIRCLE_GIT_BASE_REVISION..$CIRCLE_GIT_REVISION";
>>>>>>> 6a88bad0
setPublicVar CI_PULL_REQUEST "${CIRCLE_PR_NUMBER:-false}";
setPublicVar CI_REPO_NAME "$CIRCLE_PROJECT_REPONAME";
setPublicVar CI_REPO_OWNER "$CIRCLE_PROJECT_USERNAME";
setPublicVar CI_PR_REPONAME "$CIRCLE_PR_REPONAME";
setPublicVar CI_PR_USERNAME "$CIRCLE_PR_USERNAME";


####################################################################################################
# Define "lazy" PUBLIC environment variables for CircleCI.
# (I.e. functions to set an environment variable when called.)
####################################################################################################
createPublicVarSetter CI_STABLE_BRANCH "\$(npm info @angular/core dist-tags.latest | sed -r 's/^\\s*([0-9]+\\.[0-9]+)\\.[0-9]+.*$/\\1.x/')";


####################################################################################################
# Define SECRET environment variables for CircleCI.
####################################################################################################
setSecretVar CI_SECRET_AIO_DEPLOY_FIREBASE_TOKEN "$AIO_DEPLOY_TOKEN";
setSecretVar CI_SECRET_PAYLOAD_FIREBASE_TOKEN "$ANGULAR_PAYLOAD_TOKEN";


####################################################################################################
# Define SauceLabs environment variables for CircleCI.
####################################################################################################
<<<<<<< HEAD
# In order to have a meaningful SauceLabs badge on the repo page,
# the angular2-ci account is used only when pushing commits to master;
# in all other cases, the regular angular-ci account is used.
if [ "${CI_PULL_REQUEST}" = "false" ] && [ "${CI_REPO_OWNER}" = "angular" ] && [ "${CI_BRANCH}" = "master" ]; then
  setPublicVar SAUCE_USERNAME "angular2-ci";
  setSecretVar SAUCE_ACCESS_KEY "693ebc16208a-0b5b-1614-8d66-a2662f4e";
else
  setPublicVar SAUCE_USERNAME "angular-ci";
  setSecretVar SAUCE_ACCESS_KEY "9b988f434ff8-fbca-8aa4-4ae3-35442987";
fi
=======
setPublicVar SAUCE_USERNAME "angular-framework";
setSecretVar SAUCE_ACCESS_KEY "f4bf7c639c5a-c6bb-d6a4-a4b5-800aa111";
>>>>>>> 6a88bad0
# TODO(josephperrott): Remove environment variables once all saucelabs tests are via bazel method.
setPublicVar SAUCE_LOG_FILE /tmp/angular/sauce-connect.log
setPublicVar SAUCE_READY_FILE /tmp/angular/sauce-connect-ready-file.lock
setPublicVar SAUCE_PID_FILE /tmp/angular/sauce-connect-pid-file.lock
setPublicVar SAUCE_TUNNEL_IDENTIFIER "angular-framework-${CIRCLE_BUILD_NUM}-${CIRCLE_NODE_INDEX}"
# Amount of seconds we wait for sauceconnect to establish a tunnel instance. In order to not
# acquire CircleCI instances for too long if sauceconnect failed, we need a connect timeout.
setPublicVar SAUCE_READY_FILE_TIMEOUT 120


####################################################################################################
# Define environment variables for the `angular/components` repo unit tests job.
####################################################################################################
# We specifically use a directory within "/tmp" here because we want the cloned repo to be
# completely isolated from angular/angular in order to avoid any bad interactions between
<<<<<<< HEAD
# their separate build setups.
setPublicVar MATERIAL_REPO_TMP_DIR "/tmp/material2"
setPublicVar MATERIAL_REPO_URL "https://github.com/angular/material2.git"
setPublicVar MATERIAL_REPO_BRANCH "master"
# **NOTE**: When updating the commit SHA, also update the cache key in the CircleCI "config.yml".
setPublicVar MATERIAL_REPO_COMMIT "18b9ef3f5529f0fa8f034944681486447af7b879"
=======
# their separate build setups. **NOTE**: When updating the temporary directory, also update
# the `save_cache` path configuration in `config.yml`
setPublicVar COMPONENTS_REPO_TMP_DIR "/tmp/angular-components-repo"
setPublicVar COMPONENTS_REPO_URL "https://github.com/angular/components.git"
setPublicVar COMPONENTS_REPO_BRANCH "main"
# **NOTE**: When updating the commit SHA, also update the cache key in the CircleCI `config.yml`.
setPublicVar COMPONENTS_REPO_COMMIT "7a24e95bafbdeb697f74a48e275c2442bcbefc74"

####################################################################################################
# Create shell script in /tmp for Bazel actions to access CI envs without
# busting the cache. Used by payload-size.sh script in integration tests.
####################################################################################################
readonly bazelVarEnv="/tmp/bazel-ci-env.sh"
echo "# Setup by /.circle/env.sh" > $bazelVarEnv
echo "export PROJECT_ROOT=\"${PROJECT_ROOT}\";" >> $bazelVarEnv
echo "export CI_BRANCH=\"${CI_BRANCH}\";" >> $bazelVarEnv
echo "export CI_BUILD_URL=\"${CI_BUILD_URL}\";" >> $bazelVarEnv
echo "export CI_COMMIT=\"${CI_COMMIT}\";" >> $bazelVarEnv
echo "export CI_PULL_REQUEST=\"${CI_PULL_REQUEST}\";" >> $bazelVarEnv
echo "export CI_REPO_NAME=\"${CI_REPO_NAME}\";" >> $bazelVarEnv
echo "export CI_REPO_OWNER=\"${CI_REPO_OWNER}\";" >> $bazelVarEnv
echo "export CI_SECRET_PAYLOAD_FIREBASE_TOKEN=\"${CI_SECRET_PAYLOAD_FIREBASE_TOKEN}\";" >> $bazelVarEnv
>>>>>>> 6a88bad0

####################################################################################################
# Platform-specific environment setup (which can leverage the base variables from here)
####################################################################################################

# Conditionally, load additional environment settings based on the current VM
# operating system running. We detect Windows by checking for `%AppData%`.
if [[ -n "${APPDATA}" ]]; then
  source ${projectDir}/.circleci/env.windows.sh
else
  source ${projectDir}/.circleci/env.linux.sh
fi<|MERGE_RESOLUTION|>--- conflicted
+++ resolved
@@ -20,28 +20,12 @@
 # This is the branch being built; e.g. `pull/12345` for PR builds.
 setPublicVar CI_BRANCH "$CIRCLE_BRANCH";
 setPublicVar CI_BUILD_URL "$CIRCLE_BUILD_URL";
-<<<<<<< HEAD
-# ChromeDriver version compatible with the Chrome version included in the docker image used in
-# `.circleci/config.yml`. See http://chromedriver.chromium.org/downloads for a list of versions.
-# This variable is intended to be passed as an arg to the `webdriver-manager update` command (e.g.
-# `"postinstall": "webdriver-manager update $CI_CHROMEDRIVER_VERSION_ARG"`).
-setPublicVar CI_CHROMEDRIVER_VERSION_ARG "--versions.chrome 75.0.3770.90";
-setPublicVar CI_COMMIT "$CIRCLE_SHA1";
-# `CI_COMMIT_RANGE` is only used on push builds (a.k.a. non-PR, non-scheduled builds and rerun
-# workflows of such builds).
-# NOTE: With [CircleCI Pipelines](https://circleci.com/docs/2.0/build-processing) enabled,
-#       `CIRCLE_COMPARE_URL` is no longer available and the commit range cannot be reliably
-#       detected. Fall back to only considering the last commit (which is accurate in the majority
-#       of cases for push builds).
-setPublicVar CI_COMMIT_RANGE "`[[ ${CIRCLE_PR_NUMBER:-false} != false ]] && echo "" || echo "$CIRCLE_SHA1~1...$CIRCLE_SHA1"`";
-=======
 setPublicVar CI_COMMIT "$CIRCLE_SHA1";
 # `CI_COMMIT_RANGE` is only used on push builds (a.k.a. non-PR, non-scheduled builds and rerun
 # workflows of such builds).
 setPublicVar CI_GIT_BASE_REVISION "${CIRCLE_GIT_BASE_REVISION}";
 setPublicVar CI_GIT_REVISION "${CIRCLE_GIT_REVISION}";
 setPublicVar CI_COMMIT_RANGE "$CIRCLE_GIT_BASE_REVISION..$CIRCLE_GIT_REVISION";
->>>>>>> 6a88bad0
 setPublicVar CI_PULL_REQUEST "${CIRCLE_PR_NUMBER:-false}";
 setPublicVar CI_REPO_NAME "$CIRCLE_PROJECT_REPONAME";
 setPublicVar CI_REPO_OWNER "$CIRCLE_PROJECT_USERNAME";
@@ -66,21 +50,8 @@
 ####################################################################################################
 # Define SauceLabs environment variables for CircleCI.
 ####################################################################################################
-<<<<<<< HEAD
-# In order to have a meaningful SauceLabs badge on the repo page,
-# the angular2-ci account is used only when pushing commits to master;
-# in all other cases, the regular angular-ci account is used.
-if [ "${CI_PULL_REQUEST}" = "false" ] && [ "${CI_REPO_OWNER}" = "angular" ] && [ "${CI_BRANCH}" = "master" ]; then
-  setPublicVar SAUCE_USERNAME "angular2-ci";
-  setSecretVar SAUCE_ACCESS_KEY "693ebc16208a-0b5b-1614-8d66-a2662f4e";
-else
-  setPublicVar SAUCE_USERNAME "angular-ci";
-  setSecretVar SAUCE_ACCESS_KEY "9b988f434ff8-fbca-8aa4-4ae3-35442987";
-fi
-=======
 setPublicVar SAUCE_USERNAME "angular-framework";
 setSecretVar SAUCE_ACCESS_KEY "f4bf7c639c5a-c6bb-d6a4-a4b5-800aa111";
->>>>>>> 6a88bad0
 # TODO(josephperrott): Remove environment variables once all saucelabs tests are via bazel method.
 setPublicVar SAUCE_LOG_FILE /tmp/angular/sauce-connect.log
 setPublicVar SAUCE_READY_FILE /tmp/angular/sauce-connect-ready-file.lock
@@ -96,14 +67,6 @@
 ####################################################################################################
 # We specifically use a directory within "/tmp" here because we want the cloned repo to be
 # completely isolated from angular/angular in order to avoid any bad interactions between
-<<<<<<< HEAD
-# their separate build setups.
-setPublicVar MATERIAL_REPO_TMP_DIR "/tmp/material2"
-setPublicVar MATERIAL_REPO_URL "https://github.com/angular/material2.git"
-setPublicVar MATERIAL_REPO_BRANCH "master"
-# **NOTE**: When updating the commit SHA, also update the cache key in the CircleCI "config.yml".
-setPublicVar MATERIAL_REPO_COMMIT "18b9ef3f5529f0fa8f034944681486447af7b879"
-=======
 # their separate build setups. **NOTE**: When updating the temporary directory, also update
 # the `save_cache` path configuration in `config.yml`
 setPublicVar COMPONENTS_REPO_TMP_DIR "/tmp/angular-components-repo"
@@ -126,7 +89,6 @@
 echo "export CI_REPO_NAME=\"${CI_REPO_NAME}\";" >> $bazelVarEnv
 echo "export CI_REPO_OWNER=\"${CI_REPO_OWNER}\";" >> $bazelVarEnv
 echo "export CI_SECRET_PAYLOAD_FIREBASE_TOKEN=\"${CI_SECRET_PAYLOAD_FIREBASE_TOKEN}\";" >> $bazelVarEnv
->>>>>>> 6a88bad0
 
 ####################################################################################################
 # Platform-specific environment setup (which can leverage the base variables from here)
