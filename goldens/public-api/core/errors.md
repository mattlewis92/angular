## API Report File for "angular-srcs"

> Do not edit this file. It is a report generated by [API Extractor](https://api-extractor.com/).

```ts

// @public
export function formatRuntimeError<T extends number = RuntimeErrorCode>(code: T, message: null | false | string): string;

// @public
export class RuntimeError<T extends number = RuntimeErrorCode> extends Error {
    constructor(code: T, message: null | false | string);
    // (undocumented)
    code: T;
}

// @public
export const enum RuntimeErrorCode {
    // (undocumented)
    APPLICATION_REF_ALREADY_DESTROYED = 406,
    // (undocumented)
    ASSERTION_NOT_INSIDE_REACTIVE_CONTEXT = -602,
    // (undocumented)
    ASYNC_INITIALIZERS_STILL_RUNNING = 405,
    // (undocumented)
    BOOTSTRAP_COMPONENTS_NOT_FOUND = -403,
    // (undocumented)
    COMPONENT_ID_COLLISION = -912,
    // (undocumented)
    CYCLIC_DI_DEPENDENCY = -200,
    // (undocumented)
    DEFER_LOADING_FAILED = 750,
    // (undocumented)
<<<<<<< HEAD
=======
    DUPLICATE_DIRECTIVE = 309,
    // (undocumented)
>>>>>>> 6070c9dd
    EXPORT_NOT_FOUND = -301,
    // (undocumented)
    EXPRESSION_CHANGED_AFTER_CHECKED = -100,
    // (undocumented)
    HOST_DIRECTIVE_COMPONENT = 310,
    // (undocumented)
    HOST_DIRECTIVE_CONFLICTING_ALIAS = 312,
    // (undocumented)
    HOST_DIRECTIVE_NOT_STANDALONE = 308,
    // (undocumented)
    HOST_DIRECTIVE_UNDEFINED_BINDING = 311,
    // (undocumented)
    HOST_DIRECTIVE_UNRESOLVABLE = 307,
    // (undocumented)
    HYDRATION_MISSING_NODE = -502,
    // (undocumented)
    HYDRATION_MISSING_SIBLINGS = -501,
    // (undocumented)
    HYDRATION_NODE_MISMATCH = -500,
    // (undocumented)
    HYDRATION_STABLE_TIMEDOUT = -506,
    // (undocumented)
    IMAGE_PERFORMANCE_WARNING = -913,
    // (undocumented)
    IMPORT_PROVIDERS_FROM_STANDALONE = 800,
    // (undocumented)
    INFINITE_CHANGE_DETECTION = 103,
    // (undocumented)
    INJECTOR_ALREADY_DESTROYED = 205,
    // (undocumented)
    INVALID_DIFFER_INPUT = 900,
    // (undocumented)
    INVALID_EVENT_BINDING = 306,
    // (undocumented)
    INVALID_FACTORY_DEPENDENCY = 202,
    // (undocumented)
    INVALID_I18N_STRUCTURE = 700,
    // (undocumented)
    INVALID_INHERITANCE = 903,
    // (undocumented)
    INVALID_INJECTION_TOKEN = 204,
    // (undocumented)
    INVALID_MULTI_PROVIDER = -209,
    // (undocumented)
    INVALID_SKIP_HYDRATION_HOST = -504,
    // (undocumented)
    MISSING_DOCUMENT = 210,
    // (undocumented)
    MISSING_GENERATED_DEF = 906,
    // (undocumented)
    MISSING_HYDRATION_ANNOTATIONS = -505,
    // (undocumented)
    MISSING_INJECTION_CONTEXT = -203,
    // (undocumented)
    MISSING_INJECTION_TOKEN = 208,
    // (undocumented)
    MISSING_LOCALE_DATA = 701,
    // (undocumented)
    MISSING_REQUIRED_INJECTABLE_IN_BOOTSTRAP = 402,
    // (undocumented)
    MISSING_SSR_CONTENT_INTEGRITY_MARKER = -507,
    // (undocumented)
    MISSING_ZONEJS = 908,
    // (undocumented)
    MULTIPLE_COMPONENTS_MATCH = -300,
    // (undocumented)
    MULTIPLE_MATCHING_PIPES = 313,
    // (undocumented)
    MULTIPLE_PLATFORMS = 400,
    // (undocumented)
    NO_SUPPORTING_DIFFER_FACTORY = 901,
    // (undocumented)
    PIPE_NOT_FOUND = -302,
    // (undocumented)
    PLATFORM_ALREADY_DESTROYED = 404,
    // (undocumented)
    PLATFORM_NOT_FOUND = 401,
    // (undocumented)
    PROVIDER_IN_WRONG_CONTEXT = 207,
    // (undocumented)
    PROVIDER_NOT_FOUND = -201,
    // (undocumented)
    RECURSIVE_APPLICATION_REF_TICK = 101,
    // (undocumented)
    RECURSIVE_APPLICATION_RENDER = 102,
    // (undocumented)
    RENDERER_NOT_FOUND = 407,
    // (undocumented)
    REQUIRE_SYNC_WITHOUT_SYNC_EMIT = 601,
    // (undocumented)
    RUNTIME_DEPS_INVALID_IMPORTED_TYPE = 1000,
    // (undocumented)
    RUNTIME_DEPS_ORPHAN_COMPONENT = 1001,
    // (undocumented)
    SIGNAL_WRITE_FROM_ILLEGAL_CONTEXT = 600,
    // (undocumented)
    TEMPLATE_STRUCTURE_ERROR = 305,
    // (undocumented)
    TYPE_IS_NOT_STANDALONE = 907,
    // (undocumented)
    UNEXPECTED_ZONE_STATE = 909,
    // (undocumented)
    UNKNOWN_BINDING = 303,
    // (undocumented)
    UNKNOWN_ELEMENT = 304,
    // (undocumented)
    UNSAFE_IFRAME_ATTRS = -910,
    // (undocumented)
    UNSAFE_VALUE_IN_RESOURCE_URL = 904,
    // (undocumented)
    UNSAFE_VALUE_IN_SCRIPT = 905,
    // (undocumented)
    UNSUPPORTED_PROJECTION_DOM_NODES = -503,
    // (undocumented)
    VIEW_ALREADY_ATTACHED = 902,
    // (undocumented)
    VIEW_ALREADY_DESTROYED = 911
}

// (No @packageDocumentation comment for this package)

```<|MERGE_RESOLUTION|>--- conflicted
+++ resolved
@@ -31,11 +31,8 @@
     // (undocumented)
     DEFER_LOADING_FAILED = 750,
     // (undocumented)
-<<<<<<< HEAD
-=======
     DUPLICATE_DIRECTIVE = 309,
     // (undocumented)
->>>>>>> 6070c9dd
     EXPORT_NOT_FOUND = -301,
     // (undocumented)
     EXPRESSION_CHANGED_AFTER_CHECKED = -100,
