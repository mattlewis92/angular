--- conflicted
+++ resolved
@@ -42,11 +42,7 @@
       "main": 221187,
       "polyfills": 33782,
       "node_modules_angular_animations_fesm2022_browser_mjs": 63981,
-<<<<<<< HEAD
-      "default-node_modules_angular_animations_fesm2022_animations_mjs": 3828,
-=======
       "default-node_modules_angular_animations_fesm2022_animations_mjs": 4264,
->>>>>>> 6070c9dd
       "src_app_open-close_component_ts": 1321
     }
   },
@@ -60,11 +56,7 @@
   "platform-server/ngmodule/browser": {
     "uncompressed": {
       "runtime": 2688,
-<<<<<<< HEAD
-      "main": 249925,
-=======
       "main": 256333,
->>>>>>> 6070c9dd
       "polyfills": 33778
     }
   },
