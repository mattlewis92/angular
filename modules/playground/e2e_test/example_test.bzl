<<<<<<< HEAD
load("@npm_bazel_protractor//:index.bzl", "protractor_web_test_suite")
load("//tools:defaults.bzl", "ts_library")
=======
load("//tools:defaults.bzl", "protractor_web_test_suite", "ts_library")

def example_test(name, srcs, server, data = [], deps = [], use_legacy_webdriver_types = True, **kwargs):
    ts_deps = [
        "@npm//@angular/build-tooling/bazel/benchmark/driver-utilities",
        "//packages/private/testing",
        "@npm//@types/selenium-webdriver",
        "@npm//protractor",
    ] + deps

    # Reliance on the Control Flow in Selenium Webdriver is not recommended long-term,
    # especially with the deprecation of Protractor. New tests should not use the legacy
    # webdriver types but rather use the actual `@types/jasmine` types.
    if use_legacy_webdriver_types:
        ts_deps.append("@npm//@types/jasminewd2")
>>>>>>> 6a88bad0

    ts_library(
        name = "%s_lib" % name,
        testonly = True,
        srcs = srcs,
        tsconfig = "//modules/playground:tsconfig-e2e.json",
        deps = ts_deps,
    )

    protractor_web_test_suite(
        name = "protractor_tests",
        data = data,
        on_prepare = "//modules/playground/e2e_test:start-server.js",
        server = server,
        deps = [
            ":%s_lib" % name,
            "@npm//selenium-webdriver",
            "@npm//yargs",
            "@npm//source-map",
        ],
        **kwargs
    )<|MERGE_RESOLUTION|>--- conflicted
+++ resolved
@@ -1,7 +1,3 @@
-<<<<<<< HEAD
-load("@npm_bazel_protractor//:index.bzl", "protractor_web_test_suite")
-load("//tools:defaults.bzl", "ts_library")
-=======
 load("//tools:defaults.bzl", "protractor_web_test_suite", "ts_library")
 
 def example_test(name, srcs, server, data = [], deps = [], use_legacy_webdriver_types = True, **kwargs):
@@ -17,7 +13,6 @@
     # webdriver types but rather use the actual `@types/jasmine` types.
     if use_legacy_webdriver_types:
         ts_deps.append("@npm//@types/jasminewd2")
->>>>>>> 6a88bad0
 
     ts_library(
         name = "%s_lib" % name,
